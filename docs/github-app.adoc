= GitHub app authentication guide

This guide is targeted to users who want to use a link:https://developer.github.com/v3/apps/[GitHub app]
to authenticate to Jenkins.

== Why?

- the link:https://developer.github.com/apps/building-github-apps/understanding-rate-limits-for-github-apps/[rate limit]
for a GitHub app scales with your organization size, whereas a user based token has a limit of 5000 regardless of
how many repositories you have,
- for organization's that have 2fa enforced - no need to manage 2fa tokens for a 'bot' user
- to improve and tighten security: the Jenkins GitHub app requires a minimum, controlled set of privileges compared to a service user and its personal access token which has a much wider set of privileges

== Getting started

Before you get started make sure you have the required permissions:

=== GitHub

You'll need the permission to create a GitHub app, if you're creating it on a personal account then you can skip this section,
otherwise:

- organization owner

or

- permission to manage GitHub apps has been
link:https://help.github.com/en/github/setting-up-and-managing-organizations-and-teams/adding-github-app-managers-in-your-organization[delegated to you].

=== Jenkins

You'll need the permission to create a new credential and update job configuration, the specific permissions are:

- Credentials/Create
- Job/Configure

== Creating the GitHub app

link:https://docs.github.com/en/developers/apps/creating-a-github-app[Follow the GitHub guide for creating an app]

The only fields you need to fill out (currently) are:

- Github App name - i.e. `Jenkins - <team name>`
- Homepage URL - your company domain or a github repository
- Webhook URL - your jenkins instance, i.e. `https://<jenkins-host>/github-webhook/`

Permissions this plugin uses:

- Commit statuses - Read and Write
- Contents: Read-only (to read the `Jenkinsfile` and the repository content during `git fetch`). You may need "Read & write" to update the repository such as tagging releases
- Metadata: Read-only
- Pull requests: Read-only

<<<<<<< HEAD
You are not required to use webhooks but it strongly recommeded over alternatives such as polling. To use webhooks, you can give your GitHub App "Read and Write" permission to Webhooks (noted above) and the plugin will configure your repositories to send the appropriate events. Otherwise you can manually configure the app handle all events needed by this plugin, in which case the app will not need webhook permissions.

You should configure the app to receive at least the following events:

- Pull request
- Push
- Repository (automatically add  required read-only "Administration" permission)
=======
Under _Subscribe to events_, enable all events.
>>>>>>> 801806c0

Click 'Create GitHub app'

You now need to generate a private key authenticating to the GitHub app

Click the 'generate a private key' option.

After a couple of seconds the key will be downloaded to your downloads folder.

Now you need to convert the key into a different format that Jenkins can use:

[source,shell]
----
openssl pkcs8 -topk8 -inform PEM -outform PEM -in key-in-your-downloads-folder.pem -out converted-github-app.pem -nocrypt
----

== Install the GitHub app

- From the install app section of newly created app, install the app to your organization.

== Adding the Jenkins credential

=== UI

- From the Jenkins main page click 'Credentials'
- Pick your credential store, normally `(global)`
- Click 'Add credentials'

Fill out the form:

- Kind: GitHub app
- ID: i.e. github-app-<team-name>
- App ID: the github app ID, it can be found in the 'About' section of your GitHub app in the general tab.
- API endpoint (optional, only required for GitHub enterprise this will only show up if a GitHub enterprise server is configured).
- Key: click add, paste the contents of the converted private key
- Advanced: (optional) If you've installed your same GitHub app on multiple organizations you need the next step
  * Owner: the name of the organisation or user, i.e. jenkinsci for https://github.com/jenkinsci
- Click OK

=== link:https://github.com/jenkinsci/configuration-as-code-plugin[Configuration as Code Plugin]

[source,yaml]
----
credentials:
  system:
    domainCredentials:
      - credentials:
        - gitHubApp:
            appID: "1111"
            description: "GitHub app"
            id: "github-app"
            # apiUri: https://my-custom-github-enterprise.com/api/v3 # optional only required for GitHub enterprise
            privateKey: "${GITHUB_APP_KEY}"
----

== Configuring the github organization folder

See the link:https://docs.cloudbees.com/docs/admin-resources/latest/plugins/github-branch-source[main documentation]
for how to create a GitHub folder.

- Load the folders configuration page
- Select the GitHub app credentials in the 'Credentials field drop down
- If you are using GitHub enterprise make sure the API url is set to your server,
(note you currently need to set the API url on both the credential and the job).

After selecting the credential you should see:

[quote]
----
GHApp verified, remaining rate limit: 5000
----

- Click save
- Click 'Scan organization now'
- Click 'Scan organisation log'

Verify at the bottom of the scan log it says:

[quote]
----
Finished: SUCCESS
----

=== Help?

Raise an issue on link:https://issues.jenkins-ci.org/[Jenkins jira]
setting the 'component' to be `github-branch-source-plugin`<|MERGE_RESOLUTION|>--- conflicted
+++ resolved
@@ -51,7 +51,6 @@
 - Metadata: Read-only
 - Pull requests: Read-only
 
-<<<<<<< HEAD
 You are not required to use webhooks but it strongly recommeded over alternatives such as polling. To use webhooks, you can give your GitHub App "Read and Write" permission to Webhooks (noted above) and the plugin will configure your repositories to send the appropriate events. Otherwise you can manually configure the app handle all events needed by this plugin, in which case the app will not need webhook permissions.
 
 You should configure the app to receive at least the following events:
@@ -59,9 +58,6 @@
 - Pull request
 - Push
 - Repository (automatically add  required read-only "Administration" permission)
-=======
-Under _Subscribe to events_, enable all events.
->>>>>>> 801806c0
 
 Click 'Create GitHub app'
 
