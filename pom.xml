--- conflicted
+++ resolved
@@ -21,19 +21,11 @@
     </licenses>
 
     <properties>
-<<<<<<< HEAD
-        <revision>2.10.0</revision>
-        <changelist>-SNAPSHOT</changelist>
-        <hpi.compatibleSinceVersion>2.2.0</hpi.compatibleSinceVersion>
-        <java.level>8</java.level>
-        <jenkins.version>2.204.1</jenkins.version>
-=======
         <revision>2.10.3</revision>
         <changelist>-SNAPSHOT</changelist>
         <hpi.compatibleSinceVersion>2.2.0</hpi.compatibleSinceVersion>
         <java.level>8</java.level>
         <jenkins.version>2.271</jenkins.version>
->>>>>>> 801806c0
         <useBeta>true</useBeta>
     </properties>
 
@@ -92,18 +84,9 @@
         </dependency>
         <dependency>
             <groupId>org.jenkins-ci.plugins</groupId>
-            <artifactId>trilead-api</artifactId>
-            <version>1.0.8</version>
-        </dependency>
-        <dependency>
-            <groupId>org.jenkins-ci.plugins</groupId>
-            <artifactId>git-client</artifactId>
-            <version>3.4.2</version>
-        </dependency>
-        <dependency>
-            <groupId>org.jenkins-ci.plugins</groupId>
             <artifactId>git</artifactId>
-            <version>4.4.0</version>
+            <classifier>tests</classifier>
+            <scope>test</scope>
             <exclusions>
                 <exclusion>
                     <groupId>org.apache.httpcomponents</groupId>
@@ -111,19 +94,6 @@
                 </exclusion>
             </exclusions>
         </dependency>
-        <dependency>
-            <groupId>org.jenkins-ci.plugins</groupId>
-            <artifactId>git</artifactId>
-            <version>4.4.0</version>
-            <classifier>tests</classifier>
-            <scope>test</scope>
-            <exclusions>
-                <exclusion>
-                    <groupId>org.apache.httpcomponents</groupId>
-                    <artifactId>httpclient</artifactId>
-                </exclusion>
-            </exclusions>
-        </dependency>
 
 
         <!-- JCasC compatibility -->
@@ -147,22 +117,12 @@
         <dependencies>
             <dependency>
                 <groupId>io.jenkins.tools.bom</groupId>
-<<<<<<< HEAD
-                <artifactId>bom-2.204.x</artifactId>
-                <version>11</version>
-=======
                 <artifactId>bom-2.263.x</artifactId>
                 <version>23</version>
->>>>>>> 801806c0
                 <scope>import</scope>
                 <type>pom</type>
             </dependency>
             <dependency>
-<<<<<<< HEAD
-                <groupId>org.jenkins-ci.plugins</groupId>
-                <artifactId>git</artifactId>
-                <version>4.4.0</version>
-=======
                 <groupId>org.apache.commons</groupId>
                 <artifactId>commons-lang3</artifactId>
                 <version>3.11</version>
@@ -172,7 +132,6 @@
                 <groupId>org.jenkins-ci.plugins</groupId>
                 <artifactId>branch-api</artifactId>
                 <version>2.6.3</version>
->>>>>>> 801806c0
             </dependency>
         </dependencies>
     </dependencyManagement>
