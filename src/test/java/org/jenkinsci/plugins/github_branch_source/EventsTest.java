--- conflicted
+++ resolved
@@ -25,11 +25,8 @@
 
 package org.jenkinsci.plugins.github_branch_source;
 
-<<<<<<< HEAD
-=======
 import static java.util.concurrent.TimeUnit.MILLISECONDS;
 import static java.util.concurrent.TimeUnit.MINUTES;
->>>>>>> 4615e09d
 import static org.junit.Assert.assertEquals;
 
 import java.io.IOException;
@@ -61,11 +58,7 @@
 
   @BeforeClass
   public static void setupDelay() {
-<<<<<<< HEAD
-    GitHubSCMSource.setEventDelaySeconds(1);
-=======
     GitHubSCMSource.setEventDelaySeconds(0); // fire immediately without delay
->>>>>>> 4615e09d
   }
 
   @Before
@@ -144,8 +137,6 @@
   }
 
   @Test
-<<<<<<< HEAD
-=======
   public void given_ghPullRequestEventConvertedToDraft_then_updatedHeadEventFired()
       throws Exception {
     PullRequestGHEventSubscriber subscriber = new PullRequestGHEventSubscriber();
@@ -165,7 +156,6 @@
   }
 
   @Test
->>>>>>> 4615e09d
   public void given_ghRepositoryEventCreatedFromFork_then_createdSourceEventFired()
       throws Exception {
     GitHubRepositoryEventSubscriber subscriber = new GitHubRepositoryEventSubscriber();
@@ -220,15 +210,11 @@
   private void waitAndAssertReceived(boolean received) throws InterruptedException {
     long watermark = SCMEvents.getWatermark();
     // event will be fired by subscriber at some point
-<<<<<<< HEAD
-    SCMEvents.awaitOne(watermark, 1200, TimeUnit.MILLISECONDS);
-=======
     SCMEvents.awaitOne(watermark, received ? 20 : 200, TimeUnit.MILLISECONDS);
 
     if (received) {
       TestSCMEventListener.awaitUntilReceived();
     }
->>>>>>> 4615e09d
 
     assertEquals(
         "Event should have " + ((!received) ? "not " : "") + "been received",
@@ -240,30 +226,6 @@
   public static class TestSCMEventListener extends jenkins.scm.api.SCMEventListener {
 
     private static boolean eventReceived = false;
-<<<<<<< HEAD
-
-    public void onSCMHeadEvent(SCMHeadEvent<?> event) {
-      receiveEvent(event.getType(), event.getOrigin());
-    }
-
-    public void onSCMSourceEvent(SCMSourceEvent<?> event) {
-      receiveEvent(event.getType(), event.getOrigin());
-    }
-
-    private void receiveEvent(SCMEvent.Type type, String origin) {
-      eventReceived = true;
-
-      assertEquals("Event type should be the same", type, firedEventType);
-      assertEquals("Event origin should be the same", origin, ghEvent.getOrigin());
-    }
-
-    public static boolean didReceive() {
-      return eventReceived;
-    }
-
-    public static void setReceived(boolean received) {
-      eventReceived = received;
-=======
 
     public void onSCMHeadEvent(SCMHeadEvent<?> event) {
       receiveEvent(event.getType(), event.getOrigin());
@@ -293,7 +255,6 @@
           .pollInterval(10, MILLISECONDS)
           .atMost(1, MINUTES)
           .until(() -> eventReceived);
->>>>>>> 4615e09d
     }
   }
 }