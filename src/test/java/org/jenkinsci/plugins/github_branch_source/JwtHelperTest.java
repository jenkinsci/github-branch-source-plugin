package org.jenkinsci.plugins.github_branch_source;

import io.jsonwebtoken.Claims;
import io.jsonwebtoken.Jws;
import io.jsonwebtoken.Jwts;
import java.security.GeneralSecurityException;
import java.security.KeyFactory;
import java.security.PublicKey;
import java.security.spec.X509EncodedKeySpec;
import java.util.Base64;
import org.junit.Rule;
import org.junit.Test;
import org.junit.rules.ExpectedException;

import static org.hamcrest.MatcherAssert.assertThat;
import static org.hamcrest.core.Is.is;
import static org.jenkinsci.plugins.github_branch_source.JwtHelper.createJWT;
import static org.mockito.ArgumentMatchers.contains;

public class JwtHelperTest {

    @Rule
    public ExpectedException expectedException = ExpectedException.none();

    // https://stackoverflow.com/a/22176759/4951015
<<<<<<< HEAD
    public static final String PKCS8_PRIVATE_KEY = "-----BEGIN PRIVATE KEY-----\n" +
            "MIIEvgIBADANBgkqhkiG9w0BAQEFAASCBKgwggSkAgEAAoIBAQD7vHsVwyDV8cj7\n" +
            "5yR4WWl6rlgf/e5zmeBgtm0PCgnitcSbD5FU33301DPY5a7AtqVBOwEnE14L9XS7\n" +
=======
    private static final String PKCS8_PRIVATE_KEY = "-----BEGIN PRIVATE KEY-----\n" +
            // Windows line ending
            "MIIEvgIBADANBgkqhkiG9w0BAQEFAASCBKgwggSkAgEAAoIBAQD7vHsVwyDV8cj7\r\n" +
            // This should also work
            "5yR4WWl6rlgf/e5zmeBgtm0PCgnitcSbD5FU33301DPY5a7AtqVBOwEnE14L9XS7\r" +
>>>>>>> 57f714a4
            "ov61U+x1m4aQmqR/dPQaA2ayh2cYPszWNQMp42ArDIfg7DhSrvsRJKHsbPXlPjqe\n" +
            "c0udLqhSLVIO9frNLf+dAsLsgYk8O39PKGb33akGG7tWTe0J+akNQjgbS7vOi8sS\n" +
            "NLwHIdYfz/Am+6Xmm+J4yVs6+Xt3kOeLdFBkz8H/HGsJq854MbIAK/HuId1MOPS0\n" +
            "cDWh37tzRsM+q/HZzYRkc5bhNKw/Mj9jN9jD5GH0Lfea0QFedjppf1KvWdcXn+/W\n" +
            "M7OmyfhvAgMBAAECggEAN96H7reExRbJRWbySCeH6mthMZB46H0hODWklK7krMUs\n" +
            "okFdPtnvKXQjIaMwGqMuoACJa/O3bq4GP1KYdwPuOdfPkK5RjdwWBOP2We8FKXNe\n" +
            "oLfZQOWuxT8dtQSYJ3mgTRi1OzSfikY6Wko6YOMnBj36tUlQZVMtJNqlCjphi9Uz\n" +
            "6EyvRURlDG8sBBbC7ods5B0789qk3iGH/97ia+1QIqXAUaVFg3/BA6wkxkbNG2sN\n" +
            "tqULgVYTw32Oj/Y/H1Y250RoocTyfsUS3I3aPIlnvcgp2bugWqDyYJ58nDIt3Pku\n" +
            "fjImWrNz/pNiEs+efnb0QEk7m5hYwxmyXN4KRSv0OQKBgQD+I3Y3iNKSVr6wXjur\n" +
            "OPp45fxS2sEf5FyFYOn3u760sdJOH9fGlmf9sDozJ8Y8KCaQCN5tSe3OM+XDrmiw\n" +
            "Cu/oaqJ1+G4RG+6w1RJF+5Nfg6PkUs7eJehUgZ2Tox8Tg1mfVIV8KbMwNi5tXpug\n" +
            "MVmA2k9xjc4uMd2jSnSj9NAqrQKBgQD9lIO1tY6YKF0Eb0Qi/iLN4UqBdJfnALBR\n" +
            "MjxYxqqI8G4wZEoZEJJvT1Lm6Q3o577N95SihZoj69tb10vvbEz1pb3df7c1HEku\n" +
            "LXcyVMvjR/CZ7dOSNgLGAkFfOoPhcF/OjSm4DrGPe3GiBxhwXTBjwJ5TIgEDkVIx\n" +
            "ZVo5r7gPCwKBgQCOvsZo/Q4hql2jXNqxGuj9PVkUBNFTI4agWEYyox7ECdlxjks5\n" +
            "vUOd5/1YvG+JXJgEcSbWRh8volDdL7qXnx0P881a6/aO35ybcKK58kvd62gEGEsf\n" +
            "1jUAOmmTAp2y7SVK7EOp8RY370b2oZxSR0XZrUXQJ3F22wV98ZVAfoLqZQKBgDIr\n" +
            "PdunbezAn5aPBOX/bZdZ6UmvbZYwVrHZxIKz2214U/STAu3uj2oiQX6ZwTzBDMjn\n" +
            "IKr+z74nnaCP+eAGhztabTPzXqXNUNUn/Zshl60BwKJToTYeJXJTY+eZRhpGB05w\n" +
            "Mz7M+Wgvvg2WZcllRnuV0j0UTysLhz1qle0vzLR9AoGBAOukkFFm2RLm9N1P3gI8\n" +
            "mUadeAlYRZ5o0MvumOHaB5pDOCKhrqAhop2gnM0f5uSlapCtlhj0Js7ZyS3Giezg\n" +
            "38oqAhAYxy2LMoLD7UtsHXNp0OnZ22djcDwh+Wp2YORm7h71yOM0NsYubGbp+CmT\n" +
            "Nw9bewRvqjySBlDJ9/aNSeEY\n" +
            "-----END PRIVATE KEY-----";

    public static final String PKCS8_PUBLIC_KEY = "-----BEGIN PUBLIC KEY-----\n" +
            "MIIBIjANBgkqhkiG9w0BAQEFAAOCAQ8AMIIBCgKCAQEA+7x7FcMg1fHI++ckeFlp\n" +
            "eq5YH/3uc5ngYLZtDwoJ4rXEmw+RVN999NQz2OWuwLalQTsBJxNeC/V0u6L+tVPs\n" +
            "dZuGkJqkf3T0GgNmsodnGD7M1jUDKeNgKwyH4Ow4Uq77ESSh7Gz15T46nnNLnS6o\n" +
            "Ui1SDvX6zS3/nQLC7IGJPDt/Tyhm992pBhu7Vk3tCfmpDUI4G0u7zovLEjS8ByHW\n" +
            "H8/wJvul5pvieMlbOvl7d5Dni3RQZM/B/xxrCavOeDGyACvx7iHdTDj0tHA1od+7\n" +
            "c0bDPqvx2c2EZHOW4TSsPzI/YzfYw+Rh9C33mtEBXnY6aX9Sr1nXF5/v1jOzpsn4\n" +
            "bwIDAQAB\n" +
            "-----END PUBLIC KEY-----";


    private static final String PKCS1_PRIVATE_KEY = "-----BEGIN RSA PRIVATE KEY-----\n" +
            "MIIEpAIBAAKCAQEA26y2ZLYaNKHYg1FehH/WmXZ+SXG9ofLCf7+tR0j/BHbQy1Ck\n" +
            "u6Pqxn10nKPrAZSFakNDKI1vf92+Ny8LFitBucs2JaDSm1kUHjZaoCbp2FQmbr28\n" +
            "eO+q0oIaJ67WaIF9o1DzCiBBgqCOqZpDdZY1peRPQ7ttBfBvPOi9zEiWplrn2IlL\n" +
            "tlndlYtV+KHlIy7odaCaSHjzawTBxLe82lpX5+YHy0doNlI5l/epJMtjcE/l2jEj\n" +
            "xMZxWz4ZAiXd8hLYonUzxaup8IMKm4K8eh++4UcXAs0tjA0CGaieeyQZyBLPwFyf\n" +
            "k3JStqbBgwaKLzV0D1ayokQNvc0cm4tdgk6gVwIDAQABAoIBAGlZzSdDhhHTxIhF\n" +
            "z7RvsrVqdGo4mB9A0zJ89FcJlPPJH51CEZ7Dn+aNaA1vN1dMqScrFtwt6FlEOOMy\n" +
            "NnjtSdoWsOMe26IQ+Gr82j2QK/nJcZ0OdYLyPdQy/OQnH0CDSYO3YLdsfL5uzbxc\n" +
            "9RlBbn0enzz2d/SvOEnXvJ5p+YXRk3Y8Toccu66nPUKkeWDzZ3Ql/mf2Piw1VwvF\n" +
            "/5pvZRiH5Lh5MCc7AxHlDFXRq5jQKxSdJrtHhB/GFRfHg6EOAKfCGbPHwYIMb5BW\n" +
            "KNxRRyfpAPhUP9a+GgH4mHXkv+wSR87zE3hbCf7Fg/4mB25Cx4r/34E5W0F0XuCN\n" +
            "HzSwXHECgYEA8pdeT6R2mlWDgD7IfhyeYoUcJ0oXvd6dKlGOETlkzkGi4QvP3BsM\n" +
            "wg0sELPhuYCOG53SzSW9d5QkqDYJRY4/xg15QV2LYOMpP5b9cjJZRE3Uo9BVIBum\n" +
            "EFVZvuGzZaFUO6Zx3xQiQgHuCP8Tx676vTk36ka3fVQV5FdY8tP0HyUCgYEA59ET\n" +
            "v6eE2s10T9JeO3htK5TjwioMYpp3j+HUZX78anyqWw17OUityWi/dRnCoyfpPuIi\n" +
            "qBGNjMk3JZYz3MmoR9pPGKgzI43EQKBay6+CjZfcQ4Vw7qzW0bUKD2xfLU+ZOeR+\n" +
            "jJn5wdBvZHooX8e1en/aLj5h9h9FzhAy3/Sd1ssCgYB1S8tGJvdR2FclAzZeA+hx\n" +
            "KntaY/Dm1WSYuaY/ncioEgR3XAa9Hjck/Ml5qgBSeV487CqpFr5tuyueScJh503e\n" +
            "rVUbzec+iZfAL3mMZdvTsu5F5s3CIJxC+YHTUb40PbVEwk381vdZgyVdJDikLG8A\n" +
            "X1Ix7M97wdRz++f+QY2gIQKBgQCeHaiHt95RU4O7EjT+AVUNPd/fxsht1QgqFpHF\n" +
            "rMjEZUXZFyfuWZlX4F9+otR0bruUDbAvzNEsru4zb/Dt7ooegFQk8Ez5OjAbGIT1\n" +
            "mz/EDknJsFHoKfHYVdCH1pZQlJNhvm1mv3twbBgeg4fYVKJ+7IfHtPsiYhA9ziS1\n" +
            "RucF4wKBgQDJfd1BxBdkeSRIJ/C75iZ4vWWsM/JvMI1L68ZJEWdTqUvyyy9xLWEe\n" +
            "8wIGZTv/mnuQhOGSaUUk0fTup7ZwTfmg+hahhCBe5kSh4bav5+knu6yQ7nhwccs8\n" +
            "WXeajzno43UHZksae1LP1B3J1+0adxpykCMzWl19XZkxtVkYVi0Q3g==\n" +
            "-----END RSA PRIVATE KEY-----";

    private static final String PKCS8_PRIVATE_KEY_CONTAINING_RSA_CHARS = "-----BEGIN PRIVATE KEY-----\n"
        + "MIIEvgIBADANBgkqhkiG9w0BAQEFAASCBKgwggSkAgEAAoIBAQDGKsPHpCMqBVUw\n"
        + "BBxD33j/WShTVB0vdmu+SqgZeNULSy0+ipBaDRgTbyhB0mA2l9M24mH7B/vY0Cjn\n"
        + "rN+42bV92fMFQRCvxgQ9cRsi2bgL4XOgSdJB9cH/GWev04kUqWRihjm5quPzp62z\n"
        + "RPmNoSbrbLWVtjcfAYOSDA1SP4XBdRaWW8CjQU7VB73RGacJp7mODvi1gqccsWK6\n"
        + "Qiu6fbGjTeimrWTnEPFFGdsvKgLrGqKyZBGBj9uKKC5o+l4HXvSeKSUrYJbt0bWs\n"
        + "uOeirDqQ2y2QY1OxoiXGH2N5FVIJ/opVyOq/LyGgVoOSqjUzmRW2DuZT7LQm/Gl9\n"
        + "EmhuEUBfAgMBAAECggEBAJWRx41SpLvdpIuGPrM348KPT7F9Rj4BmpbZEIGRQvOw\n"
        + "PSj8OrHNOkPI3VC48aei9mdxfNSVFRBzJLygLYf+wk6IBzYLAwY4ZhDd4sZuH8zP\n"
        + "0I7FyS3ByTe6vBjoh4mRxNPcTYuGoWDRSXiKcfTlElQVDAVAr9/2K5E7CX7vtQvq\n"
        + "+R3Pi+5HGv88FxbRn7uh4PQDUBvArvJdLZVSLiq2EBkmwHGa4DZSoqm5mG8Y5W1B\n"
        + "usDU5YSQhqd0t7RPeOh7VV7p0mnF9Pn0Kmc3e182N05spOzhOmP8nm9b9eGecPWE\n"
        + "fqqdmWBuellCHTe0VGUBXHUCUFcItt/6xaZvwaSzJzkCgYEA5YsgIJkiy7sxqqTD\n"
        + "QZLmfS4Zr2VCLlEtdBaJG6FIrKkq7YJ3njL0CyFQ4qT7Nba1uiLYL6wH3O2MaVvD\n"
        + "JqRJbWfJjhcmNGnsMesFAZid12shLq5oB1Ptg2VRnNcTzdLY30MF5JIHA8YUV8/s\n"
        + "xWl5PQ/L08rgHILNMpndSHee8LsCgYEA3QHaCM+N78GV03r1Rw1S9ggcJHmNa8C2\n"
        + "tUSVzkIE2RgOZ+PJCt9ij0OYxD6DDdLZDd9OUw2tvMqZoag2TeprP6qtu0HKSEQj\n"
        + "7YjA5BMAWqqyn8RXada0swr/y3ARKe+1haZKKzS/7qeNjD8GGTQp+NvtOgQ5DfJl\n"
        + "hDDolKOhlq0CgYEAnsPQr9tbXtCV9LJLPwKtGy4Uo+UElmadaqrfoFW4n3vObkKM\n"
        + "G8agV0Zu3KRCAI/kN9876hUxxxQixwip/QMqqlpb5USLrzsIHCqy5ry5h7LYW6JT\n"
        + "36WkJPqiLTnxv62zRRDldYevBGQv0+DDonNmYN6ZG186DV5HMVWM4T+jllsCgYAe\n"
        + "iEj0+qejPd1TECOeo0qYztoEd/5/qmoTdNw1WI2O6HHlDGUT6XSWUkJiqjg0yrJN\n"
        + "5lHNy4/7CwpaeQC3lvEmJJBH1Hj7rt4/zKrJV46u9/IhfGCPMKhaK+TW2C6m2oT7\n"
        + "Z9PLUEhL0j4N6A8RoFFEHi4R289+C8TWlGMtVcXXKQKBgEd1zPh3okoOEBLWBswc\n"
        + "rYeW6a5YMUlWdjv3AaVGWvXCBVQV/nHLbHePDw8/Lj71+tW+aJP3/RSA38T1EbJc\n"
        + "NbI/fRyHodR+Cf7jCm8DWg/lORzzGSA7FGZyV8M/AW4WQ/NjFuHme4Dg7qULEuk+\n"
        + "CK428WLq7hhesv0p8tsmJP+n\n"
        + "-----END PRIVATE KEY-----";

    private static final String PKCS8_PUBLIC_KEY_CONTAINING_RSA_CHARS = "-----BEGIN PUBLIC KEY-----\n"
        + "MIIBIjANBgkqhkiG9w0BAQEFAAOCAQ8AMIIBCgKCAQEAxirDx6QjKgVVMAQcQ994\n"
        + "/1koU1QdL3ZrvkqoGXjVC0stPoqQWg0YE28oQdJgNpfTNuJh+wf72NAo56zfuNm1\n"
        + "fdnzBUEQr8YEPXEbItm4C+FzoEnSQfXB/xlnr9OJFKlkYoY5uarj86ets0T5jaEm\n"
        + "62y1lbY3HwGDkgwNUj+FwXUWllvAo0FO1Qe90RmnCae5jg74tYKnHLFiukIrun2x\n"
        + "o03opq1k5xDxRRnbLyoC6xqismQRgY/biiguaPpeB170niklK2CW7dG1rLjnoqw6\n"
        + "kNstkGNTsaIlxh9jeRVSCf6KVcjqvy8hoFaDkqo1M5kVtg7mU+y0JvxpfRJobhFA\n"
        + "XwIDAQAB\n"
        + "-----END PUBLIC KEY-----";

    @Test
    public void createJWT_is_valid() throws Exception {
        String jwt = createJWT("123", PKCS8_PRIVATE_KEY);
        Jws<Claims> parsedJwt = Jwts.parser()
                .setSigningKey(getPublicKeyFromString(PKCS8_PUBLIC_KEY))
                .parseClaimsJws(jwt);
        assertThat(parsedJwt.getBody().getIssuer(), is("123"));
    }

    @Test
    public void createJWT_with_key_containing_RSA_is_valid() throws Exception {
        String jwt = createJWT("123", PKCS8_PRIVATE_KEY_CONTAINING_RSA_CHARS);
        Jws<Claims> parsedJwt = Jwts.parser()
            .setSigningKey(getPublicKeyFromString(PKCS8_PUBLIC_KEY_CONTAINING_RSA_CHARS))
            .parseClaimsJws(jwt);
        assertThat(parsedJwt.getBody().getIssuer(), is("123"));
    }

    @Test
    public void createJWT_with_pkcs1_is_invalid() {
        expectedException.expect(InvalidPrivateKeyException.class);
        expectedException.expectMessage(contains("openssl pkcs8 -topk8"));
        createJWT("123", PKCS1_PRIVATE_KEY);
    }

    @Test
    public void createJWT_with_not_base64_is_invalid() {
        expectedException.expect(InvalidPrivateKeyException.class);
        expectedException.expectMessage(contains("Failed to decode private key"));
        createJWT("123", "d£!@!@£!@£");
    }

    private static PublicKey getPublicKeyFromString(final String key) throws GeneralSecurityException {
        String publicKeyContent = key.replaceAll("\\n", "")
                .replace("-----BEGIN PUBLIC KEY-----", "")
                .replace("-----END PUBLIC KEY-----", "");

        KeyFactory kf = KeyFactory.getInstance("RSA");

        X509EncodedKeySpec keySpecPKCS8 = new X509EncodedKeySpec(Base64.getDecoder().decode(publicKeyContent));

        return kf.generatePublic(keySpecPKCS8);
    }
}<|MERGE_RESOLUTION|>--- conflicted
+++ resolved
@@ -23,17 +23,11 @@
     public ExpectedException expectedException = ExpectedException.none();
 
     // https://stackoverflow.com/a/22176759/4951015
-<<<<<<< HEAD
     public static final String PKCS8_PRIVATE_KEY = "-----BEGIN PRIVATE KEY-----\n" +
-            "MIIEvgIBADANBgkqhkiG9w0BAQEFAASCBKgwggSkAgEAAoIBAQD7vHsVwyDV8cj7\n" +
-            "5yR4WWl6rlgf/e5zmeBgtm0PCgnitcSbD5FU33301DPY5a7AtqVBOwEnE14L9XS7\n" +
-=======
-    private static final String PKCS8_PRIVATE_KEY = "-----BEGIN PRIVATE KEY-----\n" +
             // Windows line ending
             "MIIEvgIBADANBgkqhkiG9w0BAQEFAASCBKgwggSkAgEAAoIBAQD7vHsVwyDV8cj7\r\n" +
             // This should also work
             "5yR4WWl6rlgf/e5zmeBgtm0PCgnitcSbD5FU33301DPY5a7AtqVBOwEnE14L9XS7\r" +
->>>>>>> 57f714a4
             "ov61U+x1m4aQmqR/dPQaA2ayh2cYPszWNQMp42ArDIfg7DhSrvsRJKHsbPXlPjqe\n" +
             "c0udLqhSLVIO9frNLf+dAsLsgYk8O39PKGb33akGG7tWTe0J+akNQjgbS7vOi8sS\n" +
             "NLwHIdYfz/Am+6Xmm+J4yVs6+Xt3kOeLdFBkz8H/HGsJq854MbIAK/HuId1MOPS0\n" +
