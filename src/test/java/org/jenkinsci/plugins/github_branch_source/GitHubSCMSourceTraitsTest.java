package org.jenkinsci.plugins.github_branch_source;

import static org.hamcrest.Matchers.allOf;
import static org.hamcrest.Matchers.contains;
import static org.hamcrest.Matchers.containsInAnyOrder;
import static org.hamcrest.Matchers.empty;
import static org.hamcrest.Matchers.hasProperty;
import static org.hamcrest.Matchers.instanceOf;
import static org.hamcrest.Matchers.is;
import static org.hamcrest.Matchers.not;
import static org.hamcrest.Matchers.notNullValue;
import static org.hamcrest.Matchers.nullValue;
import static org.junit.Assert.assertThat;

import java.util.Arrays;
import java.util.Collections;
import java.util.EnumSet;
import java.util.Map;
import jenkins.model.Jenkins;
import jenkins.scm.api.mixin.ChangeRequestCheckoutStrategy;
import jenkins.scm.api.trait.SCMSourceTrait;
import jenkins.scm.impl.trait.WildcardSCMHeadFilterTrait;
import org.hamcrest.Matchers;
import org.jenkinsci.plugins.structs.describable.DescribableModel;
import org.jenkinsci.plugins.structs.describable.UninstantiatedDescribable;
import org.junit.ClassRule;
import org.junit.Rule;
import org.junit.Test;
import org.junit.rules.TestName;
import org.jvnet.hudson.test.Issue;
import org.jvnet.hudson.test.JenkinsRule;

public class GitHubSCMSourceTraitsTest {
  /** All tests in this class only use Jenkins for the extensions */
  @ClassRule public static JenkinsRule r = new JenkinsRule();

  @Rule public TestName currentTestName = new TestName();

  private GitHubSCMSource load() {
    return load(currentTestName.getMethodName());
  }

  private GitHubSCMSource load(String dataSet) {
    return (GitHubSCMSource)
        Jenkins.XSTREAM2.fromXML(
            getClass().getResource(getClass().getSimpleName() + "/" + dataSet + ".xml"));
  }

  @Test
  public void given__configuredInstance__when__uninstantiating__then__deprecatedFieldsIgnored()
      throws Exception {
    GitHubSCMSource instance = new GitHubSCMSource("repo-owner", "repo", null, false);
    instance.setId("test");

    DescribableModel model = DescribableModel.of(GitHubSCMSource.class);
    UninstantiatedDescribable ud = model.uninstantiate2(instance);
    Map<String, Object> udMap = ud.toMap();
    GitHubSCMSource recreated = (GitHubSCMSource) model.instantiate(udMap);

    assertThat(
        DescribableModel.uninstantiate2_(recreated).toString(),
        is("@github(id=test,repoOwner=repo-owner,repository=repo)"));
    recreated.setBuildOriginBranch(true);
    recreated.setBuildOriginBranchWithPR(false);
    recreated.setBuildOriginPRHead(false);
    recreated.setBuildOriginPRMerge(true);
    recreated.setBuildForkPRHead(true);
    recreated.setBuildForkPRMerge(false);
    recreated.setIncludes("i*");
    recreated.setExcludes("production");
    recreated.setScanCredentialsId("foo");
<<<<<<< HEAD
=======
    String trust;
    if (r.jenkins.getPlugin("gitlab-branch-source") != null) {
      trust =
          "org.jenkinsci.plugins.github_branch_source.ForkPullRequestDiscoveryTrait$TrustPermission";
    } else {
      trust = "TrustPermission";
    }
>>>>>>> 4615e09d
    assertThat(
        DescribableModel.uninstantiate2_(recreated).toString(),
        is(
            "@github("
                + "credentialsId=foo,"
                + "id=test,"
                + "repoOwner=repo-owner,"
                + "repository=repo,"
                + "traits=["
                + "@gitHubBranchDiscovery$org.jenkinsci.plugins.github_branch_source.BranchDiscoveryTrait(strategyId=1), "
                + "@gitHubPullRequestDiscovery$OriginPullRequestDiscoveryTrait(strategyId=1), "
                + "@gitHubForkDiscovery$ForkPullRequestDiscoveryTrait("
                + "strategyId=2,"
<<<<<<< HEAD
                + "trust=@gitHubTrustPermissions$TrustPermission()), "
=======
                + "trust=@gitHubTrustPermissions$"
                + trust
                + "()), "
>>>>>>> 4615e09d
                + "@headWildcardFilter$WildcardSCMHeadFilterTrait(excludes=production,includes=i*)])"));
  }

  @Test
  public void repositoryUrl() throws Exception {
    GitHubSCMSource instance = load();

    assertThat(instance.getId(), is("e4d8c11a-0d24-472f-b86b-4b017c160e9a"));
    assertThat(instance.getApiUri(), is(GitHubSCMSource.GITHUB_URL));
    assertThat(instance.getRepoOwner(), is("joseblas"));
    assertThat(instance.getRepository(), is("jx"));
    assertThat(instance.getCredentialsId(), is("abcd"));
    assertThat(instance.getRepositoryUrl(), is("https://github.com/joseblas/jx"));
    assertThat(instance.getTraits(), is(Collections.<SCMSourceTrait>emptyList()));
    // Legacy API
    assertThat(instance.getCheckoutCredentialsId(), is(GitHubSCMSource.DescriptorImpl.SAME));
    assertThat(instance.getIncludes(), is("*"));
    assertThat(instance.getExcludes(), is(""));
    assertThat(instance.getBuildOriginBranch(), is(false));
    assertThat(instance.getBuildOriginBranchWithPR(), is(false));
    assertThat(instance.getBuildOriginPRHead(), is(false));
    assertThat(instance.getBuildOriginPRMerge(), is(false));
    assertThat(instance.getBuildForkPRHead(), is(false));
    assertThat(instance.getBuildForkPRMerge(), is(false));
  }

  @Test
  public void modern() throws Exception {
    GitHubSCMSource instance = load();
    assertThat(instance.getId(), is("e4d8c11a-0d24-472f-b86b-4b017c160e9a"));
    assertThat(instance.getApiUri(), is(GitHubSCMSource.GITHUB_URL));
    assertThat(instance.getRepoOwner(), is("cloudbeers"));
    assertThat(instance.getRepository(), is("stunning-adventure"));
    assertThat(instance.getCredentialsId(), is(nullValue()));
    assertThat(instance.getRepositoryUrl(), is("https://github.com/cloudbeers/stunning-adventure"));
    assertThat(instance.getTraits(), is(Collections.<SCMSourceTrait>emptyList()));
    // Legacy API
    assertThat(instance.getCheckoutCredentialsId(), is(GitHubSCMSource.DescriptorImpl.SAME));
    assertThat(instance.getIncludes(), is("*"));
    assertThat(instance.getExcludes(), is(""));
    assertThat(instance.getBuildOriginBranch(), is(false));
    assertThat(instance.getBuildOriginBranchWithPR(), is(false));
    assertThat(instance.getBuildOriginPRHead(), is(false));
    assertThat(instance.getBuildOriginPRMerge(), is(false));
    assertThat(instance.getBuildForkPRHead(), is(false));
    assertThat(instance.getBuildForkPRMerge(), is(false));
  }

  @Test
  public void basic_cloud() throws Exception {
    GitHubSCMSource instance = load();
    assertThat(
        instance.getId(),
        is(
            "org.jenkinsci.plugins.github_branch_source.GitHubSCMNavigator"
                + "::https://api.github.com"
                + "::cloudbeers"
                + "::stunning-adventure"));
    assertThat(instance.getApiUri(), is(GitHubSCMSource.GITHUB_URL));
    assertThat(instance.getRepoOwner(), is("cloudbeers"));
    assertThat(instance.getRepository(), is("stunning-adventure"));
    assertThat(instance.getCredentialsId(), is("e4d8c11a-0d24-472f-b86b-4b017c160e9a"));
    assertThat(
        instance.getTraits(),
        containsInAnyOrder(
            Matchers.allOf(
                instanceOf(BranchDiscoveryTrait.class),
                hasProperty("buildBranch", is(true)),
                hasProperty("buildBranchesWithPR", is(true))),
            Matchers.allOf(
                instanceOf(ForkPullRequestDiscoveryTrait.class),
                hasProperty("strategyId", is(1)),
                hasProperty(
                    "trust", instanceOf(ForkPullRequestDiscoveryTrait.TrustPermission.class)))));
    // Legacy API
    assertThat(instance.getCheckoutCredentialsId(), is(GitHubSCMSource.DescriptorImpl.SAME));
    assertThat(instance.getIncludes(), is("*"));
    assertThat(instance.getExcludes(), is(""));
    assertThat(instance.getBuildOriginBranch(), is(true));
    assertThat(instance.getBuildOriginBranchWithPR(), is(true));
    assertThat(instance.getBuildOriginPRHead(), is(false));
    assertThat(instance.getBuildOriginPRMerge(), is(false));
    assertThat(instance.getBuildForkPRHead(), is(false));
    assertThat(instance.getBuildForkPRMerge(), is(true));
  }

  @Test
  public void basic_server() throws Exception {
    GitHubSCMSource instance = load();
    assertThat(
        instance.getId(),
        is(
            "org.jenkinsci.plugins.github_branch_source.GitHubSCMNavigator"
                + "::https://github.test/api/v3"
                + "::cloudbeers"
                + "::stunning-adventure"));
    assertThat(instance.getApiUri(), is("https://github.test/api/v3"));
    assertThat(instance.getRepoOwner(), is("cloudbeers"));
    assertThat(instance.getRepository(), is("stunning-adventure"));
    assertThat(instance.getCredentialsId(), is("e4d8c11a-0d24-472f-b86b-4b017c160e9a"));
    assertThat(
        instance.getTraits(),
        containsInAnyOrder(
            Matchers.allOf(
                instanceOf(BranchDiscoveryTrait.class),
                hasProperty("buildBranch", is(true)),
                hasProperty("buildBranchesWithPR", is(false))),
            Matchers.allOf(
                instanceOf(OriginPullRequestDiscoveryTrait.class),
                hasProperty("strategyId", is(2))),
            Matchers.allOf(
                instanceOf(ForkPullRequestDiscoveryTrait.class),
                hasProperty("strategyId", is(2)),
                hasProperty(
                    "trust", instanceOf(ForkPullRequestDiscoveryTrait.TrustPermission.class)))));
    // Legacy API
    assertThat(instance.getCheckoutCredentialsId(), is(GitHubSCMSource.DescriptorImpl.SAME));
    assertThat(instance.getIncludes(), is("*"));
    assertThat(instance.getExcludes(), is(""));
    assertThat(instance.getBuildOriginBranch(), is(true));
    assertThat(instance.getBuildOriginBranchWithPR(), is(false));
    assertThat(instance.getBuildOriginPRHead(), is(true));
    assertThat(instance.getBuildOriginPRMerge(), is(false));
    assertThat(instance.getBuildForkPRHead(), is(true));
    assertThat(instance.getBuildForkPRMerge(), is(false));
  }

  @Test
  public void custom_checkout_credentials() throws Exception {
    GitHubSCMSource instance = load();
    assertThat(
        instance.getId(),
        is(
            "org.jenkinsci.plugins.github_branch_source.GitHubSCMNavigator"
                + "::https://github.test/api/v3"
                + "::cloudbeers"
                + "::stunning-adventure"));
    assertThat(instance.getApiUri(), is("https://github.test/api/v3"));
    assertThat(instance.getRepoOwner(), is("cloudbeers"));
    assertThat(instance.getRepository(), is("stunning-adventure"));
    assertThat(instance.getCredentialsId(), is("e4d8c11a-0d24-472f-b86b-4b017c160e9a"));
    assertThat(
        instance.getTraits(),
        containsInAnyOrder(
            Matchers.allOf(
                instanceOf(BranchDiscoveryTrait.class),
                hasProperty("buildBranch", is(true)),
                hasProperty("buildBranchesWithPR", is(false))),
            Matchers.allOf(
                instanceOf(OriginPullRequestDiscoveryTrait.class),
                hasProperty("strategyId", is(2))),
            Matchers.allOf(
                instanceOf(ForkPullRequestDiscoveryTrait.class),
                hasProperty("strategyId", is(2)),
                hasProperty(
                    "trust", instanceOf(ForkPullRequestDiscoveryTrait.TrustPermission.class))),
            Matchers.allOf(
                Matchers.instanceOf(SSHCheckoutTrait.class),
                hasProperty("credentialsId", is("other-credentials")))));
    // Legacy API
    assertThat(instance.getCheckoutCredentialsId(), is("other-credentials"));
    assertThat(instance.getIncludes(), is("*"));
    assertThat(instance.getExcludes(), is(""));
    assertThat(instance.getBuildOriginBranch(), is(true));
    assertThat(instance.getBuildOriginBranchWithPR(), is(false));
    assertThat(instance.getBuildOriginPRHead(), is(true));
    assertThat(instance.getBuildOriginPRMerge(), is(false));
    assertThat(instance.getBuildForkPRHead(), is(true));
    assertThat(instance.getBuildForkPRMerge(), is(false));
  }

  @Issue("JENKINS-45467")
  @Test
  public void same_checkout_credentials() throws Exception {
    GitHubSCMSource instance = load();
    assertThat(
        instance.getId(),
        is(
            "org.jenkinsci.plugins.github_branch_source.GitHubSCMNavigator"
                + "::https://github.test/api/v3"
                + "::cloudbeers"
                + "::stunning-adventure"));
    assertThat(instance.getApiUri(), is("https://github.test/api/v3"));
    assertThat(instance.getRepoOwner(), is("cloudbeers"));
    assertThat(instance.getRepository(), is("stunning-adventure"));
    assertThat(instance.getCredentialsId(), is("e4d8c11a-0d24-472f-b86b-4b017c160e9a"));
    assertThat(
        instance.getTraits(),
        containsInAnyOrder(
            Matchers.allOf(
                instanceOf(BranchDiscoveryTrait.class),
                hasProperty("buildBranch", is(true)),
                hasProperty("buildBranchesWithPR", is(false))),
            Matchers.allOf(
                instanceOf(OriginPullRequestDiscoveryTrait.class),
                hasProperty("strategyId", is(2))),
            Matchers.allOf(
                instanceOf(ForkPullRequestDiscoveryTrait.class),
                hasProperty("strategyId", is(2)),
                hasProperty(
                    "trust", instanceOf(ForkPullRequestDiscoveryTrait.TrustPermission.class)))));
    // Legacy API
    assertThat(instance.getCheckoutCredentialsId(), is(GitHubSCMSource.DescriptorImpl.SAME));
    assertThat(instance.getIncludes(), is("*"));
    assertThat(instance.getExcludes(), is(""));
    assertThat(instance.getBuildOriginBranch(), is(true));
    assertThat(instance.getBuildOriginBranchWithPR(), is(false));
    assertThat(instance.getBuildOriginPRHead(), is(true));
    assertThat(instance.getBuildOriginPRMerge(), is(false));
    assertThat(instance.getBuildForkPRHead(), is(true));
    assertThat(instance.getBuildForkPRMerge(), is(false));
  }

  @Test
  public void exclude_branches() throws Exception {
    GitHubSCMSource instance = load();
    assertThat(
        instance.getId(),
        is(
            "org.jenkinsci.plugins.github_branch_source.GitHubSCMNavigator"
                + "::https://api.github.com"
                + "::cloudbeers"
                + "::stunning-adventure"));
    assertThat(instance.getApiUri(), is(GitHubSCMSource.GITHUB_URL));
    assertThat(instance.getRepoOwner(), is("cloudbeers"));
    assertThat(instance.getRepository(), is("stunning-adventure"));
    assertThat(instance.getCredentialsId(), is("e4d8c11a-0d24-472f-b86b-4b017c160e9a"));
    assertThat(
        instance.getTraits(),
        containsInAnyOrder(
            Matchers.allOf(
                instanceOf(BranchDiscoveryTrait.class),
                hasProperty("buildBranch", is(true)),
                hasProperty("buildBranchesWithPR", is(true))),
            Matchers.allOf(
                instanceOf(ForkPullRequestDiscoveryTrait.class),
                hasProperty("strategyId", is(1)),
                hasProperty(
                    "trust", instanceOf(ForkPullRequestDiscoveryTrait.TrustPermission.class))),
            Matchers.allOf(
                instanceOf(WildcardSCMHeadFilterTrait.class),
                hasProperty("includes", is("*")),
                hasProperty("excludes", is("master")))));
    // Legacy API
    assertThat(instance.getCheckoutCredentialsId(), is(GitHubSCMSource.DescriptorImpl.SAME));
    assertThat(instance.getIncludes(), is("*"));
    assertThat(instance.getExcludes(), is("master"));
    assertThat(instance.getBuildOriginBranch(), is(true));
    assertThat(instance.getBuildOriginBranchWithPR(), is(true));
    assertThat(instance.getBuildOriginPRHead(), is(false));
    assertThat(instance.getBuildOriginPRMerge(), is(false));
    assertThat(instance.getBuildForkPRHead(), is(false));
    assertThat(instance.getBuildForkPRMerge(), is(true));
  }

  @Test
  public void limit_branches() throws Exception {
    GitHubSCMSource instance = load();
    assertThat(
        instance.getId(),
        is(
            "org.jenkinsci.plugins.github_branch_source.GitHubSCMNavigator"
                + "::https://api.github.com"
                + "::cloudbeers"
                + "::stunning-adventure"));
    assertThat(instance.getApiUri(), is(GitHubSCMSource.GITHUB_URL));
    assertThat(instance.getRepoOwner(), is("cloudbeers"));
    assertThat(instance.getRepository(), is("stunning-adventure"));
    assertThat(instance.getCredentialsId(), is("e4d8c11a-0d24-472f-b86b-4b017c160e9a"));
    assertThat(
        instance.getTraits(),
        containsInAnyOrder(
            Matchers.allOf(
                instanceOf(BranchDiscoveryTrait.class),
                hasProperty("buildBranch", is(true)),
                hasProperty("buildBranchesWithPR", is(true))),
            Matchers.allOf(
                instanceOf(ForkPullRequestDiscoveryTrait.class),
                hasProperty("strategyId", is(1)),
                hasProperty(
                    "trust", instanceOf(ForkPullRequestDiscoveryTrait.TrustPermission.class))),
            Matchers.allOf(
                instanceOf(WildcardSCMHeadFilterTrait.class),
                hasProperty("includes", is("feature/*")),
                hasProperty("excludes", is("")))));
    // Legacy API
    assertThat(instance.getCheckoutCredentialsId(), is(GitHubSCMSource.DescriptorImpl.SAME));
    assertThat(instance.getIncludes(), is("feature/*"));
    assertThat(instance.getExcludes(), is(""));
    assertThat(instance.getBuildOriginBranch(), is(true));
    assertThat(instance.getBuildOriginBranchWithPR(), is(true));
    assertThat(instance.getBuildOriginPRHead(), is(false));
    assertThat(instance.getBuildOriginPRMerge(), is(false));
    assertThat(instance.getBuildForkPRHead(), is(false));
    assertThat(instance.getBuildForkPRMerge(), is(true));
  }

  @Test
  public void use_agent_checkout() throws Exception {
    GitHubSCMSource instance = load();
    assertThat(
        instance.getId(),
        is(
            "org.jenkinsci.plugins.github_branch_source.GitHubSCMNavigator"
                + "::https://api.github.com"
                + "::cloudbeers"
                + "::stunning-adventure"));
    assertThat(instance.getApiUri(), is(GitHubSCMSource.GITHUB_URL));
    assertThat(instance.getRepoOwner(), is("cloudbeers"));
    assertThat(instance.getRepository(), is("stunning-adventure"));
    assertThat(instance.getCredentialsId(), is("e4d8c11a-0d24-472f-b86b-4b017c160e9a"));
    assertThat(
        instance.getTraits(),
        containsInAnyOrder(
            Matchers.allOf(
                instanceOf(BranchDiscoveryTrait.class),
                hasProperty("buildBranch", is(true)),
                hasProperty("buildBranchesWithPR", is(true))),
            Matchers.allOf(
                instanceOf(ForkPullRequestDiscoveryTrait.class),
                hasProperty("strategyId", is(1)),
                hasProperty(
                    "trust", instanceOf(ForkPullRequestDiscoveryTrait.TrustPermission.class))),
            Matchers.allOf(
                Matchers.instanceOf(SSHCheckoutTrait.class),
                hasProperty("credentialsId", is(nullValue())))));
    // Legacy API
    assertThat(instance.getCheckoutCredentialsId(), is(GitHubSCMSource.DescriptorImpl.ANONYMOUS));
    assertThat(instance.getIncludes(), is("*"));
    assertThat(instance.getExcludes(), is(""));
    assertThat(instance.getBuildOriginBranch(), is(true));
    assertThat(instance.getBuildOriginBranchWithPR(), is(true));
    assertThat(instance.getBuildOriginPRHead(), is(false));
    assertThat(instance.getBuildOriginPRMerge(), is(false));
    assertThat(instance.getBuildForkPRHead(), is(false));
    assertThat(instance.getBuildForkPRMerge(), is(true));
  }

  @Test
  public void given__legacyCode__when__constructor_cloud__then__discoveryTraitDefaults()
      throws Exception {
    GitHubSCMSource instance =
        new GitHubSCMSource(
            "preserve-id",
            null,
            "SAME",
            "e4d8c11a-0d24-472f-b86b-4b017c160e9a",
            "cloudbeers",
            "stunning-adventure");
    assertThat(instance.getId(), is("preserve-id"));
    assertThat(instance.getApiUri(), is(GitHubSCMSource.GITHUB_URL));
    assertThat(instance.getRepoOwner(), is("cloudbeers"));
    assertThat(instance.getRepository(), is("stunning-adventure"));
    assertThat(instance.getCredentialsId(), is("e4d8c11a-0d24-472f-b86b-4b017c160e9a"));
    assertThat(
        instance.getTraits(),
        containsInAnyOrder(
            Matchers.allOf(
                instanceOf(BranchDiscoveryTrait.class),
                hasProperty("buildBranch", is(true)),
                hasProperty("buildBranchesWithPR", is(true))),
            Matchers.allOf(
                instanceOf(ForkPullRequestDiscoveryTrait.class),
                hasProperty("strategies", is(EnumSet.of(ChangeRequestCheckoutStrategy.MERGE))),
                hasProperty(
                    "trust", instanceOf(ForkPullRequestDiscoveryTrait.TrustPermission.class)))));
    // Legacy API
    assertThat(instance.getCheckoutCredentialsId(), is(GitHubSCMSource.DescriptorImpl.SAME));
    assertThat(instance.getIncludes(), is("*"));
    assertThat(instance.getExcludes(), is(""));
    assertThat(instance.getBuildOriginBranch(), is(true));
    assertThat(instance.getBuildOriginBranchWithPR(), is(true));
    assertThat(instance.getBuildOriginPRHead(), is(false));
    assertThat(instance.getBuildOriginPRMerge(), is(false));
    assertThat(instance.getBuildForkPRHead(), is(false));
    assertThat(instance.getBuildForkPRMerge(), is(true));
  }

  @Test
  public void given__legacyCode__when__constructor_server__then__discoveryTraitDefaults()
      throws Exception {
    GitHubSCMSource instance =
        new GitHubSCMSource(
            null,
            "https://github.test/api/v3",
            "8b2e4f77-39c5-41a9-b63b-8d367350bfdf",
            "e4d8c11a-0d24-472f-b86b-4b017c160e9a",
            "cloudbeers",
            "stunning-adventure");
    assertThat(instance.getId(), is(notNullValue()));
    assertThat(instance.getApiUri(), is("https://github.test/api/v3"));
    assertThat(instance.getRepoOwner(), is("cloudbeers"));
    assertThat(instance.getRepository(), is("stunning-adventure"));
    assertThat(instance.getCredentialsId(), is("e4d8c11a-0d24-472f-b86b-4b017c160e9a"));
    assertThat(
        instance.getTraits(),
        containsInAnyOrder(
            Matchers.allOf(
                instanceOf(BranchDiscoveryTrait.class),
                hasProperty("buildBranch", is(true)),
                hasProperty("buildBranchesWithPR", is(true))),
            Matchers.allOf(
                instanceOf(ForkPullRequestDiscoveryTrait.class),
                hasProperty("strategies", is(EnumSet.of(ChangeRequestCheckoutStrategy.MERGE))),
                hasProperty(
                    "trust", instanceOf(ForkPullRequestDiscoveryTrait.TrustPermission.class))),
            Matchers.allOf(
                Matchers.instanceOf(SSHCheckoutTrait.class),
                hasProperty("credentialsId", is("8b2e4f77-39c5-41a9-b63b-8d367350bfdf")))));
    // Legacy API
    assertThat(instance.getCheckoutCredentialsId(), is("8b2e4f77-39c5-41a9-b63b-8d367350bfdf"));
    assertThat(instance.getIncludes(), is("*"));
    assertThat(instance.getExcludes(), is(""));
    assertThat(instance.getBuildOriginBranch(), is(true));
    assertThat(instance.getBuildOriginBranchWithPR(), is(true));
    assertThat(instance.getBuildOriginPRHead(), is(false));
    assertThat(instance.getBuildOriginPRMerge(), is(false));
    assertThat(instance.getBuildForkPRHead(), is(false));
    assertThat(instance.getBuildForkPRMerge(), is(true));
  }

  @Test
  public void given__instance__when__setTraits_empty__then__traitsEmpty() {
    GitHubSCMSource instance = new GitHubSCMSource("testing", "test-repo");
    instance.setTraits(Collections.emptyList());
    assertThat(instance.getTraits(), is(Collections.<SCMSourceTrait>emptyList()));
  }

  @Test
  public void given__legacyCode__when__setBuildOriginBranch__then__traitsMaintained() {
    GitHubSCMSource instance = new GitHubSCMSource("testing", "test-repo");
    instance.setTraits(Collections.emptyList());
    assertThat(instance.getTraits(), is(Collections.<SCMSourceTrait>emptyList()));
    instance.setBuildOriginBranch(true);
    assertThat(instance.getTraits(), contains(instanceOf(BranchDiscoveryTrait.class)));
    instance.setBuildOriginBranch(false);
    assertThat(instance.getTraits(), is(Collections.<SCMSourceTrait>emptyList()));

    instance.setBuildOriginBranchWithPR(true);
    assertThat(instance.getTraits(), contains(instanceOf(BranchDiscoveryTrait.class)));
    instance.setBuildOriginBranchWithPR(false);
    assertThat(instance.getTraits(), is(Collections.<SCMSourceTrait>emptyList()));

    instance.setBuildOriginBranchWithPR(true);
    instance.setBuildOriginBranch(true);
    assertThat(instance.getTraits(), contains(instanceOf(BranchDiscoveryTrait.class)));
    instance.setBuildOriginBranchWithPR(false);
    assertThat(instance.getTraits(), contains(instanceOf(BranchDiscoveryTrait.class)));
    instance.setBuildOriginBranch(false);
    assertThat(instance.getTraits(), is(Collections.<SCMSourceTrait>emptyList()));

    instance.setBuildOriginBranchWithPR(true);
    instance.setBuildOriginBranch(true);
    assertThat(instance.getTraits(), contains(instanceOf(BranchDiscoveryTrait.class)));
    instance.setBuildOriginBranch(false);
    assertThat(instance.getTraits(), contains(instanceOf(BranchDiscoveryTrait.class)));
    instance.setBuildOriginBranchWithPR(false);
    assertThat(instance.getTraits(), is(Collections.<SCMSourceTrait>emptyList()));
  }

  @Test
  public void given__instance__when__setTraits__then__traitsSet() {
    GitHubSCMSource instance = new GitHubSCMSource("testing", "test-repo");
    instance.setTraits(
        Arrays.asList(
            new BranchDiscoveryTrait(BranchDiscoveryTrait.EXCLUDE_PRS),
            new SSHCheckoutTrait("value")));
    assertThat(
        instance.getTraits(),
        containsInAnyOrder(
            Matchers.allOf(
                instanceOf(BranchDiscoveryTrait.class),
                hasProperty("buildBranch", is(true)),
                hasProperty("buildBranchesWithPR", is(false))),
            Matchers.allOf(
                instanceOf(SSHCheckoutTrait.class), hasProperty("credentialsId", is("value")))));
  }

  @Test
  public void given__instance__when__setApiUri__then__valueSet() {
    GitHubSCMSource instance = new GitHubSCMSource("testing", "test-repo");
    assertThat("initial default", instance.getApiUri(), is(GitHubSCMSource.GITHUB_URL));
    instance.setApiUri("https://github.test/api/v3");
    assertThat(instance.getApiUri(), is("https://github.test/api/v3"));
    instance.setApiUri(null);
    assertThat(instance.getApiUri(), is(GitHubSCMSource.GITHUB_URL));
  }

  @Test
  public void given__instance__when__setCredentials_empty__then__credentials_null() {
    GitHubSCMSource instance = new GitHubSCMSource("testing", "test-repo");
    instance.setCredentialsId("");
    assertThat(instance.getCredentialsId(), is(nullValue()));
  }

  @Test
  public void given__instance__when__setCredentials_null__then__credentials_null() {
    GitHubSCMSource instance = new GitHubSCMSource("testing", "test-repo");
    instance.setCredentialsId("");
    assertThat(instance.getCredentialsId(), is(nullValue()));
  }

  @Test
  public void given__instance__when__setCredentials__then__credentials_set() {
    GitHubSCMSource instance = new GitHubSCMSource("testing", "test-repo");
    instance.setCredentialsId("test");
    assertThat(instance.getCredentialsId(), is("test"));
  }

  @Test
  public void given__legacyCode_withoutExcludes__when__setIncludes_default__then__traitRemoved() {
    GitHubSCMSource instance = new GitHubSCMSource("testing", "test-repo");
    instance.setTraits(
        Arrays.asList(
            new BranchDiscoveryTrait(true, false),
            new WildcardSCMHeadFilterTrait("feature/*", "")));
    assertThat(instance.getIncludes(), is("feature/*"));
    assertThat(instance.getExcludes(), is(""));
    assertThat(
        instance.getTraits(),
        Matchers.hasItem(
            allOf(
                instanceOf(WildcardSCMHeadFilterTrait.class),
                hasProperty("includes", is("feature/*")),
                hasProperty("excludes", is("")))));
    instance.setIncludes("*");
    assertThat(instance.getIncludes(), is("*"));
    assertThat(instance.getExcludes(), is(""));
    assertThat(
        instance.getTraits(), not(Matchers.hasItem(instanceOf(WildcardSCMHeadFilterTrait.class))));
  }

  @Test
  public void given__legacyCode_withoutExcludes__when__setIncludes_value__then__traitUpdated() {
    GitHubSCMSource instance = new GitHubSCMSource("testing", "test-repo");
    instance.setTraits(
        Arrays.asList(
            new BranchDiscoveryTrait(true, false),
            new WildcardSCMHeadFilterTrait("feature/*", "")));
    assertThat(instance.getIncludes(), is("feature/*"));
    assertThat(instance.getExcludes(), is(""));
    assertThat(
        instance.getTraits(),
        Matchers.hasItem(
            allOf(
                instanceOf(WildcardSCMHeadFilterTrait.class),
                hasProperty("includes", is("feature/*")),
                hasProperty("excludes", is("")))));
    instance.setIncludes("bug/*");
    assertThat(instance.getIncludes(), is("bug/*"));
    assertThat(instance.getExcludes(), is(""));
    assertThat(
        instance.getTraits(),
        Matchers.hasItem(
            allOf(
                instanceOf(WildcardSCMHeadFilterTrait.class),
                hasProperty("includes", is("bug/*")),
                hasProperty("excludes", is("")))));
  }

  @Test
  public void given__legacyCode_withoutTrait__when__setIncludes_value__then__traitAdded() {
    GitHubSCMSource instance = new GitHubSCMSource("testing", "test-repo");
    instance.setTraits(
        Arrays.asList(new BranchDiscoveryTrait(true, false), new SSHCheckoutTrait("someValue")));
    assertThat(instance.getIncludes(), is("*"));
    assertThat(instance.getExcludes(), is(""));
    assertThat(
        instance.getTraits(), not(Matchers.hasItem(instanceOf(WildcardSCMHeadFilterTrait.class))));
    instance.setIncludes("feature/*");
    assertThat(instance.getIncludes(), is("feature/*"));
    assertThat(instance.getExcludes(), is(""));
    assertThat(
        instance.getTraits(),
        Matchers.hasItem(
            allOf(
                instanceOf(WildcardSCMHeadFilterTrait.class),
                hasProperty("includes", is("feature/*")),
                hasProperty("excludes", is("")))));
  }

  @Test
  public void given__legacyCode_withExcludes__when__setIncludes_default__then__traitUpdated() {
    GitHubSCMSource instance = new GitHubSCMSource("testing", "test-repo");
    instance.setTraits(
        Arrays.asList(
            new BranchDiscoveryTrait(true, false),
            new WildcardSCMHeadFilterTrait("feature/*", "feature/ignore"),
            new SSHCheckoutTrait("someValue")));
    assertThat(instance.getIncludes(), is("feature/*"));
    assertThat(instance.getExcludes(), is("feature/ignore"));
    assertThat(
        instance.getTraits(),
        Matchers.hasItem(
            allOf(
                instanceOf(WildcardSCMHeadFilterTrait.class),
                hasProperty("includes", is("feature/*")),
                hasProperty("excludes", is("feature/ignore")))));
    instance.setIncludes("*");
    assertThat(instance.getIncludes(), is("*"));
    assertThat(instance.getExcludes(), is("feature/ignore"));
    assertThat(
        instance.getTraits(),
        Matchers.hasItem(
            allOf(
                instanceOf(WildcardSCMHeadFilterTrait.class),
                hasProperty("includes", is("*")),
                hasProperty("excludes", is("feature/ignore")))));
  }

  @Test
  public void given__legacyCode_withExcludes__when__setIncludes_value__then__traitUpdated() {
    GitHubSCMSource instance = new GitHubSCMSource("testing", "test-repo");
    instance.setTraits(
        Arrays.asList(
            new BranchDiscoveryTrait(true, false),
            new WildcardSCMHeadFilterTrait("feature/*", "feature/ignore"),
            new SSHCheckoutTrait("someValue")));
    assertThat(instance.getIncludes(), is("feature/*"));
    assertThat(instance.getExcludes(), is("feature/ignore"));
    assertThat(
        instance.getTraits(),
        Matchers.hasItem(
            allOf(
                instanceOf(WildcardSCMHeadFilterTrait.class),
                hasProperty("includes", is("feature/*")),
                hasProperty("excludes", is("feature/ignore")))));
    instance.setIncludes("bug/*");
    assertThat(instance.getIncludes(), is("bug/*"));
    assertThat(instance.getExcludes(), is("feature/ignore"));
    assertThat(
        instance.getTraits(),
        Matchers.hasItem(
            allOf(
                instanceOf(WildcardSCMHeadFilterTrait.class),
                hasProperty("includes", is("bug/*")),
                hasProperty("excludes", is("feature/ignore")))));
  }

  @Test
  public void given__legacyCode_withoutIncludes__when__setExcludes_default__then__traitRemoved() {
    GitHubSCMSource instance = new GitHubSCMSource("testing", "test-repo");
    instance.setTraits(
        Arrays.asList(
            new BranchDiscoveryTrait(true, false),
            new WildcardSCMHeadFilterTrait("*", "feature/ignore"),
            new SSHCheckoutTrait("someValue")));
    assertThat(instance.getIncludes(), is("*"));
    assertThat(instance.getExcludes(), is("feature/ignore"));
    assertThat(
        instance.getTraits(),
        Matchers.hasItem(
            allOf(
                instanceOf(WildcardSCMHeadFilterTrait.class),
                hasProperty("includes", is("*")),
                hasProperty("excludes", is("feature/ignore")))));
    instance.setExcludes("");
    assertThat(instance.getIncludes(), is("*"));
    assertThat(instance.getExcludes(), is(""));
    assertThat(
        instance.getTraits(), not(Matchers.hasItem(instanceOf(WildcardSCMHeadFilterTrait.class))));
  }

  @Test
  public void given__legacyCode_withoutIncludes__when__setExcludes_value__then__traitUpdated() {
    GitHubSCMSource instance = new GitHubSCMSource("testing", "test-repo");
    instance.setTraits(
        Arrays.asList(
            new BranchDiscoveryTrait(true, false),
            new WildcardSCMHeadFilterTrait("*", "feature/ignore"),
            new SSHCheckoutTrait("someValue")));
    assertThat(instance.getIncludes(), is("*"));
    assertThat(instance.getExcludes(), is("feature/ignore"));
    assertThat(
        instance.getTraits(),
        Matchers.hasItem(
            allOf(
                instanceOf(WildcardSCMHeadFilterTrait.class),
                hasProperty("includes", is("*")),
                hasProperty("excludes", is("feature/ignore")))));
    instance.setExcludes("bug/ignore");
    assertThat(instance.getIncludes(), is("*"));
    assertThat(instance.getExcludes(), is("bug/ignore"));
    assertThat(
        instance.getTraits(),
        Matchers.hasItem(
            allOf(
                instanceOf(WildcardSCMHeadFilterTrait.class),
                hasProperty("includes", is("*")),
                hasProperty("excludes", is("bug/ignore")))));
  }

  @Test
  public void given__legacyCode_withoutTrait__when__setExcludes_value__then__traitAdded() {
    GitHubSCMSource instance = new GitHubSCMSource("testing", "test-repo");
    instance.setTraits(
        Arrays.asList(new BranchDiscoveryTrait(true, false), new SSHCheckoutTrait("someValue")));
    assertThat(instance.getIncludes(), is("*"));
    assertThat(instance.getExcludes(), is(""));
    assertThat(
        instance.getTraits(), not(Matchers.hasItem(instanceOf(WildcardSCMHeadFilterTrait.class))));
    instance.setExcludes("feature/ignore");
    assertThat(instance.getIncludes(), is("*"));
    assertThat(instance.getExcludes(), is("feature/ignore"));
    assertThat(
        instance.getTraits(),
        Matchers.hasItem(
            allOf(
                instanceOf(WildcardSCMHeadFilterTrait.class),
                hasProperty("includes", is("*")),
                hasProperty("excludes", is("feature/ignore")))));
  }

  @Test
  public void given__legacyCode_withIncludes__when__setExcludes_default__then__traitUpdated() {
    GitHubSCMSource instance = new GitHubSCMSource("testing", "test-repo");
    instance.setTraits(
        Arrays.asList(
            new BranchDiscoveryTrait(true, false),
            new WildcardSCMHeadFilterTrait("feature/*", "feature/ignore"),
            new SSHCheckoutTrait("someValue")));
    assertThat(instance.getIncludes(), is("feature/*"));
    assertThat(instance.getExcludes(), is("feature/ignore"));
    assertThat(
        instance.getTraits(),
        Matchers.hasItem(
            allOf(
                instanceOf(WildcardSCMHeadFilterTrait.class),
                hasProperty("includes", is("feature/*")),
                hasProperty("excludes", is("feature/ignore")))));
    instance.setExcludes("");
    assertThat(instance.getIncludes(), is("feature/*"));
    assertThat(instance.getExcludes(), is(""));
    assertThat(
        instance.getTraits(),
        Matchers.hasItem(
            allOf(
                instanceOf(WildcardSCMHeadFilterTrait.class),
                hasProperty("includes", is("feature/*")),
                hasProperty("excludes", is("")))));
  }

  @Test
  public void given__legacyCode_withIncludes__when__setExcludes_value__then__traitUpdated() {
    GitHubSCMSource instance = new GitHubSCMSource("testing", "test-repo");
    instance.setTraits(
        Arrays.asList(
            new BranchDiscoveryTrait(true, false),
            new WildcardSCMHeadFilterTrait("feature/*", ""),
            new SSHCheckoutTrait("someValue")));
    assertThat(instance.getIncludes(), is("feature/*"));
    assertThat(instance.getExcludes(), is(""));
    assertThat(
        instance.getTraits(),
        Matchers.hasItem(
            allOf(
                instanceOf(WildcardSCMHeadFilterTrait.class),
                hasProperty("includes", is("feature/*")),
                hasProperty("excludes", is("")))));
    instance.setExcludes("feature/ignore");
    assertThat(instance.getIncludes(), is("feature/*"));
    assertThat(instance.getExcludes(), is("feature/ignore"));
    assertThat(
        instance.getTraits(),
        Matchers.hasItem(
            allOf(
                instanceOf(WildcardSCMHeadFilterTrait.class),
                hasProperty("includes", is("feature/*")),
                hasProperty("excludes", is("feature/ignore")))));
  }

  @Test
  public void build_000000() throws Exception {
    GitHubSCMSource instance = load();
    assertThat(instance.getTraits(), empty());
  }

  @Test
  public void build_000001() throws Exception {
    GitHubSCMSource instance = load();
    assertThat(
        instance.getTraits(),
        contains(
            Matchers.allOf(
                instanceOf(ForkPullRequestDiscoveryTrait.class),
                hasProperty("strategyId", is(2)))));
  }

  @Test
  public void build_000010() throws Exception {
    GitHubSCMSource instance = load();
    assertThat(
        instance.getTraits(),
        contains(
            Matchers.allOf(
                instanceOf(ForkPullRequestDiscoveryTrait.class),
                hasProperty("strategyId", is(1)))));
  }

  @Test
  public void build_000011() throws Exception {
    GitHubSCMSource instance = load();
    assertThat(
        instance.getTraits(),
        contains(
            Matchers.allOf(
                instanceOf(ForkPullRequestDiscoveryTrait.class),
                hasProperty("strategyId", is(3)))));
  }

  @Test
  public void build_000100() throws Exception {
    GitHubSCMSource instance = load();
    assertThat(
        instance.getTraits(),
        contains(
            Matchers.allOf(
                instanceOf(OriginPullRequestDiscoveryTrait.class),
                hasProperty("strategyId", is(2)))));
  }

  @Test
  public void build_000101() throws Exception {
    GitHubSCMSource instance = load();
    assertThat(
        instance.getTraits(),
        containsInAnyOrder(
            Matchers.allOf(
                instanceOf(OriginPullRequestDiscoveryTrait.class),
                hasProperty("strategyId", is(2))),
            Matchers.allOf(
                instanceOf(ForkPullRequestDiscoveryTrait.class),
                hasProperty("strategyId", is(2)))));
  }

  @Test
  public void build_000110() throws Exception {
    GitHubSCMSource instance = load();
    assertThat(
        instance.getTraits(),
        containsInAnyOrder(
            Matchers.allOf(
                instanceOf(OriginPullRequestDiscoveryTrait.class),
                hasProperty("strategyId", is(2))),
            Matchers.allOf(
                instanceOf(ForkPullRequestDiscoveryTrait.class),
                hasProperty("strategyId", is(1)))));
  }

  @Test
  public void build_000111() throws Exception {
    GitHubSCMSource instance = load();
    assertThat(
        instance.getTraits(),
        containsInAnyOrder(
            Matchers.allOf(
                instanceOf(OriginPullRequestDiscoveryTrait.class),
                hasProperty("strategyId", is(2))),
            Matchers.allOf(
                instanceOf(ForkPullRequestDiscoveryTrait.class),
                hasProperty("strategyId", is(3)))));
  }

  @Test
  public void build_001000() throws Exception {
    GitHubSCMSource instance = load();
    assertThat(
        instance.getTraits(),
        contains(
            Matchers.allOf(
                instanceOf(OriginPullRequestDiscoveryTrait.class),
                hasProperty("strategyId", is(1)))));
  }

  @Test
  public void build_001001() throws Exception {
    GitHubSCMSource instance = load();
    assertThat(
        instance.getTraits(),
        containsInAnyOrder(
            Matchers.allOf(
                instanceOf(OriginPullRequestDiscoveryTrait.class),
                hasProperty("strategyId", is(1))),
            Matchers.allOf(
                instanceOf(ForkPullRequestDiscoveryTrait.class),
                hasProperty("strategyId", is(2)))));
  }

  @Test
  public void build_001010() throws Exception {
    GitHubSCMSource instance = load();
    assertThat(
        instance.getTraits(),
        containsInAnyOrder(
            Matchers.allOf(
                instanceOf(OriginPullRequestDiscoveryTrait.class),
                hasProperty("strategyId", is(1))),
            Matchers.allOf(
                instanceOf(ForkPullRequestDiscoveryTrait.class),
                hasProperty("strategyId", is(1)))));
  }

  @Test
  public void build_001011() throws Exception {
    GitHubSCMSource instance = load();
    assertThat(
        instance.getTraits(),
        containsInAnyOrder(
            Matchers.allOf(
                instanceOf(OriginPullRequestDiscoveryTrait.class),
                hasProperty("strategyId", is(1))),
            Matchers.allOf(
                instanceOf(ForkPullRequestDiscoveryTrait.class),
                hasProperty("strategyId", is(3)))));
  }

  @Test
  public void build_001100() throws Exception {
    GitHubSCMSource instance = load();
    assertThat(
        instance.getTraits(),
        contains(
            Matchers.allOf(
                instanceOf(OriginPullRequestDiscoveryTrait.class),
                hasProperty("strategyId", is(3)))));
  }

  @Test
  public void build_001101() throws Exception {
    GitHubSCMSource instance = load();
    assertThat(
        instance.getTraits(),
        containsInAnyOrder(
            Matchers.allOf(
                instanceOf(OriginPullRequestDiscoveryTrait.class),
                hasProperty("strategyId", is(3))),
            Matchers.allOf(
                instanceOf(ForkPullRequestDiscoveryTrait.class),
                hasProperty("strategyId", is(2)))));
  }

  @Test
  public void build_001110() throws Exception {
    GitHubSCMSource instance = load();
    assertThat(
        instance.getTraits(),
        containsInAnyOrder(
            Matchers.allOf(
                instanceOf(OriginPullRequestDiscoveryTrait.class),
                hasProperty("strategyId", is(3))),
            Matchers.allOf(
                instanceOf(ForkPullRequestDiscoveryTrait.class),
                hasProperty("strategyId", is(1)))));
  }

  @Test
  public void build_001111() throws Exception {
    GitHubSCMSource instance = load();
    assertThat(
        instance.getTraits(),
        containsInAnyOrder(
            Matchers.allOf(
                instanceOf(OriginPullRequestDiscoveryTrait.class),
                hasProperty("strategyId", is(3))),
            Matchers.allOf(
                instanceOf(ForkPullRequestDiscoveryTrait.class),
                hasProperty("strategyId", is(3)))));
  }

  @Test
  public void build_010000() throws Exception {
    GitHubSCMSource instance = load();
    assertThat(
        instance.getTraits(),
        contains(
            Matchers.allOf(
                instanceOf(BranchDiscoveryTrait.class),
                hasProperty("buildBranch", is(false)),
                hasProperty("buildBranchesWithPR", is(true)))));
  }

  @Test
  public void build_010001() throws Exception {
    GitHubSCMSource instance = load();
    assertThat(
        instance.getTraits(),
        containsInAnyOrder(
            Matchers.allOf(
                instanceOf(BranchDiscoveryTrait.class),
                hasProperty("buildBranch", is(false)),
                hasProperty("buildBranchesWithPR", is(true))),
            Matchers.allOf(
                instanceOf(ForkPullRequestDiscoveryTrait.class),
                hasProperty("strategyId", is(2)))));
  }

  @Test
  public void build_010010() throws Exception {
    GitHubSCMSource instance = load();
    assertThat(
        instance.getTraits(),
        containsInAnyOrder(
            Matchers.allOf(
                instanceOf(BranchDiscoveryTrait.class),
                hasProperty("buildBranch", is(false)),
                hasProperty("buildBranchesWithPR", is(true))),
            Matchers.allOf(
                instanceOf(ForkPullRequestDiscoveryTrait.class),
                hasProperty("strategyId", is(1)))));
  }

  @Test
  public void build_010011() throws Exception {
    GitHubSCMSource instance = load();
    assertThat(
        instance.getTraits(),
        containsInAnyOrder(
            Matchers.allOf(
                instanceOf(BranchDiscoveryTrait.class),
                hasProperty("buildBranch", is(false)),
                hasProperty("buildBranchesWithPR", is(true))),
            Matchers.allOf(
                instanceOf(ForkPullRequestDiscoveryTrait.class),
                hasProperty("strategyId", is(3)))));
  }

  @Test
  public void build_010100() throws Exception {
    GitHubSCMSource instance = load();
    assertThat(
        instance.getTraits(),
        containsInAnyOrder(
            Matchers.allOf(
                instanceOf(BranchDiscoveryTrait.class),
                hasProperty("buildBranch", is(false)),
                hasProperty("buildBranchesWithPR", is(true))),
            Matchers.allOf(
                instanceOf(OriginPullRequestDiscoveryTrait.class),
                hasProperty("strategyId", is(2)))));
  }

  @Test
  public void build_010101() throws Exception {
    GitHubSCMSource instance = load();
    assertThat(
        instance.getTraits(),
        containsInAnyOrder(
            Matchers.allOf(
                instanceOf(BranchDiscoveryTrait.class),
                hasProperty("buildBranch", is(false)),
                hasProperty("buildBranchesWithPR", is(true))),
            Matchers.allOf(
                instanceOf(OriginPullRequestDiscoveryTrait.class),
                hasProperty("strategyId", is(2))),
            Matchers.allOf(
                instanceOf(ForkPullRequestDiscoveryTrait.class),
                hasProperty("strategyId", is(2)))));
  }

  @Test
  public void build_010110() throws Exception {
    GitHubSCMSource instance = load();
    assertThat(
        instance.getTraits(),
        containsInAnyOrder(
            Matchers.allOf(
                instanceOf(BranchDiscoveryTrait.class),
                hasProperty("buildBranch", is(false)),
                hasProperty("buildBranchesWithPR", is(true))),
            Matchers.allOf(
                instanceOf(OriginPullRequestDiscoveryTrait.class),
                hasProperty("strategyId", is(2))),
            Matchers.allOf(
                instanceOf(ForkPullRequestDiscoveryTrait.class),
                hasProperty("strategyId", is(1)))));
  }

  @Test
  public void build_010111() throws Exception {
    GitHubSCMSource instance = load();
    assertThat(
        instance.getTraits(),
        containsInAnyOrder(
            Matchers.allOf(
                instanceOf(BranchDiscoveryTrait.class),
                hasProperty("buildBranch", is(false)),
                hasProperty("buildBranchesWithPR", is(true))),
            Matchers.allOf(
                instanceOf(OriginPullRequestDiscoveryTrait.class),
                hasProperty("strategyId", is(2))),
            Matchers.allOf(
                instanceOf(ForkPullRequestDiscoveryTrait.class),
                hasProperty("strategyId", is(3)))));
  }

  @Test
  public void build_011000() throws Exception {
    GitHubSCMSource instance = load();
    assertThat(
        instance.getTraits(),
        containsInAnyOrder(
            Matchers.allOf(
                instanceOf(BranchDiscoveryTrait.class),
                hasProperty("buildBranch", is(false)),
                hasProperty("buildBranchesWithPR", is(true))),
            Matchers.allOf(
                instanceOf(OriginPullRequestDiscoveryTrait.class),
                hasProperty("strategyId", is(1)))));
  }

  @Test
  public void build_011001() throws Exception {
    GitHubSCMSource instance = load();
    assertThat(
        instance.getTraits(),
        containsInAnyOrder(
            Matchers.allOf(
                instanceOf(BranchDiscoveryTrait.class),
                hasProperty("buildBranch", is(false)),
                hasProperty("buildBranchesWithPR", is(true))),
            Matchers.allOf(
                instanceOf(OriginPullRequestDiscoveryTrait.class),
                hasProperty("strategyId", is(1))),
            Matchers.allOf(
                instanceOf(ForkPullRequestDiscoveryTrait.class),
                hasProperty("strategyId", is(2)))));
  }

  @Test
  public void build_011010() throws Exception {
    GitHubSCMSource instance = load();
    assertThat(
        instance.getTraits(),
        containsInAnyOrder(
            Matchers.allOf(
                instanceOf(BranchDiscoveryTrait.class),
                hasProperty("buildBranch", is(false)),
                hasProperty("buildBranchesWithPR", is(true))),
            Matchers.allOf(
                instanceOf(OriginPullRequestDiscoveryTrait.class),
                hasProperty("strategyId", is(1))),
            Matchers.allOf(
                instanceOf(ForkPullRequestDiscoveryTrait.class),
                hasProperty("strategyId", is(1)))));
  }

  @Test
  public void build_011011() throws Exception {
    GitHubSCMSource instance = load();
    assertThat(
        instance.getTraits(),
        containsInAnyOrder(
            Matchers.allOf(
                instanceOf(BranchDiscoveryTrait.class),
                hasProperty("buildBranch", is(false)),
                hasProperty("buildBranchesWithPR", is(true))),
            Matchers.allOf(
                instanceOf(OriginPullRequestDiscoveryTrait.class),
                hasProperty("strategyId", is(1))),
            Matchers.allOf(
                instanceOf(ForkPullRequestDiscoveryTrait.class),
                hasProperty("strategyId", is(3)))));
  }

  @Test
  public void build_011100() throws Exception {
    GitHubSCMSource instance = load();
    assertThat(
        instance.getTraits(),
        containsInAnyOrder(
            Matchers.allOf(
                instanceOf(BranchDiscoveryTrait.class),
                hasProperty("buildBranch", is(false)),
                hasProperty("buildBranchesWithPR", is(true))),
            Matchers.allOf(
                instanceOf(OriginPullRequestDiscoveryTrait.class),
                hasProperty("strategyId", is(3)))));
  }

  @Test
  public void build_011101() throws Exception {
    GitHubSCMSource instance = load();
    assertThat(
        instance.getTraits(),
        containsInAnyOrder(
            Matchers.allOf(
                instanceOf(BranchDiscoveryTrait.class),
                hasProperty("buildBranch", is(false)),
                hasProperty("buildBranchesWithPR", is(true))),
            Matchers.allOf(
                instanceOf(OriginPullRequestDiscoveryTrait.class),
                hasProperty("strategyId", is(3))),
            Matchers.allOf(
                instanceOf(ForkPullRequestDiscoveryTrait.class),
                hasProperty("strategyId", is(2)))));
  }

  @Test
  public void build_011110() throws Exception {
    GitHubSCMSource instance = load();
    assertThat(
        instance.getTraits(),
        containsInAnyOrder(
            Matchers.allOf(
                instanceOf(BranchDiscoveryTrait.class),
                hasProperty("buildBranch", is(false)),
                hasProperty("buildBranchesWithPR", is(true))),
            Matchers.allOf(
                instanceOf(OriginPullRequestDiscoveryTrait.class),
                hasProperty("strategyId", is(3))),
            Matchers.allOf(
                instanceOf(ForkPullRequestDiscoveryTrait.class),
                hasProperty("strategyId", is(1)))));
  }

  @Test
  public void build_011111() throws Exception {
    GitHubSCMSource instance = load();
    assertThat(
        instance.getTraits(),
        containsInAnyOrder(
            Matchers.allOf(
                instanceOf(BranchDiscoveryTrait.class),
                hasProperty("buildBranch", is(false)),
                hasProperty("buildBranchesWithPR", is(true))),
            Matchers.allOf(
                instanceOf(OriginPullRequestDiscoveryTrait.class),
                hasProperty("strategyId", is(3))),
            Matchers.allOf(
                instanceOf(ForkPullRequestDiscoveryTrait.class),
                hasProperty("strategyId", is(3)))));
  }

  @Test
  public void build_100000() throws Exception {
    GitHubSCMSource instance = load();
    assertThat(
        instance.getTraits(),
        contains(
            Matchers.allOf(
                instanceOf(BranchDiscoveryTrait.class),
                hasProperty("buildBranch", is(true)),
                hasProperty("buildBranchesWithPR", is(false)))));
  }

  @Test
  public void build_100001() throws Exception {
    GitHubSCMSource instance = load();
    assertThat(
        instance.getTraits(),
        containsInAnyOrder(
            Matchers.allOf(
                instanceOf(BranchDiscoveryTrait.class),
                hasProperty("buildBranch", is(true)),
                hasProperty("buildBranchesWithPR", is(false))),
            Matchers.allOf(
                instanceOf(ForkPullRequestDiscoveryTrait.class),
                hasProperty("strategyId", is(2)))));
  }

  @Test
  public void build_100010() throws Exception {
    GitHubSCMSource instance = load();
    assertThat(
        instance.getTraits(),
        containsInAnyOrder(
            Matchers.allOf(
                instanceOf(BranchDiscoveryTrait.class),
                hasProperty("buildBranch", is(true)),
                hasProperty("buildBranchesWithPR", is(false))),
            Matchers.allOf(
                instanceOf(ForkPullRequestDiscoveryTrait.class),
                hasProperty("strategyId", is(1)))));
  }

  @Test
  public void build_100011() throws Exception {
    GitHubSCMSource instance = load();
    assertThat(
        instance.getTraits(),
        containsInAnyOrder(
            Matchers.allOf(
                instanceOf(BranchDiscoveryTrait.class),
                hasProperty("buildBranch", is(true)),
                hasProperty("buildBranchesWithPR", is(false))),
            Matchers.allOf(
                instanceOf(ForkPullRequestDiscoveryTrait.class),
                hasProperty("strategyId", is(3)))));
  }

  @Test
  public void build_100100() throws Exception {
    GitHubSCMSource instance = load();
    assertThat(
        instance.getTraits(),
        containsInAnyOrder(
            Matchers.allOf(
                instanceOf(BranchDiscoveryTrait.class),
                hasProperty("buildBranch", is(true)),
                hasProperty("buildBranchesWithPR", is(false))),
            Matchers.allOf(
                instanceOf(OriginPullRequestDiscoveryTrait.class),
                hasProperty("strategyId", is(2)))));
  }

  @Test
  public void build_100101() throws Exception {
    GitHubSCMSource instance = load();
    assertThat(
        instance.getTraits(),
        containsInAnyOrder(
            Matchers.allOf(
                instanceOf(BranchDiscoveryTrait.class),
                hasProperty("buildBranch", is(true)),
                hasProperty("buildBranchesWithPR", is(false))),
            Matchers.allOf(
                instanceOf(OriginPullRequestDiscoveryTrait.class),
                hasProperty("strategyId", is(2))),
            Matchers.allOf(
                instanceOf(ForkPullRequestDiscoveryTrait.class),
                hasProperty("strategyId", is(2)))));
  }

  @Test
  public void build_100110() throws Exception {
    GitHubSCMSource instance = load();
    assertThat(
        instance.getTraits(),
        containsInAnyOrder(
            Matchers.allOf(
                instanceOf(BranchDiscoveryTrait.class),
                hasProperty("buildBranch", is(true)),
                hasProperty("buildBranchesWithPR", is(false))),
            Matchers.allOf(
                instanceOf(OriginPullRequestDiscoveryTrait.class),
                hasProperty("strategyId", is(2))),
            Matchers.allOf(
                instanceOf(ForkPullRequestDiscoveryTrait.class),
                hasProperty("strategyId", is(1)))));
  }

  @Test
  public void build_100111() throws Exception {
    GitHubSCMSource instance = load();
    assertThat(
        instance.getTraits(),
        containsInAnyOrder(
            Matchers.allOf(
                instanceOf(BranchDiscoveryTrait.class),
                hasProperty("buildBranch", is(true)),
                hasProperty("buildBranchesWithPR", is(false))),
            Matchers.allOf(
                instanceOf(OriginPullRequestDiscoveryTrait.class),
                hasProperty("strategyId", is(2))),
            Matchers.allOf(
                instanceOf(ForkPullRequestDiscoveryTrait.class),
                hasProperty("strategyId", is(3)))));
  }

  @Test
  public void build_101000() throws Exception {
    GitHubSCMSource instance = load();
    assertThat(
        instance.getTraits(),
        containsInAnyOrder(
            Matchers.allOf(
                instanceOf(BranchDiscoveryTrait.class),
                hasProperty("buildBranch", is(true)),
                hasProperty("buildBranchesWithPR", is(false))),
            Matchers.allOf(
                instanceOf(OriginPullRequestDiscoveryTrait.class),
                hasProperty("strategyId", is(1)))));
  }

  @Test
  public void build_101001() throws Exception {
    GitHubSCMSource instance = load();
    assertThat(
        instance.getTraits(),
        containsInAnyOrder(
            Matchers.allOf(
                instanceOf(BranchDiscoveryTrait.class),
                hasProperty("buildBranch", is(true)),
                hasProperty("buildBranchesWithPR", is(false))),
            Matchers.allOf(
                instanceOf(OriginPullRequestDiscoveryTrait.class),
                hasProperty("strategyId", is(1))),
            Matchers.allOf(
                instanceOf(ForkPullRequestDiscoveryTrait.class),
                hasProperty("strategyId", is(2)))));
  }

  @Test
  public void build_101010() throws Exception {
    GitHubSCMSource instance = load();
    assertThat(
        instance.getTraits(),
        containsInAnyOrder(
            Matchers.allOf(
                instanceOf(BranchDiscoveryTrait.class),
                hasProperty("buildBranch", is(true)),
                hasProperty("buildBranchesWithPR", is(false))),
            Matchers.allOf(
                instanceOf(OriginPullRequestDiscoveryTrait.class),
                hasProperty("strategyId", is(1))),
            Matchers.allOf(
                instanceOf(ForkPullRequestDiscoveryTrait.class),
                hasProperty("strategyId", is(1)))));
  }

  @Test
  public void build_101011() throws Exception {
    GitHubSCMSource instance = load();
    assertThat(
        instance.getTraits(),
        containsInAnyOrder(
            Matchers.allOf(
                instanceOf(BranchDiscoveryTrait.class),
                hasProperty("buildBranch", is(true)),
                hasProperty("buildBranchesWithPR", is(false))),
            Matchers.allOf(
                instanceOf(OriginPullRequestDiscoveryTrait.class),
                hasProperty("strategyId", is(1))),
            Matchers.allOf(
                instanceOf(ForkPullRequestDiscoveryTrait.class),
                hasProperty("strategyId", is(3)))));
  }

  @Test
  public void build_101100() throws Exception {
    GitHubSCMSource instance = load();
    assertThat(
        instance.getTraits(),
        containsInAnyOrder(
            Matchers.allOf(
                instanceOf(BranchDiscoveryTrait.class),
                hasProperty("buildBranch", is(true)),
                hasProperty("buildBranchesWithPR", is(false))),
            Matchers.allOf(
                instanceOf(OriginPullRequestDiscoveryTrait.class),
                hasProperty("strategyId", is(3)))));
  }

  @Test
  public void build_101101() throws Exception {
    GitHubSCMSource instance = load();
    assertThat(
        instance.getTraits(),
        containsInAnyOrder(
            Matchers.allOf(
                instanceOf(BranchDiscoveryTrait.class),
                hasProperty("buildBranch", is(true)),
                hasProperty("buildBranchesWithPR", is(false))),
            Matchers.allOf(
                instanceOf(OriginPullRequestDiscoveryTrait.class),
                hasProperty("strategyId", is(3))),
            Matchers.allOf(
                instanceOf(ForkPullRequestDiscoveryTrait.class),
                hasProperty("strategyId", is(2)))));
  }

  @Test
  public void build_101110() throws Exception {
    GitHubSCMSource instance = load();
    assertThat(
        instance.getTraits(),
        containsInAnyOrder(
            Matchers.allOf(
                instanceOf(BranchDiscoveryTrait.class),
                hasProperty("buildBranch", is(true)),
                hasProperty("buildBranchesWithPR", is(false))),
            Matchers.allOf(
                instanceOf(OriginPullRequestDiscoveryTrait.class),
                hasProperty("strategyId", is(3))),
            Matchers.allOf(
                instanceOf(ForkPullRequestDiscoveryTrait.class),
                hasProperty("strategyId", is(1)))));
  }

  @Test
  public void build_101111() throws Exception {
    GitHubSCMSource instance = load();
    assertThat(
        instance.getTraits(),
        containsInAnyOrder(
            Matchers.allOf(
                instanceOf(BranchDiscoveryTrait.class),
                hasProperty("buildBranch", is(true)),
                hasProperty("buildBranchesWithPR", is(false))),
            Matchers.allOf(
                instanceOf(OriginPullRequestDiscoveryTrait.class),
                hasProperty("strategyId", is(3))),
            Matchers.allOf(
                instanceOf(ForkPullRequestDiscoveryTrait.class),
                hasProperty("strategyId", is(3)))));
  }

  @Test
  public void build_110000() throws Exception {
    GitHubSCMSource instance = load();
    assertThat(
        instance.getTraits(),
        contains(
            Matchers.allOf(
                instanceOf(BranchDiscoveryTrait.class),
                hasProperty("buildBranch", is(true)),
                hasProperty("buildBranchesWithPR", is(true)))));
  }

  @Test
  public void build_110001() throws Exception {
    GitHubSCMSource instance = load();
    assertThat(
        instance.getTraits(),
        containsInAnyOrder(
            Matchers.allOf(
                instanceOf(BranchDiscoveryTrait.class),
                hasProperty("buildBranch", is(true)),
                hasProperty("buildBranchesWithPR", is(true))),
            Matchers.allOf(
                instanceOf(ForkPullRequestDiscoveryTrait.class),
                hasProperty("strategyId", is(2)))));
  }

  @Test
  public void build_110010() throws Exception {
    GitHubSCMSource instance = load();
    assertThat(
        instance.getTraits(),
        containsInAnyOrder(
            Matchers.allOf(
                instanceOf(BranchDiscoveryTrait.class),
                hasProperty("buildBranch", is(true)),
                hasProperty("buildBranchesWithPR", is(true))),
            Matchers.allOf(
                instanceOf(ForkPullRequestDiscoveryTrait.class),
                hasProperty("strategyId", is(1)))));
  }

  @Test
  public void build_110011() throws Exception {
    GitHubSCMSource instance = load();
    assertThat(
        instance.getTraits(),
        containsInAnyOrder(
            Matchers.allOf(
                instanceOf(BranchDiscoveryTrait.class),
                hasProperty("buildBranch", is(true)),
                hasProperty("buildBranchesWithPR", is(true))),
            Matchers.allOf(
                instanceOf(ForkPullRequestDiscoveryTrait.class),
                hasProperty("strategyId", is(3)))));
  }

  @Test
  public void build_110100() throws Exception {
    GitHubSCMSource instance = load();
    assertThat(
        instance.getTraits(),
        containsInAnyOrder(
            Matchers.allOf(
                instanceOf(BranchDiscoveryTrait.class),
                hasProperty("buildBranch", is(true)),
                hasProperty("buildBranchesWithPR", is(true))),
            Matchers.allOf(
                instanceOf(OriginPullRequestDiscoveryTrait.class),
                hasProperty("strategyId", is(2)))));
  }

  @Test
  public void build_110101() throws Exception {
    GitHubSCMSource instance = load();
    assertThat(
        instance.getTraits(),
        containsInAnyOrder(
            Matchers.allOf(
                instanceOf(BranchDiscoveryTrait.class),
                hasProperty("buildBranch", is(true)),
                hasProperty("buildBranchesWithPR", is(true))),
            Matchers.allOf(
                instanceOf(OriginPullRequestDiscoveryTrait.class),
                hasProperty("strategyId", is(2))),
            Matchers.allOf(
                instanceOf(ForkPullRequestDiscoveryTrait.class),
                hasProperty("strategyId", is(2)))));
  }

  @Test
  public void build_110110() throws Exception {
    GitHubSCMSource instance = load();
    assertThat(
        instance.getTraits(),
        containsInAnyOrder(
            Matchers.allOf(
                instanceOf(BranchDiscoveryTrait.class),
                hasProperty("buildBranch", is(true)),
                hasProperty("buildBranchesWithPR", is(true))),
            Matchers.allOf(
                instanceOf(OriginPullRequestDiscoveryTrait.class),
                hasProperty("strategyId", is(2))),
            Matchers.allOf(
                instanceOf(ForkPullRequestDiscoveryTrait.class),
                hasProperty("strategyId", is(1)))));
  }

  @Test
  public void build_110111() throws Exception {
    GitHubSCMSource instance = load();
    assertThat(
        instance.getTraits(),
        containsInAnyOrder(
            Matchers.allOf(
                instanceOf(BranchDiscoveryTrait.class),
                hasProperty("buildBranch", is(true)),
                hasProperty("buildBranchesWithPR", is(true))),
            Matchers.allOf(
                instanceOf(OriginPullRequestDiscoveryTrait.class),
                hasProperty("strategyId", is(2))),
            Matchers.allOf(
                instanceOf(ForkPullRequestDiscoveryTrait.class),
                hasProperty("strategyId", is(3)))));
  }

  @Test
  public void build_111000() throws Exception {
    GitHubSCMSource instance = load();
    assertThat(
        instance.getTraits(),
        containsInAnyOrder(
            Matchers.allOf(
                instanceOf(BranchDiscoveryTrait.class),
                hasProperty("buildBranch", is(true)),
                hasProperty("buildBranchesWithPR", is(true))),
            Matchers.allOf(
                instanceOf(OriginPullRequestDiscoveryTrait.class),
                hasProperty("strategyId", is(1)))));
  }

  @Test
  public void build_111001() throws Exception {
    GitHubSCMSource instance = load();
    assertThat(
        instance.getTraits(),
        containsInAnyOrder(
            Matchers.allOf(
                instanceOf(BranchDiscoveryTrait.class),
                hasProperty("buildBranch", is(true)),
                hasProperty("buildBranchesWithPR", is(true))),
            Matchers.allOf(
                instanceOf(OriginPullRequestDiscoveryTrait.class),
                hasProperty("strategyId", is(1))),
            Matchers.allOf(
                instanceOf(ForkPullRequestDiscoveryTrait.class),
                hasProperty("strategyId", is(2)))));
  }

  @Test
  public void build_111010() throws Exception {
    GitHubSCMSource instance = load();
    assertThat(
        instance.getTraits(),
        containsInAnyOrder(
            Matchers.allOf(
                instanceOf(BranchDiscoveryTrait.class),
                hasProperty("buildBranch", is(true)),
                hasProperty("buildBranchesWithPR", is(true))),
            Matchers.allOf(
                instanceOf(OriginPullRequestDiscoveryTrait.class),
                hasProperty("strategyId", is(1))),
            Matchers.allOf(
                instanceOf(ForkPullRequestDiscoveryTrait.class),
                hasProperty("strategyId", is(1)))));
  }

  @Test
  public void build_111011() throws Exception {
    GitHubSCMSource instance = load();
    assertThat(
        instance.getTraits(),
        containsInAnyOrder(
            Matchers.allOf(
                instanceOf(BranchDiscoveryTrait.class),
                hasProperty("buildBranch", is(true)),
                hasProperty("buildBranchesWithPR", is(true))),
            Matchers.allOf(
                instanceOf(OriginPullRequestDiscoveryTrait.class),
                hasProperty("strategyId", is(1))),
            Matchers.allOf(
                instanceOf(ForkPullRequestDiscoveryTrait.class),
                hasProperty("strategyId", is(3)))));
  }

  @Test
  public void build_111100() throws Exception {
    GitHubSCMSource instance = load();
    assertThat(
        instance.getTraits(),
        containsInAnyOrder(
            Matchers.allOf(
                instanceOf(BranchDiscoveryTrait.class),
                hasProperty("buildBranch", is(true)),
                hasProperty("buildBranchesWithPR", is(true))),
            Matchers.allOf(
                instanceOf(OriginPullRequestDiscoveryTrait.class),
                hasProperty("strategyId", is(3)))));
  }

  @Test
  public void build_111101() throws Exception {
    GitHubSCMSource instance = load();
    assertThat(
        instance.getTraits(),
        containsInAnyOrder(
            Matchers.allOf(
                instanceOf(BranchDiscoveryTrait.class),
                hasProperty("buildBranch", is(true)),
                hasProperty("buildBranchesWithPR", is(true))),
            Matchers.allOf(
                instanceOf(OriginPullRequestDiscoveryTrait.class),
                hasProperty("strategyId", is(3))),
            Matchers.allOf(
                instanceOf(ForkPullRequestDiscoveryTrait.class),
                hasProperty("strategyId", is(2)))));
  }

  @Test
  public void build_111110() throws Exception {
    GitHubSCMSource instance = load();
    assertThat(
        instance.getTraits(),
        containsInAnyOrder(
            Matchers.allOf(
                instanceOf(BranchDiscoveryTrait.class),
                hasProperty("buildBranch", is(true)),
                hasProperty("buildBranchesWithPR", is(true))),
            Matchers.allOf(
                instanceOf(OriginPullRequestDiscoveryTrait.class),
                hasProperty("strategyId", is(3))),
            Matchers.allOf(
                instanceOf(ForkPullRequestDiscoveryTrait.class),
                hasProperty("strategyId", is(1)))));
  }

  @Test
  public void build_111111() throws Exception {
    GitHubSCMSource instance = load();
    assertThat(
        instance.getTraits(),
        containsInAnyOrder(
            Matchers.allOf(
                instanceOf(BranchDiscoveryTrait.class),
                hasProperty("buildBranch", is(true)),
                hasProperty("buildBranchesWithPR", is(true))),
            Matchers.allOf(
                instanceOf(OriginPullRequestDiscoveryTrait.class),
                hasProperty("strategyId", is(3))),
            Matchers.allOf(
                instanceOf(ForkPullRequestDiscoveryTrait.class),
                hasProperty("strategyId", is(3)))));
  }
}<|MERGE_RESOLUTION|>--- conflicted
+++ resolved
@@ -69,8 +69,6 @@
     recreated.setIncludes("i*");
     recreated.setExcludes("production");
     recreated.setScanCredentialsId("foo");
-<<<<<<< HEAD
-=======
     String trust;
     if (r.jenkins.getPlugin("gitlab-branch-source") != null) {
       trust =
@@ -78,7 +76,6 @@
     } else {
       trust = "TrustPermission";
     }
->>>>>>> 4615e09d
     assertThat(
         DescribableModel.uninstantiate2_(recreated).toString(),
         is(
@@ -92,13 +89,9 @@
                 + "@gitHubPullRequestDiscovery$OriginPullRequestDiscoveryTrait(strategyId=1), "
                 + "@gitHubForkDiscovery$ForkPullRequestDiscoveryTrait("
                 + "strategyId=2,"
-<<<<<<< HEAD
-                + "trust=@gitHubTrustPermissions$TrustPermission()), "
-=======
                 + "trust=@gitHubTrustPermissions$"
                 + trust
                 + "()), "
->>>>>>> 4615e09d
                 + "@headWildcardFilter$WildcardSCMHeadFilterTrait(excludes=production,includes=i*)])"));
   }
 
