--- conflicted
+++ resolved
@@ -80,10 +80,7 @@
 import org.junit.runners.Parameterized;
 import org.jvnet.hudson.test.Issue;
 import org.jvnet.hudson.test.MockAuthorizationStrategy;
-<<<<<<< HEAD
-=======
 import org.mockito.Mockito;
->>>>>>> 3aaa7e08
 
 @RunWith(Parameterized.class)
 public class GitHubSCMSourceTest extends GitSCMSourceBase {
@@ -139,8 +136,6 @@
             .willSetStateTo("Pull Request Merge Hash - retry 2"));
   }
 
-<<<<<<< HEAD
-=======
   SCMHeadEvent<PushGHEventSubscriber> pushEvent =
       new SCMHeadEvent<PushGHEventSubscriber>(
           SCMEvent.Type.CREATED, System.currentTimeMillis(), null, null) {
@@ -193,7 +188,6 @@
         }
       };
 
->>>>>>> 3aaa7e08
   @Test
   @Issue("JENKINS-48035")
   public void testGitHubRepositoryNameContributor() throws IOException {
@@ -878,8 +872,6 @@
       r.jenkins.remove(dummy);
     }
   }
-<<<<<<< HEAD
-=======
 
   @Test
   @Issue("JENKINS-65071")
@@ -1032,5 +1024,4 @@
     assertTrue(this.source.shouldRetrieve(mockSCMHeadObserver, null, PullRequestSCMHead.class));
     assertTrue(this.source.shouldRetrieve(mockSCMHeadObserver, null, BranchSCMHead.class));
   }
->>>>>>> 3aaa7e08
 }