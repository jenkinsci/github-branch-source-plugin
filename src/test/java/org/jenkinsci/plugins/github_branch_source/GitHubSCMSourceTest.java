/*
 * The MIT License
 *
 * Copyright (c) 2016 CloudBees, Inc.
 *
 * Permission is hereby granted, free of charge, to any person obtaining a copy
 * of this software and associated documentation files (the "Software"), to deal
 * in the Software without restriction, including without limitation the rights
 * to use, copy, modify, merge, publish, distribute, sublicense, and/or sell
 * copies of the Software, and to permit persons to whom the Software is
 * furnished to do so, subject to the following conditions:
 *
 * The above copyright notice and this permission notice shall be included in
 * all copies or substantial portions of the Software.
 *
 * THE SOFTWARE IS PROVIDED "AS IS", WITHOUT WARRANTY OF ANY KIND, EXPRESS OR
 * IMPLIED, INCLUDING BUT NOT LIMITED TO THE WARRANTIES OF MERCHANTABILITY,
 * FITNESS FOR A PARTICULAR PURPOSE AND NONINFRINGEMENT. IN NO EVENT SHALL THE
 * AUTHORS OR COPYRIGHT HOLDERS BE LIABLE FOR ANY CLAIM, DAMAGES OR OTHER
 * LIABILITY, WHETHER IN AN ACTION OF CONTRACT, TORT OR OTHERWISE, ARISING FROM,
 * OUT OF OR IN CONNECTION WITH THE SOFTWARE OR THE USE OR OTHER DEALINGS IN
 * THE SOFTWARE.
 *
 */

package org.jenkinsci.plugins.github_branch_source;

import com.cloudbees.jenkins.GitHubRepositoryName;
import com.cloudbees.jenkins.GitHubRepositoryNameContributor;
import com.github.tomakehurst.wiremock.common.SingleRootFileSource;
import com.github.tomakehurst.wiremock.stubbing.Scenario;

import edu.umd.cs.findbugs.annotations.NonNull;
import hudson.AbortException;
import hudson.ExtensionList;
import hudson.model.Action;
import hudson.model.FreeStyleProject;
import hudson.model.Item;
import hudson.model.TaskListener;
import hudson.model.User;
import hudson.security.ACL;
import hudson.security.ACLContext;
import hudson.security.AuthorizationStrategy;
import hudson.security.SecurityRealm;
import hudson.util.ListBoxModel;
import hudson.util.LogTaskListener;
import java.io.File;
import java.io.IOException;
import java.util.*;

import jenkins.branch.BranchSource;
import jenkins.model.Jenkins;
import jenkins.plugins.git.GitSCMSource;

import java.util.function.Consumer;
import java.util.function.Function;
import java.util.logging.Level;
import java.util.logging.Logger;

import jenkins.scm.api.*;
import jenkins.scm.api.metadata.ObjectMetadataAction;
import jenkins.scm.api.mixin.ChangeRequestCheckoutStrategy;
import org.hamcrest.Matchers;
import org.jenkinsci.plugins.workflow.multibranch.WorkflowMultiBranchProject;
import org.junit.Before;
import org.junit.Test;
import org.junit.runner.RunWith;
import org.junit.runners.Parameterized;
import org.jvnet.hudson.test.Issue;
import org.jvnet.hudson.test.MockAuthorizationStrategy;

import static com.github.tomakehurst.wiremock.client.WireMock.aResponse;
import static com.github.tomakehurst.wiremock.client.WireMock.get;
import static com.github.tomakehurst.wiremock.client.WireMock.urlMatching;
import static com.github.tomakehurst.wiremock.client.WireMock.urlEqualTo;
<<<<<<< HEAD
import static org.hamcrest.Matchers.*;
=======
import static org.hamcrest.Matchers.allOf;
import static org.hamcrest.Matchers.contains;
import static org.hamcrest.Matchers.containsInAnyOrder;
import static org.hamcrest.Matchers.containsString;
import static org.hamcrest.Matchers.equalTo;
import static org.hamcrest.Matchers.hasItem;
import static org.hamcrest.Matchers.hasProperty;
import static org.hamcrest.Matchers.hasSize;
import static org.hamcrest.Matchers.nullValue;
import static org.hamcrest.Matchers.instanceOf;
import static org.hamcrest.Matchers.sameInstance;
>>>>>>> 7179854f
import static org.hamcrest.core.Is.is;
import static org.junit.Assert.*;

@RunWith(Parameterized.class)
public class GitHubSCMSourceTest extends GitSCMSourceBase{

    public GitHubSCMSourceTest(GitHubSCMSource source) {
        this.source = source;
    }

    @Parameterized.Parameters(name = "{index}: revision={0}")
    public static GitHubSCMSource[] revisions() {
        return new GitHubSCMSource[]{
                new GitHubSCMSource("cloudbeers", "yolo"),
                new GitHubSCMSource("https://github.com/cloudbeers/yolo"),
                createGitHubSCMSource(source -> {
                    // If all three values are provided the URL is used.
                    source.setRepository("yolo-bad");

                    source.setRepositoryUrl("https://github.com/cloudbeers/yolo");

                    // This is also possible.
                    // getRepoOwner will be out of sync, but getRepositoryUrl will ignore
                    source.setRepoOwner("invalid-owner");
                })
            };
    }

    static GitHubSCMSource createGitHubSCMSource(Consumer<GitHubSCMSource> initializer) {
        GitHubSCMSource source = new GitHubSCMSource();
        if (initializer != null) {
            initializer.accept(source);
        }
        return source;
    }
    @Before
    public void prepareMockGitHubStubs() throws Exception {
        new File("src/test/resources/api/mappings").mkdirs();
        new File("src/test/resources/api/__files").mkdirs();
        githubApi.enableRecordMappings(new SingleRootFileSource("src/test/resources/api/mappings"),
                new SingleRootFileSource("src/test/resources/api/__files"));

        githubApi.stubFor(
            get(urlEqualTo("/repos/cloudbeers/yolo/pulls/2"))
            .inScenario("Pull Request Merge Hash")
            .whenScenarioStateIs(Scenario.STARTED)
            .willReturn(
                aResponse()
                .withHeader("Content-Type", "application/json; charset=utf-8")
                .withBodyFile("body-yolo-pulls-2-mergeable-null.json"))
            .willSetStateTo("Pull Request Merge Hash - retry 1"));

        githubApi.stubFor(
            get(urlEqualTo("/repos/cloudbeers/yolo/pulls/2"))
            .inScenario("Pull Request Merge Hash")
            .whenScenarioStateIs("Pull Request Merge Hash - retry 1")
            .willReturn(
                aResponse()
                .withHeader("Content-Type", "application/json; charset=utf-8")
                .withBodyFile("body-yolo-pulls-2-mergeable-null.json"))
            .willSetStateTo("Pull Request Merge Hash - retry 2"));

        githubApi.stubFor(
            get(urlEqualTo("/repos/cloudbeers/yolo/pulls/2"))
            .inScenario("Pull Request Merge Hash")
            .whenScenarioStateIs("Pull Request Merge Hash - retry 2")
            .willReturn(
                aResponse()
                .withHeader("Content-Type", "application/json; charset=utf-8")
                .withBodyFile("body-yolo-pulls-2-mergeable-true.json"))
            .willSetStateTo("Pull Request Merge Hash - retry 2"));
<<<<<<< HEAD

        githubApi.stubFor(
                get(urlMatching(".*")).atPriority(10).willReturn(aResponse().proxiedFrom("https://api.github.com/")));
        githubRaw.stubFor(get(urlMatching(".*")).atPriority(10)
                .willReturn(aResponse().proxiedFrom("https://raw.githubusercontent.com/")));
        if (source.isConfiguredByUrl()) {
            source = new GitHubSCMSource("http://localhost:" + githubApi.port() + "/cloudbeers/yolo");
        } else {
            source.setApiUri("http://localhost:" + githubApi.port());
        }
        source.setTraits(Arrays.asList(new BranchDiscoveryTrait(true, true), new ForkPullRequestDiscoveryTrait(EnumSet.of(ChangeRequestCheckoutStrategy.MERGE), new ForkPullRequestDiscoveryTrait.TrustContributors())));
        github = Connector.connect("http://localhost:" + githubApi.port(), null);
        repo = github.getRepository("cloudbeers/yolo");
=======
>>>>>>> 7179854f
    }

    @Test
    @Issue("JENKINS-48035")
    public void testGitHubRepositoryNameContributor() throws IOException {
        WorkflowMultiBranchProject job = r.createProject(WorkflowMultiBranchProject.class);
        job.setSourcesList(Arrays.asList(new BranchSource(source)));
        Collection<GitHubRepositoryName> names = GitHubRepositoryNameContributor.parseAssociatedNames(job);
        assertThat(names, contains(allOf(
                hasProperty("userName", equalTo("cloudbeers")),
                hasProperty("repositoryName", equalTo("yolo"))
        )));
        //And specifically...
        names = new ArrayList<>();
        ExtensionList.lookup(GitHubRepositoryNameContributor.class).get(GitHubSCMSourceRepositoryNameContributor.class).parseAssociatedNames(job, names);
        assertThat(names, contains(allOf(
                hasProperty("userName", equalTo("cloudbeers")),
                hasProperty("repositoryName", equalTo("yolo"))
        )));
    }

    @Test
    @Issue("JENKINS-48035")
    public void testGitHubRepositoryNameContributor_When_not_GitHub() throws IOException {
        WorkflowMultiBranchProject job = r.createProject(WorkflowMultiBranchProject.class);
        job.setSourcesList(Arrays.asList(new BranchSource(new GitSCMSource("file://tmp/something"))));
        Collection<GitHubRepositoryName> names = GitHubRepositoryNameContributor.parseAssociatedNames(job);
        assertThat(names, Matchers.<GitHubRepositoryName>empty());
        //And specifically...
        names = new ArrayList<>();
        ExtensionList.lookup(GitHubRepositoryNameContributor.class).get(GitHubSCMSourceRepositoryNameContributor.class).parseAssociatedNames(job, names);
        assertThat(names, Matchers.<GitHubRepositoryName>empty());
    }

    @Test
    @Issue("JENKINS-48035")
    public void testGitHubRepositoryNameContributor_When_not_MultiBranch() throws IOException {
        FreeStyleProject job = r.createProject(FreeStyleProject.class);
        Collection<GitHubRepositoryName> names = GitHubRepositoryNameContributor.parseAssociatedNames((Item) job);
        assertThat(names, Matchers.<GitHubRepositoryName>empty());
        //And specifically...
        names = new ArrayList<>();
        ExtensionList.lookup(GitHubRepositoryNameContributor.class).get(GitHubSCMSourceRepositoryNameContributor.class).parseAssociatedNames((Item) job, names);
        assertThat(names, Matchers.<GitHubRepositoryName>empty());
    }

    @Test
    public void fetchSmokes() throws Exception {
        SCMHeadObserver.Collector collector = SCMHeadObserver.collect();
        source.fetch(new SCMSourceCriteria() {
            @Override
            public boolean isHead(@NonNull Probe probe, @NonNull TaskListener listener) throws IOException {
                return probe.stat("README.md").getType() == SCMFile.Type.REGULAR_FILE;
            }
        }, collector, null, null);
        Map<String,SCMHead> byName = new HashMap<>();
        Map<String,SCMRevision> revByName = new HashMap<>();
        for (Map.Entry<SCMHead, SCMRevision> h: collector.result().entrySet())  {
            byName.put(h.getKey().getName(), h.getKey());
            revByName.put(h.getKey().getName(), h.getValue());
        }
        assertThat(byName.keySet(), containsInAnyOrder("PR-2", "PR-3", "PR-4", "master", "stephenc-patch-1"));

        assertThat(byName.get("PR-2"), instanceOf(PullRequestSCMHead.class));
        assertThat(((PullRequestSCMHead)byName.get("PR-2")).isMerge(), is(true));
        assertThat(revByName.get("PR-2"), is((SCMRevision) new PullRequestSCMRevision((PullRequestSCMHead)(byName.get("PR-2")),
                "8f1314fc3c8284d8c6d5886d473db98f2126071c",
                "c0e024f89969b976da165eecaa71e09dc60c3da1",
                "38814ca33833ff5583624c29f305be9133f27a40"
        )));
        ((PullRequestSCMRevision)revByName.get("PR-2")).validateMergeHash();

        assertThat(byName.get("PR-3"), instanceOf(PullRequestSCMHead.class));
        assertThat(((SCMHeadOrigin.Fork) byName.get("PR-3").getOrigin()).getName(), is("stephenc"));
        assertThat(((PullRequestSCMHead)byName.get("PR-3")).isMerge(), is(true));
        assertThat(revByName.get("PR-3"), is((SCMRevision) new PullRequestSCMRevision((PullRequestSCMHead)(byName.get("PR-3")),
                "8f1314fc3c8284d8c6d5886d473db98f2126071c",
                "c0e024f89969b976da165eecaa71e09dc60c3da1",
                PullRequestSCMRevision.NOT_MERGEABLE_HASH
        )));

        // validation should fail for this PR.
        Exception abort = null;
        try {
            ((PullRequestSCMRevision)revByName.get("PR-3")).validateMergeHash();
        } catch (Exception e) {
            abort = e;
        }
        assertThat(abort, instanceOf(AbortException.class));
        assertThat(abort.getMessage(), containsString("Not mergeable"));

        assertThat(byName.get("PR-4"), instanceOf(PullRequestSCMHead.class));
        assertThat(((SCMHeadOrigin.Fork) byName.get("PR-4").getOrigin()).getName(), is("stephenc/jenkins-58450"));

        assertThat(byName.get("master"), instanceOf(BranchSCMHead.class));
        assertThat(revByName.get("master"),
                hasProperty("hash", is("8f1314fc3c8284d8c6d5886d473db98f2126071c")
                ));
        assertThat(byName.get("stephenc-patch-1"), instanceOf(BranchSCMHead.class));
        assertThat(revByName.get("stephenc-patch-1"),
                hasProperty("hash", is("095e69602bb95a278505e937e41d505ac3cdd263")
                ));
    }

    @Test
    public void fetchSmokes_badMergeCommit() throws Exception {
        // make it so the merge commit is not found returns 404
        // Causes PR 2 to fall back to null merge_commit_sha

        githubApi.stubFor(
            get(urlEqualTo("/repos/cloudbeers/yolo/commits/38814ca33833ff5583624c29f305be9133f27a40"))
            .inScenario("PR 2 Merge 404")
            .whenScenarioStateIs(Scenario.STARTED)
            .willReturn(
                aResponse()
                .withStatus(404)
                .withHeader("Content-Type", "application/json; charset=utf-8")
                .withBodyFile("body-heads-master-notfound.json"))
            .willSetStateTo(Scenario.STARTED));

        SCMHeadObserver.Collector collector = SCMHeadObserver.collect();
        source.fetch(new SCMSourceCriteria() {
            @Override
            public boolean isHead(@NonNull Probe probe, @NonNull TaskListener listener) throws IOException {
                return probe.stat("README.md").getType() == SCMFile.Type.REGULAR_FILE;
            }
        }, collector, null, null);
        Map<String,SCMHead> byName = new HashMap<>();
        Map<String,SCMRevision> revByName = new HashMap<>();
        for (Map.Entry<SCMHead, SCMRevision> h: collector.result().entrySet())  {
            byName.put(h.getKey().getName(), h.getKey());
            revByName.put(h.getKey().getName(), h.getValue());
        }

        assertThat(byName.keySet(), containsInAnyOrder("PR-2", "PR-3", "PR-4", "master", "stephenc-patch-1"));

        assertThat(byName.get("PR-2"), instanceOf(PullRequestSCMHead.class));
        assertThat(((PullRequestSCMHead)byName.get("PR-2")).isMerge(), is(true));
        assertThat(revByName.get("PR-2"), is((SCMRevision) new PullRequestSCMRevision((PullRequestSCMHead)(byName.get("PR-2")),
                "8f1314fc3c8284d8c6d5886d473db98f2126071c",
                "c0e024f89969b976da165eecaa71e09dc60c3da1",
                null
        )));
        ((PullRequestSCMRevision)revByName.get("PR-2")).validateMergeHash();

        assertThat(byName.get("PR-3"), instanceOf(PullRequestSCMHead.class));
        assertThat(((PullRequestSCMHead)byName.get("PR-3")).isMerge(), is(true));
        assertThat(((SCMHeadOrigin.Fork) byName.get("PR-3").getOrigin()).getName(), is("stephenc"));
        assertThat(revByName.get("PR-3"), is((SCMRevision) new PullRequestSCMRevision((PullRequestSCMHead)(byName.get("PR-3")),
                "8f1314fc3c8284d8c6d5886d473db98f2126071c",
                "c0e024f89969b976da165eecaa71e09dc60c3da1",
                PullRequestSCMRevision.NOT_MERGEABLE_HASH
        )));

        // validation should fail for this PR.
        Exception abort = null;
        try {
            ((PullRequestSCMRevision)revByName.get("PR-3")).validateMergeHash();
        } catch (Exception e) {
            abort = e;
        }
        assertThat(abort, instanceOf(AbortException.class));
        assertThat(abort.getMessage(), containsString("Not mergeable"));

        assertThat(byName.get("PR-4"), instanceOf(PullRequestSCMHead.class));
        assertThat(((SCMHeadOrigin.Fork) byName.get("PR-4").getOrigin()).getName(), is("stephenc/jenkins-58450"));

        assertThat(byName.get("master"), instanceOf(BranchSCMHead.class));
        assertThat(revByName.get("master"),
                hasProperty("hash", is("8f1314fc3c8284d8c6d5886d473db98f2126071c")
                ));
        assertThat(byName.get("stephenc-patch-1"), instanceOf(BranchSCMHead.class));
        assertThat(revByName.get("stephenc-patch-1"),
                hasProperty("hash", is("095e69602bb95a278505e937e41d505ac3cdd263")
                ));
    }

    @Test
    public void fetchSmokes_badUser() throws Exception {
        // make it so PR-2 returns a file not found for user
        githubApi.stubFor(
            get(urlMatching("(/api/v3)?/repos/cloudbeers/yolo/pulls/2"))
            .inScenario("Pull Request Merge Hash")
            .whenScenarioStateIs(Scenario.STARTED)
            .willReturn(
                aResponse()
                .withHeader("Content-Type", "application/json; charset=utf-8")
                .withBodyFile("body-yolo-pulls-2-bad-user.json")));
        githubApi.stubFor(
            get(urlMatching("(/api/v3)?/repos/cloudbeers/yolo/pulls\\?state=open"))
            .inScenario("Pull Request Merge Hash")
            .whenScenarioStateIs(Scenario.STARTED)
            .willReturn(
                aResponse()
                .withHeader("Content-Type", "application/json; charset=utf-8")
                .withBodyFile("body-yolo-pulls-bad-user.json")));

        SCMHeadObserver.Collector collector = SCMHeadObserver.collect();
        source.fetch(new SCMSourceCriteria() {
            @Override
            public boolean isHead(@NonNull Probe probe, @NonNull TaskListener listener) throws IOException {
                return probe.stat("README.md").getType() == SCMFile.Type.REGULAR_FILE;
            }
        }, collector, null, null);
        Map<String,SCMHead> byName = new HashMap<>();
        Map<String,SCMRevision> revByName = new HashMap<>();
        for (Map.Entry<SCMHead, SCMRevision> h: collector.result().entrySet())  {
            byName.put(h.getKey().getName(), h.getKey());
            revByName.put(h.getKey().getName(), h.getValue());
        }
        assertThat(byName.keySet(), containsInAnyOrder("PR-3", "PR-4", "master", "stephenc-patch-1"));

        // PR-2 fails to find user and throws file not found for user.
        // Caught and handled by removing PR-2 but scan continues.

        assertThat(byName.get("PR-3"), instanceOf(PullRequestSCMHead.class));
        assertThat(((SCMHeadOrigin.Fork) byName.get("PR-3").getOrigin()).getName(), is("stephenc"));
        assertThat(((PullRequestSCMHead)byName.get("PR-3")).isMerge(), is(true));
        assertThat(revByName.get("PR-3"), is((SCMRevision) new PullRequestSCMRevision((PullRequestSCMHead)(byName.get("PR-3")),
                "8f1314fc3c8284d8c6d5886d473db98f2126071c",
                "c0e024f89969b976da165eecaa71e09dc60c3da1",
                PullRequestSCMRevision.NOT_MERGEABLE_HASH
        )));

        // validation should fail for this PR.
        Exception abort = null;
        try {
            ((PullRequestSCMRevision)revByName.get("PR-3")).validateMergeHash();
        } catch (Exception e) {
            abort = e;
        }
        assertThat(abort, instanceOf(AbortException.class));
        assertThat(abort.getMessage(), containsString("Not mergeable"));

        assertThat(byName.get("PR-4"), instanceOf(PullRequestSCMHead.class));
        assertThat(((SCMHeadOrigin.Fork) byName.get("PR-4").getOrigin()).getName(), is("stephenc/jenkins-58450"));

        assertThat(byName.get("master"), instanceOf(BranchSCMHead.class));
        assertThat(revByName.get("master"),
                hasProperty("hash", is("8f1314fc3c8284d8c6d5886d473db98f2126071c")
                ));
        assertThat(byName.get("stephenc-patch-1"), instanceOf(BranchSCMHead.class));
        assertThat(revByName.get("stephenc-patch-1"),
                hasProperty("hash", is("095e69602bb95a278505e937e41d505ac3cdd263")
                ));
    }

    @Test
    public void fetchSmokes_badTarget() throws Exception {
        // make it so the merge commit is not found returns 404
        // Causes PR 2 to fall back to null merge_commit_sha
        // Then make it so refs/heads/master returns 404 for first call
        // Causes PR 2 to fail because it cannot determine base commit.
        githubApi.stubFor(
            get(urlMatching("(/api/v3)?/repos/cloudbeers/yolo/commits/38814ca33833ff5583624c29f305be9133f27a40"))
            .inScenario("PR 2 Merge 404")
            .whenScenarioStateIs(Scenario.STARTED)
            .willReturn(
                aResponse()
                .withStatus(404)
                .withHeader("Content-Type", "application/json; charset=utf-8")
                .withBodyFile("body-heads-master-notfound.json"))
            .willSetStateTo(Scenario.STARTED));

        githubApi.stubFor(
            get(urlMatching("(/api/v3)?/repos/cloudbeers/yolo/git/refs/heads/master"))
            .inScenario("PR 2 Master 404")
            .whenScenarioStateIs(Scenario.STARTED)
            .willReturn(
                aResponse()
                .withStatus(404)
                .withHeader("Content-Type", "application/json; charset=utf-8")
                .withBodyFile("body-heads-master-notfound.json"))
            .willSetStateTo("Master 200"));

        githubApi.stubFor(
            get(urlMatching("(/api/v3)?/repos/cloudbeers/yolo/git/refs/heads/master"))
            .inScenario("PR 2 Master 404")
            .whenScenarioStateIs("Master 200")
            .willReturn(
                aResponse()
                .withStatus(200)
                .withHeader("Content-Type", "application/json; charset=utf-8")
                .withBodyFile("body-heads-master.json"))
            .willSetStateTo("Master 200"));


        SCMHeadObserver.Collector collector = SCMHeadObserver.collect();
        source.fetch(new SCMSourceCriteria() {
            @Override
            public boolean isHead(@NonNull Probe probe, @NonNull TaskListener listener) throws IOException {
                return probe.stat("README.md").getType() == SCMFile.Type.REGULAR_FILE;
            }
        }, collector, null, null);
        Map<String,SCMHead> byName = new HashMap<>();
        Map<String,SCMRevision> revByName = new HashMap<>();
        for (Map.Entry<SCMHead, SCMRevision> h: collector.result().entrySet())  {
            byName.put(h.getKey().getName(), h.getKey());
            revByName.put(h.getKey().getName(), h.getValue());
        }
        assertThat(byName.keySet(), containsInAnyOrder("PR-3", "PR-4", "master", "stephenc-patch-1"));

        // PR-2 fails to find master and throws file not found for master.
        // Caught and handled by removing PR-2 but scan continues.

        assertThat(byName.get("PR-3"), instanceOf(PullRequestSCMHead.class));
        assertThat(((SCMHeadOrigin.Fork) byName.get("PR-3").getOrigin()).getName(), is("stephenc"));
        assertThat(((PullRequestSCMHead)byName.get("PR-3")).isMerge(), is(true));
        assertThat(revByName.get("PR-3"), is((SCMRevision) new PullRequestSCMRevision((PullRequestSCMHead)(byName.get("PR-3")),
                "8f1314fc3c8284d8c6d5886d473db98f2126071c",
                "c0e024f89969b976da165eecaa71e09dc60c3da1",
                PullRequestSCMRevision.NOT_MERGEABLE_HASH
        )));

        // validation should fail for this PR.
        Exception abort = null;
        try {
            ((PullRequestSCMRevision)revByName.get("PR-3")).validateMergeHash();
        } catch (Exception e) {
            abort = e;
        }
        assertThat(abort, instanceOf(AbortException.class));
        assertThat(abort.getMessage(), containsString("Not mergeable"));

        assertThat(byName.get("PR-4"), instanceOf(PullRequestSCMHead.class));
        assertThat(((SCMHeadOrigin.Fork) byName.get("PR-4").getOrigin()).getName(), is("stephenc/jenkins-58450"));

        assertThat(byName.get("master"), instanceOf(BranchSCMHead.class));
        assertThat(revByName.get("master"),
                hasProperty("hash", is("8f1314fc3c8284d8c6d5886d473db98f2126071c")
                ));
        assertThat(byName.get("stephenc-patch-1"), instanceOf(BranchSCMHead.class));
        assertThat(revByName.get("stephenc-patch-1"),
                hasProperty("hash", is("095e69602bb95a278505e937e41d505ac3cdd263")
                ));
    }

    @Test
    public void fetchSmokesUnknownMergeable() throws Exception {
        // make it so PR-2 always returns mergeable = null
        githubApi.stubFor(
            get(urlEqualTo("/repos/cloudbeers/yolo/pulls/2"))
            .inScenario("Pull Request Merge Hash")
            .whenScenarioStateIs(Scenario.STARTED)
            .willReturn(
                aResponse()
                .withHeader("Content-Type", "application/json; charset=utf-8")
                .withBodyFile("body-yolo-pulls-2-mergeable-null.json")));

        SCMHeadObserver.Collector collector = SCMHeadObserver.collect();
        source.fetch(new SCMSourceCriteria() {
            @Override
            public boolean isHead(@NonNull Probe probe, @NonNull TaskListener listener) throws IOException {
                return probe.stat("README.md").getType() == SCMFile.Type.REGULAR_FILE;
            }
        }, collector, null, null);
        Map<String,SCMHead> byName = new HashMap<>();
        Map<String,SCMRevision> revByName = new HashMap<>();
        for (Map.Entry<SCMHead, SCMRevision> h: collector.result().entrySet())  {
            byName.put(h.getKey().getName(), h.getKey());
            revByName.put(h.getKey().getName(), h.getValue());
        }

        assertThat(byName.keySet(), containsInAnyOrder("PR-2", "PR-3", "PR-4", "master", "stephenc-patch-1"));

        assertThat(byName.get("PR-2"), instanceOf(PullRequestSCMHead.class));
        assertThat(((PullRequestSCMHead)byName.get("PR-2")).isMerge(), is(true));
        assertThat(revByName.get("PR-2"), is((SCMRevision) new PullRequestSCMRevision((PullRequestSCMHead)(byName.get("PR-2")),
                "8f1314fc3c8284d8c6d5886d473db98f2126071c",
                "c0e024f89969b976da165eecaa71e09dc60c3da1",
                null
        )));
        ((PullRequestSCMRevision)revByName.get("PR-2")).validateMergeHash();

        assertThat(byName.get("PR-3"), instanceOf(PullRequestSCMHead.class));
        assertThat(((SCMHeadOrigin.Fork) byName.get("PR-3").getOrigin()).getName(), is("stephenc"));
        assertThat(((PullRequestSCMHead)byName.get("PR-3")).isMerge(), is(true));
        assertThat(revByName.get("PR-3"), is((SCMRevision) new PullRequestSCMRevision((PullRequestSCMHead)(byName.get("PR-3")),
                "8f1314fc3c8284d8c6d5886d473db98f2126071c",
                "c0e024f89969b976da165eecaa71e09dc60c3da1",
                PullRequestSCMRevision.NOT_MERGEABLE_HASH
        )));

        // validation should fail for this PR.
        Exception abort = null;
        try {
            ((PullRequestSCMRevision)revByName.get("PR-3")).validateMergeHash();
        } catch (Exception e) {
            abort = e;
        }
        assertThat(abort, instanceOf(AbortException.class));
        assertThat(abort.getMessage(), containsString("Not mergeable"));

        assertThat(byName.get("PR-4"), instanceOf(PullRequestSCMHead.class));
        assertThat(((SCMHeadOrigin.Fork) byName.get("PR-4").getOrigin()).getName(), is("stephenc/jenkins-58450"));

        assertThat(byName.get("master"), instanceOf(BranchSCMHead.class));
        assertThat(revByName.get("master"),
                hasProperty("hash", is("8f1314fc3c8284d8c6d5886d473db98f2126071c")
                ));
        assertThat(byName.get("stephenc-patch-1"), instanceOf(BranchSCMHead.class));
        assertThat(revByName.get("stephenc-patch-1"),
                hasProperty("hash", is("095e69602bb95a278505e937e41d505ac3cdd263")
                ));

    }

    @Test
    public void fetchSmokesUnknownFork() throws Exception {
        // make it so PR-2 always returns mergeable = null
        githubApi.stubFor(
                get(urlEqualTo("/repos/cloudbeers/yolo/pulls/4"))
                        .inScenario("Pull Request from Deleted Fork")
                        .whenScenarioStateIs(Scenario.STARTED)
                        .willReturn(
                                aResponse()
                                        .withHeader("Content-Type", "application/json; charset=utf-8")
                                        .withBodyFile("body-yolo-pulls-4-deleted-fork.json")));
        githubApi.stubFor(
                get(urlMatching("(/api/v3)?/repos/cloudbeers/yolo/pulls\\?state=open"))
                        .inScenario("Pull Request from Deleted Fork")
                        .whenScenarioStateIs(Scenario.STARTED)
                        .willReturn(
                                aResponse()
                                        .withHeader("Content-Type", "application/json; charset=utf-8")
                                        .withBodyFile("body-yolo-pulls-deleted-fork.json")));

        SCMHeadObserver.Collector collector = SCMHeadObserver.collect();
        source.fetch(new SCMSourceCriteria() {
            @Override
            public boolean isHead(@NonNull Probe probe, @NonNull TaskListener listener) throws IOException {
                return probe.stat("README.md").getType() == SCMFile.Type.REGULAR_FILE;
            }
        }, collector, null, null);
        Map<String,SCMHead> byName = new HashMap<>();
        Map<String,SCMRevision> revByName = new HashMap<>();
        for (Map.Entry<SCMHead, SCMRevision> h: collector.result().entrySet())  {
            byName.put(h.getKey().getName(), h.getKey());
            revByName.put(h.getKey().getName(), h.getValue());
        }

        assertThat(byName.keySet(), hasItem("PR-4"));

        assertThat(byName.get("PR-4"), instanceOf(PullRequestSCMHead.class));
        assertThat(((SCMHeadOrigin.Fork) byName.get("PR-4").getOrigin()).getName(), nullValue());
    }
    
    @Test
    public void fetchAltConfig() throws Exception {
        source.setBuildForkPRMerge(false);
        source.setBuildForkPRHead(true);
        source.setBuildOriginPRMerge(false);
        source.setBuildOriginPRHead(false);
        SCMHeadObserver.Collector collector = SCMHeadObserver.collect();
        source.fetch(new SCMSourceCriteria() {
            @Override
            public boolean isHead(@NonNull Probe probe, @NonNull TaskListener listener) throws IOException {
                return probe.stat("README.md").getType() == SCMFile.Type.REGULAR_FILE;
            }
        }, collector, null, null);
        Map<String,SCMHead> byName = new HashMap<>();
        Map<String,SCMRevision> revByName = new HashMap<>();
        for (Map.Entry<SCMHead, SCMRevision> h: collector.result().entrySet())  {
            byName.put(h.getKey().getName(), h.getKey());
            revByName.put(h.getKey().getName(), h.getValue());
        }
        assertThat(byName.keySet(), containsInAnyOrder("PR-2", "PR-3", "PR-4", "master", "stephenc-patch-1"));
        assertThat(byName.get("PR-2"), instanceOf(PullRequestSCMHead.class));
        assertThat(((PullRequestSCMHead)byName.get("PR-2")).isMerge(), is(false));
        assertThat(revByName.get("PR-2"), is((SCMRevision) new PullRequestSCMRevision((PullRequestSCMHead)(byName.get("PR-2")),
                "8f1314fc3c8284d8c6d5886d473db98f2126071c",
                "c0e024f89969b976da165eecaa71e09dc60c3da1"
        )));
        ((PullRequestSCMRevision)revByName.get("PR-2")).validateMergeHash();

        assertThat(byName.get("PR-3"), instanceOf(PullRequestSCMHead.class));
        assertThat(((SCMHeadOrigin.Fork) byName.get("PR-3").getOrigin()).getName(), is("stephenc"));
        assertThat(((PullRequestSCMHead)byName.get("PR-3")).isMerge(), is(false));
        assertThat(revByName.get("PR-3"), is((SCMRevision) new PullRequestSCMRevision((PullRequestSCMHead)(byName.get("PR-3")),
                "8f1314fc3c8284d8c6d5886d473db98f2126071c",
                "c0e024f89969b976da165eecaa71e09dc60c3da1"
        )));

        assertThat(byName.get("PR-4"), instanceOf(PullRequestSCMHead.class));
        assertThat(((SCMHeadOrigin.Fork) byName.get("PR-4").getOrigin()).getName(), is("stephenc/jenkins-58450"));

        assertThat(byName.get("master"), instanceOf(BranchSCMHead.class));
        assertThat(revByName.get("master"),
                hasProperty("hash", is("8f1314fc3c8284d8c6d5886d473db98f2126071c")
                ));
        assertThat(byName.get("stephenc-patch-1"), instanceOf(BranchSCMHead.class));
        assertThat(revByName.get("stephenc-patch-1"),
                hasProperty("hash", is("095e69602bb95a278505e937e41d505ac3cdd263")
                ));
    }

    @Test
    public void fetchActions() throws Exception {
        assertThat(source.fetchActions(null, null), Matchers.<Action>containsInAnyOrder(
                Matchers.<Action>is(
                        new ObjectMetadataAction(null, "You only live once", "http://yolo.example.com")
                ),
                Matchers.<Action>is(
                        new GitHubDefaultBranch("cloudbeers", "yolo", "master")
                ),
                instanceOf(GitHubRepoMetadataAction.class),
                Matchers.<Action>is(new GitHubLink("icon-github-repo", "https://github.com/cloudbeers/yolo"))));
    }

    @Test
    public void getTrustedRevisionReturnsRevisionIfRepoOwnerAndPullRequestBranchOwnerAreSameWithDifferentCase() throws Exception {
        source.setBuildOriginPRHead(true);
        PullRequestSCMRevision revision = createRevision("CloudBeers");
        assertThat(source.getTrustedRevision(revision, new LogTaskListener(Logger.getAnonymousLogger(), Level.INFO)), sameInstance((SCMRevision) revision));
    }

    private PullRequestSCMRevision createRevision(String sourceOwner) {
        PullRequestSCMHead head = new PullRequestSCMHead("", sourceOwner, "yolo", "", 0, new BranchSCMHead("non-null"),
                SCMHeadOrigin.DEFAULT, ChangeRequestCheckoutStrategy.HEAD);
        return new PullRequestSCMRevision(head, "non-null", null);
    }

    @Test
    public void doFillCredentials() throws Exception {
        final GitHubSCMSource.DescriptorImpl d =
                r.jenkins.getDescriptorByType(GitHubSCMSource.DescriptorImpl.class);
        final WorkflowMultiBranchProject dummy = r.jenkins.add(new WorkflowMultiBranchProject(r.jenkins, "dummy"), "dummy");
        SecurityRealm realm = r.jenkins.getSecurityRealm();
        AuthorizationStrategy strategy = r.jenkins.getAuthorizationStrategy();
        try {
            r.jenkins.setSecurityRealm(r.createDummySecurityRealm());
            MockAuthorizationStrategy mockStrategy = new MockAuthorizationStrategy();
            mockStrategy.grant(Jenkins.ADMINISTER).onRoot().to("admin");
            mockStrategy.grant(Item.CONFIGURE).onItems(dummy).to("bob");
            mockStrategy.grant(Item.EXTENDED_READ).onItems(dummy).to("jim");
            r.jenkins.setAuthorizationStrategy(mockStrategy);
            try (ACLContext ctx = ACL.as(User.getById("admin", true).impersonate())) {
                ListBoxModel rsp = d.doFillCredentialsIdItems(dummy, "", "does-not-exist");
                assertThat("Expecting only the provided value so that form config unchanged", rsp, hasSize(1));
                assertThat("Expecting only the provided value so that form config unchanged", rsp.get(0).value,
                        Matchers.is("does-not-exist"));
                rsp = d.doFillCredentialsIdItems(null, "", "does-not-exist");
                assertThat("Expecting just the empty entry", rsp, hasSize(1));
                assertThat("Expecting just the empty entry", rsp.get(0).value, Matchers.is(""));
            }
            try (ACLContext ctx = ACL.as(User.getById("bob", true).impersonate())) {
                ListBoxModel rsp = d.doFillCredentialsIdItems(dummy, "", "does-not-exist");
                assertThat("Expecting just the empty entry", rsp, hasSize(1));
                assertThat("Expecting just the empty entry", rsp.get(0).value, Matchers.is(""));
                rsp = d.doFillCredentialsIdItems(null, "", "does-not-exist");
                assertThat("Expecting only the provided value so that form config unchanged", rsp, hasSize(1));
                assertThat("Expecting only the provided value so that form config unchanged", rsp.get(0).value,
                        Matchers.is("does-not-exist"));
            }
            try (ACLContext ctx = ACL.as(User.getById("jim", true).impersonate())) {
                ListBoxModel rsp = d.doFillCredentialsIdItems(dummy, "", "does-not-exist");
                assertThat("Expecting just the empty entry", rsp, hasSize(1));
                assertThat("Expecting just the empty entry", rsp.get(0).value, Matchers.is(""));
            }
            try (ACLContext ctx = ACL.as(User.getById("sue", true).impersonate())) {
                ListBoxModel rsp = d.doFillCredentialsIdItems(dummy, "", "does-not-exist");
                assertThat("Expecting only the provided value so that form config unchanged", rsp, hasSize(1));
                assertThat("Expecting only the provided value so that form config unchanged", rsp.get(0).value,
                        Matchers.is("does-not-exist"));
            }
        } finally {
            r.jenkins.setSecurityRealm(realm);
            r.jenkins.setAuthorizationStrategy(strategy);
            r.jenkins.remove(dummy);
        }
    }
}<|MERGE_RESOLUTION|>--- conflicted
+++ resolved
@@ -73,9 +73,6 @@
 import static com.github.tomakehurst.wiremock.client.WireMock.get;
 import static com.github.tomakehurst.wiremock.client.WireMock.urlMatching;
 import static com.github.tomakehurst.wiremock.client.WireMock.urlEqualTo;
-<<<<<<< HEAD
-import static org.hamcrest.Matchers.*;
-=======
 import static org.hamcrest.Matchers.allOf;
 import static org.hamcrest.Matchers.contains;
 import static org.hamcrest.Matchers.containsInAnyOrder;
@@ -87,7 +84,6 @@
 import static org.hamcrest.Matchers.nullValue;
 import static org.hamcrest.Matchers.instanceOf;
 import static org.hamcrest.Matchers.sameInstance;
->>>>>>> 7179854f
 import static org.hamcrest.core.Is.is;
 import static org.junit.Assert.*;
 
@@ -159,22 +155,6 @@
                 .withHeader("Content-Type", "application/json; charset=utf-8")
                 .withBodyFile("body-yolo-pulls-2-mergeable-true.json"))
             .willSetStateTo("Pull Request Merge Hash - retry 2"));
-<<<<<<< HEAD
-
-        githubApi.stubFor(
-                get(urlMatching(".*")).atPriority(10).willReturn(aResponse().proxiedFrom("https://api.github.com/")));
-        githubRaw.stubFor(get(urlMatching(".*")).atPriority(10)
-                .willReturn(aResponse().proxiedFrom("https://raw.githubusercontent.com/")));
-        if (source.isConfiguredByUrl()) {
-            source = new GitHubSCMSource("http://localhost:" + githubApi.port() + "/cloudbeers/yolo");
-        } else {
-            source.setApiUri("http://localhost:" + githubApi.port());
-        }
-        source.setTraits(Arrays.asList(new BranchDiscoveryTrait(true, true), new ForkPullRequestDiscoveryTrait(EnumSet.of(ChangeRequestCheckoutStrategy.MERGE), new ForkPullRequestDiscoveryTrait.TrustContributors())));
-        github = Connector.connect("http://localhost:" + githubApi.port(), null);
-        repo = github.getRepository("cloudbeers/yolo");
-=======
->>>>>>> 7179854f
     }
 
     @Test
@@ -621,7 +601,7 @@
         assertThat(byName.get("PR-4"), instanceOf(PullRequestSCMHead.class));
         assertThat(((SCMHeadOrigin.Fork) byName.get("PR-4").getOrigin()).getName(), nullValue());
     }
-    
+
     @Test
     public void fetchAltConfig() throws Exception {
         source.setBuildForkPRMerge(false);
