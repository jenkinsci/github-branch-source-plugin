/*
 * The MIT License
 *
 * Copyright (c) 2016 CloudBees, Inc.
 *
 * Permission is hereby granted, free of charge, to any person obtaining a copy
 * of this software and associated documentation files (the "Software"), to deal
 * in the Software without restriction, including without limitation the rights
 * to use, copy, modify, merge, publish, distribute, sublicense, and/or sell
 * copies of the Software, and to permit persons to whom the Software is
 * furnished to do so, subject to the following conditions:
 *
 * The above copyright notice and this permission notice shall be included in
 * all copies or substantial portions of the Software.
 *
 * THE SOFTWARE IS PROVIDED "AS IS", WITHOUT WARRANTY OF ANY KIND, EXPRESS OR
 * IMPLIED, INCLUDING BUT NOT LIMITED TO THE WARRANTIES OF MERCHANTABILITY,
 * FITNESS FOR A PARTICULAR PURPOSE AND NONINFRINGEMENT. IN NO EVENT SHALL THE
 * AUTHORS OR COPYRIGHT HOLDERS BE LIABLE FOR ANY CLAIM, DAMAGES OR OTHER
 * LIABILITY, WHETHER IN AN ACTION OF CONTRACT, TORT OR OTHERWISE, ARISING FROM,
 * OUT OF OR IN CONNECTION WITH THE SOFTWARE OR THE USE OR OTHER DEALINGS IN
 * THE SOFTWARE.
 *
 */

package org.jenkinsci.plugins.github_branch_source;

<<<<<<< HEAD
import static org.hamcrest.Matchers.*;
=======
import static org.hamcrest.MatcherAssert.assertThat;
import static org.hamcrest.Matchers.*;
import static org.junit.Assert.assertEquals;
>>>>>>> 4615e09d

import com.cloudbees.plugins.credentials.Credentials;
import com.cloudbees.plugins.credentials.CredentialsScope;
import com.cloudbees.plugins.credentials.SystemCredentialsProvider;
import com.cloudbees.plugins.credentials.domains.Domain;
import com.cloudbees.plugins.credentials.impl.BaseStandardCredentials;
import com.cloudbees.plugins.credentials.impl.UsernamePasswordCredentialsImpl;
import edu.umd.cs.findbugs.annotations.NonNull;
import edu.umd.cs.findbugs.annotations.Nullable;
import hudson.model.Item;
import hudson.model.TaskListener;
import hudson.model.User;
import hudson.security.ACL;
import hudson.security.ACLContext;
import hudson.security.AuthorizationStrategy;
import hudson.security.SecurityRealm;
import hudson.util.ListBoxModel;
import hudson.util.LogTaskListener;
import java.util.ArrayList;
import java.util.Arrays;
import java.util.Collection;
import java.util.Collections;
import java.util.HashSet;
import java.util.List;
import java.util.Set;
import java.util.logging.Level;
import java.util.logging.Logger;
import jenkins.model.Jenkins;
import jenkins.scm.api.SCMNavigatorOwner;
import jenkins.scm.api.SCMSourceObserver;
import jenkins.scm.api.SCMSourceOwner;
import jenkins.scm.api.metadata.ObjectMetadataAction;
import jenkins.scm.api.trait.SCMTrait;
import jenkins.scm.impl.NoOpProjectObserver;
import org.hamcrest.Matchers;
import org.junit.Before;
import org.junit.Test;
import org.jvnet.hudson.test.MockAuthorizationStrategy;
import org.jvnet.hudson.test.MockFolder;
import org.mockito.Mock;
import org.mockito.Mockito;

public class GitHubSCMNavigatorTest extends AbstractGitHubWireMockTest {

  @Mock private SCMSourceOwner scmSourceOwner;

  private BaseStandardCredentials credentials =
      new UsernamePasswordCredentialsImpl(
          CredentialsScope.GLOBAL, "authenticated-user", null, "git-user", "git-secret");

  private GitHubSCMNavigator navigator;

  @Before
  @Override
  public void prepareMockGitHub() {
    super.prepareMockGitHub();
    setCredentials(Collections.emptyList());
    navigator = navigatorForRepoOwner("cloudbeers", null);
  }

  private GitHubSCMNavigator navigatorForRepoOwner(
      String repoOwner, @Nullable String credentialsId) {
    GitHubSCMNavigator navigator = new GitHubSCMNavigator(repoOwner);
    navigator.setApiUri("http://localhost:" + githubApi.port());
    navigator.setCredentialsId(credentialsId);
    return navigator;
  }

  private void setCredentials(List<Credentials> credentials) {
    SystemCredentialsProvider.getInstance()
        .setDomainCredentialsMap(Collections.singletonMap(Domain.global(), credentials));
  }

  @Test
  public void fetchSmokes() throws Exception {
    final Set<String> projectNames = new HashSet<>();
    final SCMSourceObserver observer = getObserver(projectNames);

    navigator.visitSources(SCMSourceObserver.filter(observer, "yolo"));

    assertThat(projectNames, contains("yolo"));
  }

  @Test
  public void fetchReposWithoutTeamSlug() throws Exception {
    final Set<String> projectNames = new HashSet<>();
    final SCMSourceObserver observer = getObserver(projectNames);

    navigator.visitSources(
        SCMSourceObserver.filter(
            observer,
            "Hello-World",
            "github-branch-source-plugin",
            "unknown",
            "basic",
            "yolo",
            "yolo-archived"));

    assertThat(projectNames, containsInAnyOrder("basic", "yolo", "yolo-archived"));
  }

  @Test
  public void fetchReposFromTeamSlug() throws Exception {
    final Set<String> projectNames = new HashSet<>();
    final SCMSourceObserver observer = getObserver(projectNames);

    List<SCMTrait<? extends SCMTrait<?>>> traits = new ArrayList<>(navigator.getTraits());
    traits.add(new TeamSlugTrait("justice-league"));
    navigator.setTraits(traits);
    navigator.visitSources(
        SCMSourceObserver.filter(
            observer,
            "Hello-World",
            "github-branch-source-plugin",
            "unknown",
            "basic",
            "yolo",
            "yolo-archived"));

    assertThat(
        projectNames,
        containsInAnyOrder("Hello-World", "github-branch-source-plugin", "basic", "yolo-archived"));
  }

  @Test
  public void fetchOneRepoWithTeamSlug_InTeam() throws Exception {
    final Set<String> projectNames = new HashSet<>();
    final SCMSourceObserver observer = getObserver(projectNames);

    List<SCMTrait<? extends SCMTrait<?>>> traits = new ArrayList<>(navigator.getTraits());
    traits.add(new TeamSlugTrait("justice-league"));
    navigator.setTraits(traits);
    navigator.visitSources(SCMSourceObserver.filter(observer, "yolo-archived"));

    assertThat(projectNames, containsInAnyOrder("yolo-archived"));
  }

  @Test
  public void fetchOneRepoWithTeamSlug_NotInTeam() throws Exception {
    final Set<String> projectNames = new HashSet<>();
    final SCMSourceObserver observer = getObserver(projectNames);

    List<SCMTrait<? extends SCMTrait<?>>> traits = new ArrayList<>(navigator.getTraits());
    traits.add(new TeamSlugTrait("justice-league"));
    navigator.setTraits(traits);
    navigator.visitSources(SCMSourceObserver.filter(observer, "yolo"));

    assertThat(projectNames, empty());
  }

  @Test
  public void fetchOneRepo_BelongingToAuthenticatedUser() throws Exception {
    setCredentials(Collections.singletonList(credentials));
    navigator = navigatorForRepoOwner("stephenc", credentials.getId());
    final Set<String> projectNames = new HashSet<>();
    final SCMSourceObserver observer = getObserver(projectNames);

    navigator.visitSources(SCMSourceObserver.filter(observer, "yolo-archived"));

    assertThat(projectNames, containsInAnyOrder("yolo-archived"));
  }

  @Test
  public void fetchRepos_BelongingToAuthenticatedUser_FilteredByTopic() throws Exception {
    setCredentials(Collections.singletonList(credentials));
    navigator = navigatorForRepoOwner("stephenc", credentials.getId());
    navigator.setTraits(Collections.singletonList(new TopicsTrait("awesome")));
    final Set<String> projectNames = new HashSet<>();
    final SCMSourceObserver observer = getObserver(projectNames);

    navigator.visitSources(observer);

    assertEquals(projectNames, Collections.singleton("yolo"));
  }

  @Test
<<<<<<< HEAD
=======
  public void fetchRepos_BelongingToAuthenticatedUser_FilteredByTopic_ExcludeForks()
      throws Exception {
    setCredentials(Collections.singletonList(credentials));
    navigator = navigatorForRepoOwner("stephenc", credentials.getId());
    navigator.setTraits(
        Arrays.asList(new TopicsTrait("api"), new ExcludeForkedRepositoriesTrait()));
    final Set<String> projectNames = new HashSet<>();
    final SCMSourceObserver observer = getObserver(projectNames);

    navigator.visitSources(observer);

    assertEquals(Collections.singleton("yolo-archived"), projectNames);
  }

  @Test
>>>>>>> 4615e09d
  public void fetchRepos_BelongingToAuthenticatedUser_FilteredByTopic_RemovesAll()
      throws Exception {
    setCredentials(Collections.singletonList(credentials));
    navigator = navigatorForRepoOwner("stephenc", credentials.getId());
    navigator.setTraits(Collections.singletonList(new TopicsTrait("nope")));
    final Set<String> projectNames = new HashSet<>();
    final SCMSourceObserver observer = getObserver(projectNames);

    navigator.visitSources(observer);

    assertEquals(projectNames, Collections.emptySet());
  }

  @Test
  public void fetchRepos_BelongingToAuthenticatedUser_FilteredByMultipleTopics() throws Exception {
    setCredentials(Collections.singletonList(credentials));
    navigator = navigatorForRepoOwner("stephenc", credentials.getId());
    navigator.setTraits(Collections.singletonList(new TopicsTrait("cool, great,was-awesome")));
    final Set<String> projectNames = new HashSet<>();
    final SCMSourceObserver observer = getObserver(projectNames);

    navigator.visitSources(observer);

    assertEquals(projectNames, Collections.singleton("yolo-archived"));
  }

  @Test
  public void fetchOneRepo_BelongingToAuthenticatedUser_ExcludingArchived() throws Exception {
    setCredentials(Collections.singletonList(credentials));
    navigator = navigatorForRepoOwner("stephenc", credentials.getId());
    navigator.setTraits(Collections.singletonList(new ExcludeArchivedRepositoriesTrait()));
    final Set<String> projectNames = new HashSet<>();
    final SCMSourceObserver observer = getObserver(projectNames);

    navigator.visitSources(SCMSourceObserver.filter(observer, "yolo-archived"));

    assertThat(projectNames, empty());
  }

  @Test
  public void fetchOneRepo_ExcludingPublic() throws Exception {
    setCredentials(Collections.singletonList(credentials));
    navigator = navigatorForRepoOwner("stephenc", credentials.getId());
    navigator.setTraits(Collections.singletonList(new ExcludePublicRepositoriesTrait()));
    final Set<String> projectNames = new HashSet<>();
    final SCMSourceObserver observer = getObserver(projectNames);

    navigator.visitSources(SCMSourceObserver.filter(observer, "yolo-private"));

    assertThat(projectNames, containsInAnyOrder("yolo-private"));
  }

  @Test
<<<<<<< HEAD
  public void fetchOneRepo_BelongingToOrg() throws Exception {
    final Set<String> projectNames = new HashSet<>();
    final SCMSourceObserver observer = getObserver(projectNames);

    navigator.visitSources(SCMSourceObserver.filter(observer, "yolo-archived"));

    assertThat(projectNames, containsInAnyOrder("yolo-archived"));
  }

  @Test
  public void fetchOneRepo_BelongingToOrg_ExcludingArchived() throws Exception {
    navigator.setTraits(Collections.singletonList(new ExcludeArchivedRepositoriesTrait()));
    final Set<String> projectNames = new HashSet<>();
    final SCMSourceObserver observer = getObserver(projectNames);

    navigator.visitSources(SCMSourceObserver.filter(observer, "yolo-archived"));

    assertThat(projectNames, empty());
  }

  @Test
  public void fetchOneRepo_BelongingToUser() throws Exception {
    navigator = navigatorForRepoOwner("stephenc", null);
=======
  public void fetchOneRepo_ExcludingPrivate() throws Exception {
    setCredentials(Collections.singletonList(credentials));
    navigator = navigatorForRepoOwner("stephenc", credentials.getId());
    navigator.setTraits(Collections.singletonList(new ExcludePrivateRepositoriesTrait()));
    final Set<String> projectNames = new HashSet<>();
    final SCMSourceObserver observer = getObserver(projectNames);

    navigator.visitSources(SCMSourceObserver.filter(observer, "yolo"));

    assertThat(projectNames, containsInAnyOrder("yolo"));
  }

  @Test
  public void fetchOneRepo_ExcludingForked() throws Exception {
    setCredentials(Collections.singletonList(credentials));
    navigator = navigatorForRepoOwner("stephenc", credentials.getId());
    navigator.setTraits(Collections.singletonList(new ExcludeForkedRepositoriesTrait()));
    final Set<String> projectNames = new HashSet<>();
    final SCMSourceObserver observer = getObserver(projectNames);

    navigator.visitSources(SCMSourceObserver.filter(observer, "yolo-private"));

    assertThat(projectNames, containsInAnyOrder("yolo-private"));
  }

  @Test
  public void fetchOneRepo_BelongingToOrg() throws Exception {
>>>>>>> 4615e09d
    final Set<String> projectNames = new HashSet<>();
    final SCMSourceObserver observer = getObserver(projectNames);

    navigator.visitSources(SCMSourceObserver.filter(observer, "yolo-archived"));
<<<<<<< HEAD

=======

    assertThat(projectNames, containsInAnyOrder("yolo-archived"));
  }

  @Test
  public void fetchOneRepo_BelongingToOrg_ExcludingArchived() throws Exception {
    navigator.setTraits(Collections.singletonList(new ExcludeArchivedRepositoriesTrait()));
    final Set<String> projectNames = new HashSet<>();
    final SCMSourceObserver observer = getObserver(projectNames);

    navigator.visitSources(SCMSourceObserver.filter(observer, "yolo-archived"));

    assertThat(projectNames, empty());
  }

  @Test
  public void fetchOneRepo_BelongingToUser() throws Exception {
    navigator = navigatorForRepoOwner("stephenc", null);
    final Set<String> projectNames = new HashSet<>();
    final SCMSourceObserver observer = getObserver(projectNames);

    navigator.visitSources(SCMSourceObserver.filter(observer, "yolo-archived"));

>>>>>>> 4615e09d
    assertThat(projectNames, containsInAnyOrder("yolo-archived"));
  }

  @Test
  public void fetchOneRepo_BelongingToUser_ExcludingArchived() throws Exception {
    navigator = navigatorForRepoOwner("stephenc", null);
    navigator.setTraits(Collections.singletonList(new ExcludeArchivedRepositoriesTrait()));
    final Set<String> projectNames = new HashSet<>();
    final SCMSourceObserver observer = getObserver(projectNames);

    navigator.visitSources(SCMSourceObserver.filter(observer, "yolo-archived"));

    assertThat(projectNames, empty());
  }

  @Test
  public void fetchRepos_BelongingToAuthenticatedUser() throws Exception {
    setCredentials(Collections.singletonList(credentials));
    navigator = navigatorForRepoOwner("stephenc", credentials.getId());
    final Set<String> projectNames = new HashSet<>();
    final SCMSourceObserver observer = getObserver(projectNames);

    navigator.visitSources(observer);

    assertThat(projectNames, containsInAnyOrder("yolo", "yolo-archived"));
  }

  @Test
  public void fetchRepos_BelongingToAuthenticatedUser_ExcludingArchived() throws Exception {
    setCredentials(Collections.singletonList(credentials));
    navigator = navigatorForRepoOwner("stephenc", credentials.getId());
    navigator.setTraits(Collections.singletonList(new ExcludeArchivedRepositoriesTrait()));
    final Set<String> projectNames = new HashSet<>();
    final SCMSourceObserver observer = getObserver(projectNames);

    navigator.visitSources(observer);

    assertThat(projectNames, containsInAnyOrder("yolo"));
  }

  @Test
  public void fetchRepos_BelongingToOrg() throws Exception {
    final Set<String> projectNames = new HashSet<>();
    final SCMSourceObserver observer = getObserver(projectNames);

    navigator.visitSources(
        SCMSourceObserver.filter(observer, "unknown", "basic", "yolo", "yolo-archived"));

    assertThat(projectNames, containsInAnyOrder("basic", "yolo", "yolo-archived"));
  }

  @Test
  public void fetchRepos_BelongingToOrg_ExcludingArchived() throws Exception {
    navigator.setTraits(Collections.singletonList(new ExcludeArchivedRepositoriesTrait()));
    final Set<String> projectNames = new HashSet<>();
    final SCMSourceObserver observer = getObserver(projectNames);

    navigator.visitSources(
        SCMSourceObserver.filter(observer, "unknown", "basic", "yolo", "yolo-archived"));

    assertThat(projectNames, containsInAnyOrder("basic", "yolo"));
  }

  @Test
  public void fetchRepos_BelongingToOrg_ExcludingPublic() throws Exception {
    navigator.setTraits(Collections.singletonList(new ExcludePublicRepositoriesTrait()));
    final Set<String> projectNames = new HashSet<>();
    final SCMSourceObserver observer = getObserver(projectNames);

    navigator.visitSources(
        SCMSourceObserver.filter(
            observer, "Hello-World", "github-branch-source-plugin", "yolo-private"));

    assertThat(projectNames, containsInAnyOrder("yolo-private"));
  }

  @Test
<<<<<<< HEAD
=======
  public void fetchRepos_BelongingToOrg_ExcludingPrivate() throws Exception {
    navigator.setTraits(Collections.singletonList(new ExcludePrivateRepositoriesTrait()));
    final Set<String> projectNames = new HashSet<>();
    final SCMSourceObserver observer = getObserver(projectNames);

    navigator.visitSources(SCMSourceObserver.filter(observer, "basic", "advanced", "yolo-private"));

    assertThat(projectNames, containsInAnyOrder("basic", "advanced"));
  }

  @Test
>>>>>>> 4615e09d
  public void fetchRepos_BelongingToUser() throws Exception {
    navigator = navigatorForRepoOwner("stephenc", null);
    final Set<String> projectNames = new HashSet<>();
    final SCMSourceObserver observer = getObserver(projectNames);

    navigator.visitSources(observer);

    assertThat(projectNames, containsInAnyOrder("yolo", "yolo-archived", "yolo-private"));
  }

  @Test
  public void fetchRepos_BelongingToUser_ExcludingArchived() throws Exception {
    navigator = navigatorForRepoOwner("stephenc", null);
    navigator.setTraits(Collections.singletonList(new ExcludeArchivedRepositoriesTrait()));
    final Set<String> projectNames = new HashSet<>();
    final SCMSourceObserver observer = getObserver(projectNames);

    navigator.visitSources(observer);

    assertThat(projectNames, containsInAnyOrder("yolo"));
  }

  @Test
  public void appliesFilters() throws Exception {
    final Set<String> projectNames = new HashSet<>();
    final SCMSourceObserver observer = getObserver(projectNames);

    navigator.visitSources(SCMSourceObserver.filter(observer, "yolo", "rando-unknown"));

    assertEquals(projectNames, Collections.singleton("yolo"));
  }

  @Test
  public void fetchActions() throws Exception {
    assertThat(
        navigator.fetchActions(Mockito.mock(SCMNavigatorOwner.class), null, null),
        Matchers.containsInAnyOrder(
            Matchers.is(
                new ObjectMetadataAction(
                    "CloudBeers, Inc.", null, "https://github.com/cloudbeers")),
            Matchers.is(
                new GitHubOrgMetadataAction("https://avatars.githubusercontent.com/u/4181899?v=3")),
            Matchers.is(new GitHubLink("icon-github-logo", "https://github.com/cloudbeers"))));
  }

  @Test
  public void doFillScanCredentials() throws Exception {
    final GitHubSCMNavigator.DescriptorImpl d =
        r.jenkins.getDescriptorByType(GitHubSCMNavigator.DescriptorImpl.class);
    final MockFolder dummy = r.createFolder("dummy");
    SecurityRealm realm = r.jenkins.getSecurityRealm();
    AuthorizationStrategy strategy = r.jenkins.getAuthorizationStrategy();
    try {
      r.jenkins.setSecurityRealm(r.createDummySecurityRealm());
      MockAuthorizationStrategy mockStrategy = new MockAuthorizationStrategy();
      mockStrategy.grant(Jenkins.ADMINISTER).onRoot().to("admin");
      mockStrategy.grant(Item.CONFIGURE).onItems(dummy).to("bob");
      mockStrategy.grant(Item.EXTENDED_READ).onItems(dummy).to("jim");
      r.jenkins.setAuthorizationStrategy(mockStrategy);
      try (ACLContext ctx = ACL.as(User.getById("admin", true).impersonate())) {
        ListBoxModel rsp = d.doFillCredentialsIdItems(dummy, "", "does-not-exist");
        assertThat(
            "Expecting only the provided value so that form config unchanged", rsp, hasSize(1));
        assertThat(
            "Expecting only the provided value so that form config unchanged",
            rsp.get(0).value,
            is("does-not-exist"));
        rsp = d.doFillCredentialsIdItems(null, "", "does-not-exist");
        assertThat("Expecting just the empty entry", rsp, hasSize(1));
        assertThat("Expecting just the empty entry", rsp.get(0).value, is(""));
      }
      try (ACLContext ctx = ACL.as(User.getById("bob", true).impersonate())) {
        ListBoxModel rsp = d.doFillCredentialsIdItems(dummy, "", "does-not-exist");
        assertThat("Expecting just the empty entry", rsp, hasSize(1));
        assertThat("Expecting just the empty entry", rsp.get(0).value, is(""));
        rsp = d.doFillCredentialsIdItems(null, "", "does-not-exist");
        assertThat(
            "Expecting only the provided value so that form config unchanged", rsp, hasSize(1));
        assertThat(
            "Expecting only the provided value so that form config unchanged",
            rsp.get(0).value,
            is("does-not-exist"));
      }
      try (ACLContext ctx = ACL.as(User.getById("jim", true).impersonate())) {
        ListBoxModel rsp = d.doFillCredentialsIdItems(dummy, "", "does-not-exist");
        assertThat("Expecting just the empty entry", rsp, hasSize(1));
        assertThat("Expecting just the empty entry", rsp.get(0).value, is(""));
      }
      try (ACLContext ctx = ACL.as(User.getById("sue", true).impersonate())) {
        ListBoxModel rsp = d.doFillCredentialsIdItems(dummy, "", "does-not-exist");
        assertThat(
            "Expecting only the provided value so that form config unchanged", rsp, hasSize(1));
        assertThat(
            "Expecting only the provided value so that form config unchanged",
            rsp.get(0).value,
            is("does-not-exist"));
      }
    } finally {
      r.jenkins.setSecurityRealm(realm);
      r.jenkins.setAuthorizationStrategy(strategy);
      r.jenkins.remove(dummy);
    }
  }

  private SCMSourceObserver getObserver(Collection<String> names) {
    return new SCMSourceObserver() {
      @NonNull
      @Override
      public SCMSourceOwner getContext() {
        return scmSourceOwner;
      }

      @NonNull
      @Override
      public TaskListener getListener() {
        return new LogTaskListener(Logger.getAnonymousLogger(), Level.INFO);
      }

      @NonNull
      @Override
      public ProjectObserver observe(@NonNull String projectName) throws IllegalArgumentException {
        names.add(projectName);
        return new NoOpProjectObserver();
      }

      @Override
      public void addAttribute(@NonNull String key, @Nullable Object value)
          throws IllegalArgumentException, ClassCastException {}
    };
  }
}<|MERGE_RESOLUTION|>--- conflicted
+++ resolved
@@ -25,13 +25,9 @@
 
 package org.jenkinsci.plugins.github_branch_source;
 
-<<<<<<< HEAD
-import static org.hamcrest.Matchers.*;
-=======
 import static org.hamcrest.MatcherAssert.assertThat;
 import static org.hamcrest.Matchers.*;
 import static org.junit.Assert.assertEquals;
->>>>>>> 4615e09d
 
 import com.cloudbees.plugins.credentials.Credentials;
 import com.cloudbees.plugins.credentials.CredentialsScope;
@@ -208,8 +204,6 @@
   }
 
   @Test
-<<<<<<< HEAD
-=======
   public void fetchRepos_BelongingToAuthenticatedUser_FilteredByTopic_ExcludeForks()
       throws Exception {
     setCredentials(Collections.singletonList(credentials));
@@ -225,7 +219,6 @@
   }
 
   @Test
->>>>>>> 4615e09d
   public void fetchRepos_BelongingToAuthenticatedUser_FilteredByTopic_RemovesAll()
       throws Exception {
     setCredentials(Collections.singletonList(credentials));
@@ -279,7 +272,32 @@
   }
 
   @Test
-<<<<<<< HEAD
+  public void fetchOneRepo_ExcludingPrivate() throws Exception {
+    setCredentials(Collections.singletonList(credentials));
+    navigator = navigatorForRepoOwner("stephenc", credentials.getId());
+    navigator.setTraits(Collections.singletonList(new ExcludePrivateRepositoriesTrait()));
+    final Set<String> projectNames = new HashSet<>();
+    final SCMSourceObserver observer = getObserver(projectNames);
+
+    navigator.visitSources(SCMSourceObserver.filter(observer, "yolo"));
+
+    assertThat(projectNames, containsInAnyOrder("yolo"));
+  }
+
+  @Test
+  public void fetchOneRepo_ExcludingForked() throws Exception {
+    setCredentials(Collections.singletonList(credentials));
+    navigator = navigatorForRepoOwner("stephenc", credentials.getId());
+    navigator.setTraits(Collections.singletonList(new ExcludeForkedRepositoriesTrait()));
+    final Set<String> projectNames = new HashSet<>();
+    final SCMSourceObserver observer = getObserver(projectNames);
+
+    navigator.visitSources(SCMSourceObserver.filter(observer, "yolo-private"));
+
+    assertThat(projectNames, containsInAnyOrder("yolo-private"));
+  }
+
+  @Test
   public void fetchOneRepo_BelongingToOrg() throws Exception {
     final Set<String> projectNames = new HashSet<>();
     final SCMSourceObserver observer = getObserver(projectNames);
@@ -303,66 +321,11 @@
   @Test
   public void fetchOneRepo_BelongingToUser() throws Exception {
     navigator = navigatorForRepoOwner("stephenc", null);
-=======
-  public void fetchOneRepo_ExcludingPrivate() throws Exception {
-    setCredentials(Collections.singletonList(credentials));
-    navigator = navigatorForRepoOwner("stephenc", credentials.getId());
-    navigator.setTraits(Collections.singletonList(new ExcludePrivateRepositoriesTrait()));
-    final Set<String> projectNames = new HashSet<>();
-    final SCMSourceObserver observer = getObserver(projectNames);
-
-    navigator.visitSources(SCMSourceObserver.filter(observer, "yolo"));
-
-    assertThat(projectNames, containsInAnyOrder("yolo"));
-  }
-
-  @Test
-  public void fetchOneRepo_ExcludingForked() throws Exception {
-    setCredentials(Collections.singletonList(credentials));
-    navigator = navigatorForRepoOwner("stephenc", credentials.getId());
-    navigator.setTraits(Collections.singletonList(new ExcludeForkedRepositoriesTrait()));
-    final Set<String> projectNames = new HashSet<>();
-    final SCMSourceObserver observer = getObserver(projectNames);
-
-    navigator.visitSources(SCMSourceObserver.filter(observer, "yolo-private"));
-
-    assertThat(projectNames, containsInAnyOrder("yolo-private"));
-  }
-
-  @Test
-  public void fetchOneRepo_BelongingToOrg() throws Exception {
->>>>>>> 4615e09d
-    final Set<String> projectNames = new HashSet<>();
-    final SCMSourceObserver observer = getObserver(projectNames);
-
-    navigator.visitSources(SCMSourceObserver.filter(observer, "yolo-archived"));
-<<<<<<< HEAD
-
-=======
-
-    assertThat(projectNames, containsInAnyOrder("yolo-archived"));
-  }
-
-  @Test
-  public void fetchOneRepo_BelongingToOrg_ExcludingArchived() throws Exception {
-    navigator.setTraits(Collections.singletonList(new ExcludeArchivedRepositoriesTrait()));
-    final Set<String> projectNames = new HashSet<>();
-    final SCMSourceObserver observer = getObserver(projectNames);
-
-    navigator.visitSources(SCMSourceObserver.filter(observer, "yolo-archived"));
-
-    assertThat(projectNames, empty());
-  }
-
-  @Test
-  public void fetchOneRepo_BelongingToUser() throws Exception {
-    navigator = navigatorForRepoOwner("stephenc", null);
-    final Set<String> projectNames = new HashSet<>();
-    final SCMSourceObserver observer = getObserver(projectNames);
-
-    navigator.visitSources(SCMSourceObserver.filter(observer, "yolo-archived"));
-
->>>>>>> 4615e09d
+    final Set<String> projectNames = new HashSet<>();
+    final SCMSourceObserver observer = getObserver(projectNames);
+
+    navigator.visitSources(SCMSourceObserver.filter(observer, "yolo-archived"));
+
     assertThat(projectNames, containsInAnyOrder("yolo-archived"));
   }
 
@@ -440,8 +403,6 @@
   }
 
   @Test
-<<<<<<< HEAD
-=======
   public void fetchRepos_BelongingToOrg_ExcludingPrivate() throws Exception {
     navigator.setTraits(Collections.singletonList(new ExcludePrivateRepositoriesTrait()));
     final Set<String> projectNames = new HashSet<>();
@@ -453,7 +414,6 @@
   }
 
   @Test
->>>>>>> 4615e09d
   public void fetchRepos_BelongingToUser() throws Exception {
     navigator = navigatorForRepoOwner("stephenc", null);
     final Set<String> projectNames = new HashSet<>();
