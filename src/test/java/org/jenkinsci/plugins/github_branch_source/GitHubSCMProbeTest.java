package org.jenkinsci.plugins.github_branch_source;

import com.github.tomakehurst.wiremock.core.WireMockConfiguration;
import com.github.tomakehurst.wiremock.extension.responsetemplating.ResponseTemplateTransformer;
import com.github.tomakehurst.wiremock.http.RequestMethod;
import com.github.tomakehurst.wiremock.junit.WireMockRule;
import com.github.tomakehurst.wiremock.matching.RequestPatternBuilder;
import java.io.File;
import java.io.IOException;
import jenkins.scm.api.SCMHeadOrigin;
import jenkins.scm.api.mixin.ChangeRequestCheckoutStrategy;
import org.apache.commons.io.FileUtils;
import org.junit.Before;
import org.junit.Rule;
import org.junit.Test;
import org.jvnet.hudson.test.Issue;
import org.jvnet.hudson.test.JenkinsRule;
import org.kohsuke.github.GHRepository;
import org.kohsuke.github.GitHub;

import static com.github.tomakehurst.wiremock.client.WireMock.*;
import static org.junit.Assert.*;

public class GitHubSCMProbeTest {

    @Rule
    public JenkinsRule j = new JenkinsRule();
    public static WireMockRuleFactory factory = new WireMockRuleFactory();
    @Rule
    public WireMockRule githubApi = factory.getRule(WireMockConfiguration.options()
            .dynamicPort()
            .usingFilesUnderClasspath("cache_failure")
            .extensions(ResponseTemplateTransformer.builder().global(true).maxCacheEntries(0L).build()));
    private GitHubSCMProbe probe;

    @Before
    public void setUp() throws Exception {
        // Clear all caches before each test
        File cacheBaseDir = new File(j.jenkins.getRootDir(), GitHubSCMProbe.class.getName() + ".cache");
        if (cacheBaseDir.exists()) {
            FileUtils.cleanDirectory(cacheBaseDir);
        }

<<<<<<< HEAD
        githubApi.stubFor(get(urlEqualTo("/repos/cloudbeers/yolo")).willReturn(aResponse().withStatus(200)
                .withHeader("Content-Type", "application/json")
                .withBodyFile("body-cloudbeers-yolo-PucD6.json")));

        // Return 404 for /rate_limit
        githubApi.stubFor(get(urlEqualTo("/rate_limit")).willReturn(aResponse().withStatus(404)));
=======
        githubApi.stubFor(
            get(urlEqualTo("/repos/cloudbeers/yolo"))
                .willReturn(aResponse()
                    .withStatus(200)
                    .withHeader("Content-Type", "application/json")
                    .withBodyFile("body-cloudbeers-yolo-PucD6.json"))
        );

        //Return 404 for /rate_limit
        githubApi.stubFor(get(urlEqualTo("/rate_limit"))
            .willReturn(aResponse()
                .withStatus(404)
            ));

        // validate api url
        githubApi.stubFor(get(urlEqualTo("/"))
            .willReturn(aResponse()
                .withBody("{\"rate_limit_url\": \"https://localhost/placeholder/\"}")
            ));
>>>>>>> cbdb3ba9
    }

    void createProbeForPR(int number) throws IOException {
        final GitHub github = Connector.connect("http://localhost:" + githubApi.port(), null);

        final GHRepository repo = github.getRepository("cloudbeers/yolo");
        final PullRequestSCMHead head = new PullRequestSCMHead("PR-" + number,
                "cloudbeers",
                "yolo",
                "b",
                number,
                new BranchSCMHead("master"),
                new SCMHeadOrigin.Fork("rsandell"),
                ChangeRequestCheckoutStrategy.MERGE);
        probe = new GitHubSCMProbe("http://localhost:"
                + githubApi.port(), null, repo, head, new PullRequestSCMRevision(head, "a", "b"));
    }

    @Issue("JENKINS-54126")
    @Test
    public void statWhenRootIs404() throws Exception {
        githubApi.stubFor(get(urlEqualTo("/repos/cloudbeers/yolo/contents/?ref=refs%2Fpull%2F1%2Fmerge"))
                .willReturn(aResponse().withStatus(404))
                .atPriority(0));

        createProbeForPR(1);

        assertFalse(probe.stat("Jenkinsfile").exists());
    }

    @Issue("JENKINS-54126")
    @Test
    public void statWhenDirIs404() throws Exception {
        githubApi.stubFor(get(urlEqualTo("/repos/cloudbeers/yolo/contents/subdir?ref=refs%2Fpull%2F1%2Fmerge"))
                .willReturn(aResponse().withStatus(404))
                .atPriority(0));

        createProbeForPR(1);

        assertTrue(probe.stat("README.md").exists());
        assertFalse(probe.stat("subdir").exists());
        assertFalse(probe.stat("subdir/Jenkinsfile").exists());
    }

    @Issue("JENKINS-54126")
    @Test
    public void statWhenRoot404andThenIncorrectCached() throws Exception {
        GitHubSCMSource.setCacheSize(10);

        createProbeForPR(9);

        // JENKINS-54126 happens when:
        // 1. client asks for a resource "Z" that doesn't exist
        // ---> client receives a 404 response from github and caches it.
        // ---> Important: GitHub does not send ETag header for 404 responses.
        // 2. Resource "Z" gets created on GitHub but some means.
        // 3. client (eventually) asks for the resource "Z" again.
        // ---> Since the the client has a cached response without ETag, it sends "If-Modified-Since" header
        // ---> Resource has changed (it was created).
        //
        // ---> EXPECTED: GitHub should respond with 200 and data.
        // ---> ACTUAL: GitHub server lies, responds with incorrect 304 response, telling client that the cached data is
        // still valid.
        // ---> THE BAD: Client cache believes GitHub - uses the previously cached 404 (and even adds the ETag).
        // ---> THE UGLY: Client is now stuck with a bad cached 404, and can't get rid of it until the resource is
        // _updated_ again or the cache is cleared manually.
        //
        // This is the cause of JENKINS-54126. This is a pervasive GitHub server problem.
        // We see it mostly in this one scenario, but it will happen anywhere the server returns a 404.
        // It cannot be reliably detected or mitigated at the level of this plugin.
        //
        // WORKAROUND (implemented in the github-api library):
        // 4. the github-api library recognizes any 404 with ETag as invalid. Does not return it to the client.
        // ---> The github-api library automatically retries the request with "no-cache" to force refresh with valid
        // data.

        // 1.
        assertFalse(probe.stat("README.md").exists());

        // 3.
        // Without 4. this would return false and would stay false.
        assertTrue(probe.stat("README.md").exists());

        // 5. Verify caching is working
        assertTrue(probe.stat("README.md").exists());

        // Verify the expected requests were made
        if (hudson.Functions.isWindows()) {
            // On windows caching is disabled by default, so the work around doesn't happen
            githubApi.verify(3,
                    RequestPatternBuilder
                            .newRequestPattern(RequestMethod.GET, urlPathEqualTo("/repos/cloudbeers/yolo/contents/"))
                            .withHeader("Cache-Control", equalTo("max-age=0"))
                            .withHeader("If-Modified-Since", absent())
                            .withHeader("If-None-Match", absent()));
        } else {
            // 1.
            githubApi.verify(RequestPatternBuilder
                    .newRequestPattern(RequestMethod.GET, urlPathEqualTo("/repos/cloudbeers/yolo/contents/"))
                    .withHeader("Cache-Control", equalTo("max-age=0"))
                    .withHeader("If-None-Match", absent())
                    .withHeader("If-Modified-Since", absent()));

            // 3.
            githubApi.verify(RequestPatternBuilder
                    .newRequestPattern(RequestMethod.GET, urlPathEqualTo("/repos/cloudbeers/yolo/contents/"))
                    .withHeader("Cache-Control", containing("max-age"))
                    .withHeader("If-None-Match", absent())
                    .withHeader("If-Modified-Since", containing("GMT")));

            // 4.
            githubApi.verify(RequestPatternBuilder
                    .newRequestPattern(RequestMethod.GET, urlPathEqualTo("/repos/cloudbeers/yolo/contents/"))
                    .withHeader("Cache-Control", equalTo("no-cache"))
                    .withHeader("If-Modified-Since", absent())
                    .withHeader("If-None-Match", absent()));

            // 5.
            githubApi.verify(RequestPatternBuilder
                    .newRequestPattern(RequestMethod.GET, urlPathEqualTo("/repos/cloudbeers/yolo/contents/"))
                    .withHeader("Cache-Control", equalTo("max-age=0"))
                    .withHeader("If-None-Match", equalTo("\"d3be5b35b8d84ef7ac03c0cc9c94ed81\"")));
        }
    }

}<|MERGE_RESOLUTION|>--- conflicted
+++ resolved
@@ -41,34 +41,16 @@
             FileUtils.cleanDirectory(cacheBaseDir);
         }
 
-<<<<<<< HEAD
         githubApi.stubFor(get(urlEqualTo("/repos/cloudbeers/yolo")).willReturn(aResponse().withStatus(200)
                 .withHeader("Content-Type", "application/json")
                 .withBodyFile("body-cloudbeers-yolo-PucD6.json")));
 
         // Return 404 for /rate_limit
         githubApi.stubFor(get(urlEqualTo("/rate_limit")).willReturn(aResponse().withStatus(404)));
-=======
-        githubApi.stubFor(
-            get(urlEqualTo("/repos/cloudbeers/yolo"))
-                .willReturn(aResponse()
-                    .withStatus(200)
-                    .withHeader("Content-Type", "application/json")
-                    .withBodyFile("body-cloudbeers-yolo-PucD6.json"))
-        );
-
-        //Return 404 for /rate_limit
-        githubApi.stubFor(get(urlEqualTo("/rate_limit"))
-            .willReturn(aResponse()
-                .withStatus(404)
-            ));
 
         // validate api url
         githubApi.stubFor(get(urlEqualTo("/"))
-            .willReturn(aResponse()
-                .withBody("{\"rate_limit_url\": \"https://localhost/placeholder/\"}")
-            ));
->>>>>>> cbdb3ba9
+                .willReturn(aResponse().withBody("{\"rate_limit_url\": \"https://localhost/placeholder/\"}")));
     }
 
     void createProbeForPR(int number) throws IOException {
