package org.jenkinsci.plugins.github_branch_source;

import static com.github.tomakehurst.wiremock.client.WireMock.aResponse;
import static com.github.tomakehurst.wiremock.client.WireMock.get;
import static com.github.tomakehurst.wiremock.client.WireMock.resetAllScenarios;
import static com.github.tomakehurst.wiremock.client.WireMock.urlEqualTo;
import static org.junit.Assert.assertEquals;
import static org.junit.Assert.assertFalse;
import static org.junit.Assert.assertNotEquals;
import static org.junit.Assert.assertTrue;

import com.github.tomakehurst.wiremock.WireMockServer;
import com.github.tomakehurst.wiremock.client.ScenarioMappingBuilder;
import com.github.tomakehurst.wiremock.matching.RequestPatternBuilder;
import com.github.tomakehurst.wiremock.stubbing.Scenario;
import hudson.util.LogTaskListener;
import hudson.util.RingBufferLogHandler;
import java.time.LocalDateTime;
import java.time.ZoneId;
import java.util.*;
import java.util.concurrent.TimeUnit;
import java.util.function.Predicate;
import java.util.logging.Level;
import java.util.logging.LogRecord;
import java.util.logging.Logger;
import java.util.stream.Stream;
import org.jenkinsci.plugins.github.config.GitHubServerConfig;
import org.junit.After;
import org.junit.Before;
import org.junit.Ignore;
import org.junit.Test;
import org.kohsuke.github.GHRateLimit;
import org.kohsuke.github.GitHub;
import org.mockito.Mockito;

public class ApiRateLimitCheckerTest extends AbstractGitHubWireMockTest {

    private RingBufferLogHandler handler;
    private LogTaskListener listener;

    private final Random entropy = new Random(1000);

    private final Date soon = Date.from(
            LocalDateTime.now().plusMinutes(60).atZone(ZoneId.systemDefault()).toInstant());

    private GitHub github;
    private int initialRequestCount;

    private Stream<String> getOutputLines() {
        return handler.getView().stream().map(LogRecord::getMessage);
    }

    private long countOfOutputLines(Predicate<String> predicate) {
        return getOutputLines().filter(predicate).count();
    }

    private long countOfOutputLinesContaining(String substring) {
        return countOfOutputLines(m -> m.contains(substring));
    }

    public static int getRequestCount(WireMockServer server) {
        return server.countRequestsMatching(RequestPatternBuilder.allRequests().build())
                .getCount();
    }

    private class RateLimit {
        final int remaining;
        final int limit;
        final Date reset;

        RateLimit(int limit, int remaining, Date reset) {
            this.limit = limit;
            this.remaining = remaining;
            this.reset = reset;
        }
    }

    @Before
    public void setUp() throws Exception {
        resetAllScenarios();

        handler = new RingBufferLogHandler(1000);
        final Logger logger = Logger.getLogger(getClass().getName());
        logger.addHandler(handler);
        listener = new LogTaskListener(logger, Level.INFO);

        final Logger defaultLogger = Logger.getLogger(ApiRateLimitChecker.class.getName());
        defaultLogger.addHandler(handler);

        // Set the random to a known state for testing
        ApiRateLimitChecker.setEntropy(entropy);

        // Default the expiration window to a small but measurable time for testing
        ApiRateLimitChecker.setExpirationWaitMillis(20);

        // Default the notification interval to a small but measurable time for testing
        ApiRateLimitChecker.setNotificationWaitMillis(60);

        ApiRateLimitChecker.resetLocalChecker();
    }

<<<<<<< HEAD
    github = Connector.connect("http://localhost:" + githubApi.port(), null);
    initialRequestCount = getRequestCount(githubApi);
    assertEquals(2, initialRequestCount);
  }

  @Ignore("behavior deliberately modified")
  @Test
  public void NoCheckerConfigured() throws Exception {
    // set up scenarios
    List<RateLimit> scenarios = new ArrayList<>();
    long now = System.currentTimeMillis();
    int limit = 5000;
    scenarios.add(new RateLimit(limit, 30, new Date(now - 10000)));
    scenarios.add(new RateLimit(limit, limit, new Date(now - 8000)));
    scenarios.add(new RateLimit(limit, 20, new Date(now - 6000)));
    scenarios.add(new RateLimit(limit, limit, new Date(now - 4000)));
    scenarios.add(new RateLimit(limit, 10, new Date(now - 2000)));
    scenarios.add(new RateLimit(limit, limit, new Date(now)));
    setupStubs(scenarios);

    GitHubConfiguration.get().setApiRateLimitChecker(ApiRateLimitChecker.ThrottleForNormalize);
    github.getMeta();
    ApiRateLimitChecker.resetLocalChecker();

    GitHubConfiguration.get().setApiRateLimitChecker(ApiRateLimitChecker.ThrottleOnOver);
    github.getMeta();
    ApiRateLimitChecker.resetLocalChecker();

    GitHubConfiguration.get().setApiRateLimitChecker(ApiRateLimitChecker.NoThrottle);
    github.getMeta();

    assertEquals(
        3,
        countOfOutputLinesContaining("LocalChecker for rate limit was not set for this thread."));
    assertEquals(3, countOfOutputLinesContaining("with API URL 'https://api.github.com'"));
    assertEquals(3, countOfOutputLines(m -> m.matches(".*[sS]leeping.*")));
    // github rate_limit endpoint should be contacted for ThrottleOnOver
    // rateLimit()
    // getRateLimit()
    // meta endpoint

    // Do not use NoThrottle when apiUrl is not known
    assertEquals(1, countOfOutputLinesContaining("ThrottleOnOver will be used instead"));

    assertEquals(initialRequestCount + 9, getRequestCount(githubApi));
  }

  @Test
  public void NoCheckerConfiguredWithEndpoint() throws Exception {
    // set up scenarios
    List<RateLimit> scenarios = new ArrayList<>();
    long now = System.currentTimeMillis();
    int limit = 5000;
    scenarios.add(new RateLimit(limit, 30, new Date(now - 10000)));
    scenarios.add(new RateLimit(limit, limit, new Date(now - 8000)));
    scenarios.add(new RateLimit(limit, 20, new Date(now - 6000)));
    scenarios.add(new RateLimit(limit, limit, new Date(now - 4000)));
    scenarios.add(new RateLimit(limit, 10, new Date(now - 2000)));
    scenarios.add(new RateLimit(limit, limit, new Date(now)));
    setupStubs(scenarios);

    List<Endpoint> endpoints = new ArrayList<>();
    endpoints.add(new Endpoint("https://git.company.com/api/v3", "Company GitHub"));
    endpoints.add(new Endpoint("https://git2.company.com/api/v3", "Company GitHub 2"));
    GitHubConfiguration.get().setEndpoints(endpoints);

    GitHubConfiguration.get().setApiRateLimitChecker(ApiRateLimitChecker.NoThrottle);
    github.getMeta();

    assertEquals(
        1,
        countOfOutputLinesContaining("LocalChecker for rate limit was not set for this thread."));
    assertEquals(1, countOfOutputLinesContaining("with API URL 'https://git.company.com/api/v3'"));
    // ThrottleOnOver should not be used for NoThrottle since it is not the public GitHub endpoint
    assertEquals(0, countOfOutputLinesContaining("ThrottleOnOver will be used instead"));

    assertEquals(initialRequestCount + 2, getRequestCount(githubApi));
  }

  /**
   * Verify that the throttle does not happen in OnOver throttle when none of the quota has been
   * used
   *
   * @author Julian V. Modesto
   */
  @Test
  public void ThrottleOnOverTestWithQuota() throws Exception {
    GitHubConfiguration.get().setApiRateLimitChecker(ApiRateLimitChecker.ThrottleOnOver);

    // set up scenarios
    List<RateLimit> scenarios = new ArrayList<>();
    int limit = 5000;
    scenarios.add(new RateLimit(limit, limit, soon));
    setupStubs(scenarios);

    ApiRateLimitChecker.configureThreadLocalChecker(listener, github);

    // Given a full rate limit quota, then we expect no throttling
    // Also only 1 call to get rate limit, since rate limit record is valid for a while
    for (int i = 0; i < 100; i++) {
      github.getMeta();
=======
    @After
    public void tearDown() throws Exception {
        GitHubConfiguration.get().setEndpoints(new ArrayList<>());
>>>>>>> 8aed3a65
    }

    private void setupStubs(List<RateLimit> scenarios) throws Exception {

        githubApi.stubFor(get(urlEqualTo("/meta"))
                .willReturn(aResponse().withStatus(200).withBody("{\"verifiable_password_authentication\": false}")));

        githubApi.stubFor(get(urlEqualTo("/"))
                .willReturn(aResponse()
                        .withStatus(200)
                        .withBody("{\"rate_limit_url\": \"https://localhost/placeholder/\"}")));

        scenarios.add(0, new RateLimit(1000, 1000, new Date(0)));
        String scenarioName = UUID.randomUUID().toString();
        for (int i = 0; i < scenarios.size(); i++) {
            String state = (i == 0) ? Scenario.STARTED : Integer.toString(i);
            String nextState = Integer.toString(i + 1);
            RateLimit scenarioResponse = scenarios.get(i);

            String limit = Integer.toString(scenarioResponse.limit);
            String remaining = Integer.toString(scenarioResponse.remaining);
            String reset = Long.toString(scenarioResponse.reset.toInstant().getEpochSecond());
            String body = "{"
                    + String.format(
                            " \"rate\": { \"limit\": %s, \"remaining\": %s, \"reset\": %s },", limit, remaining, reset)
                    + " \"resources\": {"
                    + String.format(
                            " \"core\": { \"limit\": %s, \"remaining\": %s, \"reset\": %s },", limit, remaining, reset)
                    + String.format(
                            " \"search\": { \"limit\": %s, \"remaining\": %s, \"reset\": %s },",
                            limit, remaining, reset)
                    + String.format(
                            " \"graphql\": { \"limit\": %s, \"remaining\": %s, \"reset\": %s },",
                            limit, remaining, reset)
                    + String.format(
                            " \"integration_manifest\": { \"limit\": %s, \"remaining\": %s, \"reset\": %s }",
                            limit, remaining, reset)
                    + " } }";
            ScenarioMappingBuilder scenario = get(urlEqualTo("/rate_limit"))
                    .inScenario(scenarioName)
                    .whenScenarioStateIs(state)
                    .willReturn(aResponse()
                            .withHeader("Content-Type", "application/json; charset=utf-8")
                            .withHeader("X-RateLimit-Limit", limit)
                            .withHeader("X-RateLimit-Remaining", remaining)
                            .withHeader("X-RateLimit-Reset", reset)
                            .withBody(body));
            if (i != scenarios.size() - 1) {
                scenario = scenario.willSetStateTo(nextState);
            }
            githubApi.stubFor(scenario);
        }

        github = Connector.connect("http://localhost:" + githubApi.port(), null);
        initialRequestCount = getRequestCount(githubApi);
        assertEquals(2, initialRequestCount);
    }

    @Test
    public void NoCheckerConfigured() throws Exception {
        // set up scenarios
        List<RateLimit> scenarios = new ArrayList<>();
        long now = System.currentTimeMillis();
        int limit = 5000;
        scenarios.add(new RateLimit(limit, 30, new Date(now - 10000)));
        scenarios.add(new RateLimit(limit, limit, new Date(now - 8000)));
        scenarios.add(new RateLimit(limit, 20, new Date(now - 6000)));
        scenarios.add(new RateLimit(limit, limit, new Date(now - 4000)));
        scenarios.add(new RateLimit(limit, 10, new Date(now - 2000)));
        scenarios.add(new RateLimit(limit, limit, new Date(now)));
        setupStubs(scenarios);

        GitHubConfiguration.get().setApiRateLimitChecker(ApiRateLimitChecker.ThrottleForNormalize);
        github.getMeta();
        ApiRateLimitChecker.resetLocalChecker();

        GitHubConfiguration.get().setApiRateLimitChecker(ApiRateLimitChecker.ThrottleOnOver);
        github.getMeta();
        ApiRateLimitChecker.resetLocalChecker();

        GitHubConfiguration.get().setApiRateLimitChecker(ApiRateLimitChecker.NoThrottle);
        github.getMeta();

        assertEquals(3, countOfOutputLinesContaining("LocalChecker for rate limit was not set for this thread."));
        assertEquals(3, countOfOutputLinesContaining("with API URL 'https://api.github.com'"));
        assertEquals(3, countOfOutputLines(m -> m.matches(".*[sS]leeping.*")));
        // github rate_limit endpoint should be contacted for ThrottleOnOver
        // rateLimit()
        // getRateLimit()
        // meta endpoint

        // Do not use NoThrottle when apiUrl is not known
        assertEquals(1, countOfOutputLinesContaining("ThrottleOnOver will be used instead"));

        assertEquals(initialRequestCount + 9, getRequestCount(githubApi));
    }

<<<<<<< HEAD
    // there should be no output
    assertEquals(0, countOfOutputLinesContaining("ThrottleOnOver will be used instead"));
    assertEquals(0, countOfOutputLines(m -> m.matches(".*[sS]leeping.*")));
    // github rate_limit endpoint should be contacted once
    assertEquals(initialRequestCount + 101, getRequestCount(githubApi));
  }

  /**
   * Verify that "NoThrottle" does not contact the GitHub api nor output any logs
   *
   * @author Marc Salles Navarro
   */
  @Test
  public void NoThrottleTestShouldNotThrottle404() throws Exception {

    setupStubs(new ArrayList<>());
    GHRateLimit.Record initial = github.lastRateLimit().getCore();
    assertEquals(2, getRequestCount(githubApi));
    GitHubConfiguration.get().setApiRateLimitChecker(ApiRateLimitChecker.NoThrottle);

    // Return 404 for /rate_limit
    githubApi.stubFor(get(urlEqualTo("/rate_limit")).willReturn(aResponse().withStatus(404)));

    ApiRateLimitChecker.configureThreadLocalChecker(listener, github);

    github.getMeta();

    // The core should be unknown, but different from initial
    assertTrue(github.rateLimit().getCore() instanceof GHRateLimit.UnknownLimitRecord);
    assertNotEquals(initial, github.rateLimit().getCore());

    // there should be no output
    assertEquals(0, countOfOutputLinesContaining("ThrottleOnOver will be used instead"));
    assertEquals(0, countOfOutputLines(m -> m.matches(".*[sS]leeping.*")));
    // github rate_limit endpoint should be contacted once + meta
    assertEquals(initialRequestCount + 2, getRequestCount(githubApi));
  }

  /**
   * Verify that "NoThrottle" falls back to "ThrottleOnOver" if using GitHub.com
   *
   * @author Marc Salles Navarro
   */
  @Ignore("deliberately suppressed behavior")
  @Test
  public void NoThrottleTestShouldFallbackToThrottleOnOverForGitHubDotCom() throws Exception {
    GitHubConfiguration.get().setApiRateLimitChecker(ApiRateLimitChecker.ThrottleOnOver);

    // set up scenarios
    List<RateLimit> scenarios = new ArrayList<>();
    int limit = 5000;
    int buffer = ApiRateLimitChecker.calculateBuffer(limit);
    long now = System.currentTimeMillis();
    scenarios.add(new RateLimit(limit, buffer - 1, new Date(now)));
    scenarios.add(new RateLimit(limit, limit, soon));
    setupStubs(scenarios);
    GitHubConfiguration.get().setApiRateLimitChecker(ApiRateLimitChecker.NoThrottle);

    GitHub spy = Mockito.spy(github);
    Mockito.when(spy.getApiUrl()).thenReturn(GitHubServerConfig.GITHUB_URL);

    ApiRateLimitChecker.configureThreadLocalChecker(listener, spy);

    spy.getMeta();

    assertEquals(1, countOfOutputLinesContaining("ThrottleOnOver will be used instead"));
    assertEquals(1, countOfOutputLines(m -> m.matches(".*[sS]leeping.*")));
    // github rate_limit endpoint should be contacted by ThrottleOnOver + meta
    assertEquals(initialRequestCount + 3, getRequestCount(githubApi));
  }

  /**
   * Verify exactly when the throttle is occurring in "OnOver"
   *
   * @author Julian V. Modesto
   */
  @Test
  public void ThrottleOnOverTest() throws Exception {
    GitHubConfiguration.get().setApiRateLimitChecker(ApiRateLimitChecker.ThrottleOnOver);

    // set up scenarios
    List<RateLimit> scenarios = new ArrayList<>();
    // set remaining quota to over buffer to trigger throttle
    int limit = 5000;
    int buffer = ApiRateLimitChecker.calculateBuffer(limit);
    int expectedNumThrottles = 10;

    // This is going to not throttle for 10 values and then throttle the next 20
    for (int i = -10; i <= expectedNumThrottles; i++) {
      scenarios.add(new RateLimit(limit, buffer - i, soon));
=======
    @Test
    public void NoCheckerConfiguredWithEndpoint() throws Exception {
        // set up scenarios
        List<RateLimit> scenarios = new ArrayList<>();
        long now = System.currentTimeMillis();
        int limit = 5000;
        scenarios.add(new RateLimit(limit, 30, new Date(now - 10000)));
        scenarios.add(new RateLimit(limit, limit, new Date(now - 8000)));
        scenarios.add(new RateLimit(limit, 20, new Date(now - 6000)));
        scenarios.add(new RateLimit(limit, limit, new Date(now - 4000)));
        scenarios.add(new RateLimit(limit, 10, new Date(now - 2000)));
        scenarios.add(new RateLimit(limit, limit, new Date(now)));
        setupStubs(scenarios);

        List<Endpoint> endpoints = new ArrayList<>();
        endpoints.add(new Endpoint("https://git.company.com/api/v3", "Company GitHub"));
        endpoints.add(new Endpoint("https://git2.company.com/api/v3", "Company GitHub 2"));
        GitHubConfiguration.get().setEndpoints(endpoints);

        GitHubConfiguration.get().setApiRateLimitChecker(ApiRateLimitChecker.NoThrottle);
        github.getMeta();

        assertEquals(1, countOfOutputLinesContaining("LocalChecker for rate limit was not set for this thread."));
        assertEquals(1, countOfOutputLinesContaining("with API URL 'https://git.company.com/api/v3'"));
        // ThrottleOnOver should not be used for NoThrottle since it is not the public GitHub endpoint
        assertEquals(0, countOfOutputLinesContaining("ThrottleOnOver will be used instead"));

        assertEquals(initialRequestCount + 2, getRequestCount(githubApi));
>>>>>>> 8aed3a65
    }

    /**
     * Verify that the throttle does not happen in OnOver throttle when none of the quota has been
     * used
     *
     * @author Julian V. Modesto
     */
    @Test
    public void ThrottleOnOverTestWithQuota() throws Exception {
        GitHubConfiguration.get().setApiRateLimitChecker(ApiRateLimitChecker.ThrottleOnOver);

        // set up scenarios
        List<RateLimit> scenarios = new ArrayList<>();
        int limit = 5000;
        scenarios.add(new RateLimit(limit, limit, soon));
        setupStubs(scenarios);

        ApiRateLimitChecker.configureThreadLocalChecker(listener, github);

        // Given a full rate limit quota, then we expect no throttling
        // Also only 1 call to get rate limit, since rate limit record is valid for a while
        for (int i = 0; i < 100; i++) {
            github.getMeta();
        }

        assertEquals(0, countOfOutputLinesContaining("Sleeping"));
        // Rate limit record remains valid so only one rate limit request made
        assertEquals(initialRequestCount + 101, getRequestCount(githubApi));
    }

    /**
     * Verify when the throttle is not happening in "OnNormalize" throttle when none of the quota has
     * been used
     *
     * @author Julian V. Modesto
     */
    @Test
    public void ThrottleOnNormalizeTestWithQuota() throws Exception {
        GitHubConfiguration.get().setApiRateLimitChecker(ApiRateLimitChecker.ThrottleForNormalize);

        // set up scenarios
        List<RateLimit> scenarios = new ArrayList<>();
        int limit = 5000;
        scenarios.add(new RateLimit(limit, limit, soon));
        setupStubs(scenarios);

        ApiRateLimitChecker.configureThreadLocalChecker(listener, github);

        // Given a full rate limit quota, then we expect no throttling
        for (int i = 0; i < 100; i++) {
            github.getMeta();
        }

        assertEquals(0, countOfOutputLinesContaining("Sleeping"));
        // Rate limit record remains valid so only one rate limit request made
        assertEquals(initialRequestCount + 101, getRequestCount(githubApi));
    }

    /**
     * Verify that "NoThrottle" does not contact the GitHub api nor output any logs
     *
     * @author Marc Salles Navarro
     */
    @Test
    public void NoThrottleTestShouldNotThrottle() throws Exception {
        // set up scenarios
        List<RateLimit> scenarios = new ArrayList<>();
        int limit = 5000;
        // Have so little quota it should always fire.
        scenarios.add(new RateLimit(limit, 10, soon));
        setupStubs(scenarios);
        GitHubConfiguration.get().setApiRateLimitChecker(ApiRateLimitChecker.NoThrottle);

        ApiRateLimitChecker.configureThreadLocalChecker(listener, github);

        for (int i = 0; i < 100; i++) {
            github.getMeta();
        }

        // there should be no output
        assertEquals(0, countOfOutputLinesContaining("ThrottleOnOver will be used instead"));
        assertEquals(0, countOfOutputLines(m -> m.matches(".*[sS]leeping.*")));
        // github rate_limit endpoint should be contacted once
        assertEquals(initialRequestCount + 101, getRequestCount(githubApi));
    }

    /**
     * Verify that "NoThrottle" does not contact the GitHub api nor output any logs
     *
     * @author Marc Salles Navarro
     */
    @Test
    public void NoThrottleTestShouldNotThrottle404() throws Exception {

        setupStubs(new ArrayList<>());
        GHRateLimit.Record initial = github.lastRateLimit().getCore();
        assertEquals(2, getRequestCount(githubApi));
        GitHubConfiguration.get().setApiRateLimitChecker(ApiRateLimitChecker.NoThrottle);

        // Return 404 for /rate_limit
        githubApi.stubFor(get(urlEqualTo("/rate_limit")).willReturn(aResponse().withStatus(404)));

        ApiRateLimitChecker.configureThreadLocalChecker(listener, github);

        github.getMeta();

        // The core should be unknown, but different from initial
        assertTrue(github.rateLimit().getCore() instanceof GHRateLimit.UnknownLimitRecord);
        assertNotEquals(initial, github.rateLimit().getCore());

        // there should be no output
        assertEquals(0, countOfOutputLinesContaining("ThrottleOnOver will be used instead"));
        assertEquals(0, countOfOutputLines(m -> m.matches(".*[sS]leeping.*")));
        // github rate_limit endpoint should be contacted once + meta
        assertEquals(initialRequestCount + 2, getRequestCount(githubApi));
    }

    /**
     * Verify that "NoThrottle" falls back to "ThrottleOnOver" if using GitHub.com
     *
     * @author Marc Salles Navarro
     */
    @Test
    public void NoThrottleTestShouldFallbackToThrottleOnOverForGitHubDotCom() throws Exception {
        GitHubConfiguration.get().setApiRateLimitChecker(ApiRateLimitChecker.ThrottleOnOver);

        // set up scenarios
        List<RateLimit> scenarios = new ArrayList<>();
        int limit = 5000;
        int buffer = ApiRateLimitChecker.calculateBuffer(limit);
        long now = System.currentTimeMillis();
        scenarios.add(new RateLimit(limit, buffer - 1, new Date(now)));
        scenarios.add(new RateLimit(limit, limit, soon));
        setupStubs(scenarios);
        GitHubConfiguration.get().setApiRateLimitChecker(ApiRateLimitChecker.NoThrottle);

        GitHub spy = Mockito.spy(github);
        Mockito.when(spy.getApiUrl()).thenReturn(GitHubServerConfig.GITHUB_URL);

        ApiRateLimitChecker.configureThreadLocalChecker(listener, spy);

        spy.getMeta();

        assertEquals(1, countOfOutputLinesContaining("ThrottleOnOver will be used instead"));
        assertEquals(1, countOfOutputLines(m -> m.matches(".*[sS]leeping.*")));
        // github rate_limit endpoint should be contacted by ThrottleOnOver + meta
        assertEquals(initialRequestCount + 3, getRequestCount(githubApi));
    }

    /**
     * Verify exactly when the throttle is occurring in "OnOver"
     *
     * @author Julian V. Modesto
     */
    @Test
    public void ThrottleOnOverTest() throws Exception {
        GitHubConfiguration.get().setApiRateLimitChecker(ApiRateLimitChecker.ThrottleOnOver);

        // set up scenarios
        List<RateLimit> scenarios = new ArrayList<>();
        // set remaining quota to over buffer to trigger throttle
        int limit = 5000;
        int buffer = ApiRateLimitChecker.calculateBuffer(limit);
        int expectedNumThrottles = 10;

        // This is going to not throttle for 10 values and then throttle the next 20
        for (int i = -10; i <= expectedNumThrottles; i++) {
            scenarios.add(new RateLimit(limit, buffer - i, soon));
        }

        // finally, stop throttling by restoring quota
        scenarios.add(new RateLimit(limit, limit, new Date(soon.getTime() + 2000)));
        setupStubs(scenarios);
        ApiRateLimitChecker.configureThreadLocalChecker(listener, github);

        ApiRateLimitChecker.LocalChecker currentChecker = ApiRateLimitChecker.getLocalChecker();

        // check rate limit to hit the first 11 scenarios because the throttle (add more here)
        // does not happen until under buffer
        for (int i = 0; i < 11; i++) {
            assertFalse(currentChecker.checkRateLimit(github.getRateLimit().getCore(), 0));
        }

        // should be no output
        assertEquals(0, countOfOutputLines(m -> m.matches(".*[sS]leeping.*")));

        assertEquals(initialRequestCount + 11, getRequestCount(githubApi));

        // check rate limit to hit the next 9 scenarios
        for (int i = 0; i < 10; i++) {
            assertTrue(currentChecker.checkRateLimit(github.getRateLimit().getCore(), i));
        }
        // This simulates the waiting until refreshed
        currentChecker.resetExpiration();
        assertFalse(currentChecker.checkRateLimit(github.getRateLimit().getCore(), 10));

        // output for all the throttled scenarios. Sleeps normally on the first and then the `notify`
        // hits the next 9
        assertEquals(1, countOfOutputLinesContaining("Sleeping until reset."));
        assertEquals(expectedNumThrottles - 1, countOfOutputLinesContaining("Still sleeping"));
        // Refresh functionality was removed
        assertEquals(0, countOfOutputLinesContaining("refreshed"));
        assertEquals(initialRequestCount + 22, getRequestCount(githubApi));

        // Make sure no new output
        github.getMeta();
        assertEquals(1, countOfOutputLinesContaining("Sleeping until reset"));
        assertEquals(expectedNumThrottles - 1, countOfOutputLinesContaining("Still sleeping"));
        // Refresh functionality was removed
        assertEquals(0, countOfOutputLinesContaining("refreshed"));
        // Only new request should be to meta, the existing rate limit is valid
        assertEquals(initialRequestCount + 23, getRequestCount(githubApi));
    }

    /**
     * Verify the bounds of the throttle for "Normalize"
     *
     * @author Julian V. Modesto
     */
    @Test
    public void ThrottleForNormalizeTestWithinIdeal() throws Exception {
        GitHubConfiguration.get().setApiRateLimitChecker(ApiRateLimitChecker.ThrottleForNormalize);

        List<RateLimit> scenarios = new ArrayList<>();
        int limit = 5000;
        int buffer = ApiRateLimitChecker.calculateBuffer(limit);

        // Approximate the ideal here
        int approximateIdeal = 4000;

        // NOTE: The behavior below is no longer interesting.
        // All of the value adjustments do not matter.
        // The checker no longer rechecks values  until after the expiration time, no matter what.
        // Changes before then will be ignored.

        // Check that if we're above within our ideal, then we don't throttle
        scenarios.add(new RateLimit(limit, approximateIdeal + buffer - 100, soon));

        // Check that we are under our ideal so we should throttle
        scenarios.add(new RateLimit(limit, approximateIdeal - 100, soon));

        // Check that we are under our ideal so we should throttle again
        scenarios.add(new RateLimit(limit, approximateIdeal - 100, soon));

        // Check that we are further under our ideal so we should throttle again
        scenarios.add(new RateLimit(limit, approximateIdeal - 101, soon));

        // Check that we can back to our original throttle
        // ignored as invalid by github-api library
        scenarios.add(new RateLimit(limit, approximateIdeal - 100, new Date(soon.getTime() + 2000)));

        // "Less" under the ideal but should recheck and throttle again
        scenarios.add(new RateLimit(limit, approximateIdeal - 99, new Date(soon.getTime() + 2000)));

        // Check that we are under our ideal so we should throttle
        scenarios.add(new RateLimit(limit, approximateIdeal - 99, new Date(soon.getTime() + 2000)));

        // Reset back to a full limit
        scenarios.add(new RateLimit(limit, limit, new Date(soon.getTime() + 3000)));
        setupStubs(scenarios);

        ApiRateLimitChecker.configureThreadLocalChecker(listener, github);

        // First check will not say under budget (add counts)
        github.getMeta();

        assertEquals(4, getRequestCount(githubApi));
        // Feature removed, no output for under budget
        assertEquals(0, countOfOutputLinesContaining("under budget"));
        assertFalse(handler.getView().stream().anyMatch(m -> m.getMessage().contains("Sleeping")));

        ApiRateLimitChecker.LocalChecker currentChecker = ApiRateLimitChecker.getLocalChecker();

        // check rate limit to hit the next 6 scenarios
        for (int i = 0; i < 6; i++) {
            assertTrue(currentChecker.checkRateLimit(github.getRateLimit().getCore(), i));
        }

        assertEquals(initialRequestCount + 5, handler.getView().size());

        // This simulates the waiting until refreshed
        currentChecker.resetExpiration();
        assertFalse(currentChecker.checkRateLimit(github.getRateLimit().getCore(), 9));

        assertEquals(initialRequestCount + 9, getRequestCount(githubApi));
        // Functionality removed
        assertEquals(0, countOfOutputLinesContaining("rechecking"));
        assertEquals(5, countOfOutputLinesContaining("Still sleeping"));
        assertEquals(1, countOfOutputLinesContaining("Sleeping for"));
        // Functionality removed
        assertEquals(0, countOfOutputLinesContaining("under budget"));
        assertEquals(1, countOfOutputLinesContaining("over budget"));
        assertEquals(1, countOfOutputLinesContaining("Jenkins is attempting to evenly distribute GitHub API requests"));

        // The last scenario will trigger back to under budget with a full limit but no new messages
        assertEquals(initialRequestCount + 5, handler.getView().size());
    }

    /**
     * Verify OnNormal throttling when past the buffer
     *
     * @author Julian V. Modesto
     */
    @Test
    public void NormalizeThrottleWithBurnedBuffer() throws Exception {
        GitHubConfiguration.get().setApiRateLimitChecker(ApiRateLimitChecker.ThrottleForNormalize);

        long now = System.currentTimeMillis();

        // Set up scenarios
        List<RateLimit> scenarios = new ArrayList<>();
        int limit = 5000;
        // Trigger a throttle but the reset time is past
        scenarios.add(new RateLimit(limit, 0, new Date(now)));
        // Trigger a throttle but the reset time is past
        scenarios.add(new RateLimit(limit, 0, new Date(now)));
        // We never want to go under the buffer regardless of time past
        scenarios.add(new RateLimit(limit, 0, new Date(now - TimeUnit.SECONDS.toMillis(30))));
        // Trigger a throttle but we have burned our buffer
        scenarios.add(new RateLimit(limit, 0, soon));
        // Refresh rate limit
        scenarios.add(new RateLimit(limit, limit, new Date(soon.getTime() + 2000)));
        setupStubs(scenarios);

        ApiRateLimitChecker.configureThreadLocalChecker(listener, github);

        // Run check against API limit
        ApiRateLimitChecker.LocalChecker currentChecker = ApiRateLimitChecker.getLocalChecker();

        assertTrue(currentChecker.checkRateLimit(github.getRateLimit().getCore(), 0));
        assertTrue(currentChecker.checkRateLimit(github.getRateLimit().getCore(), 1));
        assertTrue(currentChecker.checkRateLimit(github.getRateLimit().getCore(), 2));
        assertTrue(currentChecker.checkRateLimit(github.getRateLimit().getCore(), 3));
        assertTrue(currentChecker.checkRateLimit(github.getRateLimit().getCore(), 4));
        assertTrue(currentChecker.checkRateLimit(github.getRateLimit().getCore(), 5));

        // Expect a triggered throttle for normalize
        // GitHubRateLimitChecker add 1 second to notification loop, this hides the entropy value
        assertEquals(
                3,
                countOfOutputLinesContaining(
                        "Current quota for Github API usage has 0 remaining (250 over budget). Next quota of 5000 due now. Sleeping for 1 sec."));
        assertEquals(
                4,
                countOfOutputLinesContaining(
                        "Jenkins is attempting to evenly distribute GitHub API requests. To configure a different rate limiting strategy, such as having Jenkins restrict GitHub API requests only when near or above the GitHub rate limit, go to \"GitHub API usage\" under \"Configure System\" in the Jenkins settings."));
        assertEquals(4, countOfOutputLinesContaining("Sleeping"));
        assertEquals(2, countOfOutputLinesContaining("now only 59 min remaining"));
        // Refresh functionality was removed
        assertEquals(0, countOfOutputLinesContaining("refreshed"));
        assertEquals(initialRequestCount + 6, getRequestCount(githubApi));
    }

    /**
     * Verify throttle in "OnOver" and the wait happens for the correct amount of time
     *
     * @author Alex Taylor
     */
    @Test
    public void OnOverThrottleTimingRateLimitCheck() throws Exception {
        GitHubConfiguration.get().setApiRateLimitChecker(ApiRateLimitChecker.ThrottleOnOver);

        // Longer timings that test defaults for more consistent measurements.
        ApiRateLimitChecker.setExpirationWaitMillis(60);
        ApiRateLimitChecker.setNotificationWaitMillis(200);

        // set up scenarios
        List<RateLimit> scenarios = new ArrayList<>();
        // set remaining quota to over buffer to trigger throttle
        int limit = 5000;
        int buffer = ApiRateLimitChecker.calculateBuffer(limit);
        int expectedNumThrottles = 5;

        // This is going to not throttle for 5 values and then throttle the next 5
        for (int i = -5; i <= expectedNumThrottles; i++) {
            scenarios.add(new RateLimit(limit, buffer - i, soon));
        }

        // finally, stop throttling by restoring quota
        scenarios.add(new RateLimit(limit, limit, new Date(soon.getTime() + 2000)));
        setupStubs(scenarios);

        ApiRateLimitChecker.configureThreadLocalChecker(listener, github);

        long start = System.currentTimeMillis();

        // check rate limit to hit the first 10 scenarios
        for (int i = 0; i < 6; i++) {
            github.getRateLimit();
            // calls rateLimit() for first loop so we have to getRateLimit() for each loop
            github.getMeta();
        }

        // (rate_limit + meta) x 6
        assertEquals(initialRequestCount + 12, getRequestCount(githubApi));

        // should be no output
        assertEquals(0, countOfOutputLinesContaining("Sleeping"));

        ApiRateLimitChecker.LocalChecker currentChecker = ApiRateLimitChecker.getLocalChecker();

        // check rate limit to hit the next 5 scenarios
        for (int i = 0; i < 5; i++) {
            assertTrue(currentChecker.checkRateLimit(github.getRateLimit().getCore(), i));
        }
        // This simulates the waiting until refreshed
        currentChecker.resetExpiration();
        assertFalse(currentChecker.checkRateLimit(github.getRateLimit().getCore(), 5));

        assertEquals(initialRequestCount + 18, getRequestCount(githubApi));

        // want to make sure that the 5 API checks (the last one is resetting) are taking at least 1000
        // MS
        assertTrue((System.currentTimeMillis() - start) > 1000);

        // output for all the throttled scenarios. Again the first will show the remaining and then the
        // rest will just sleep
        assertEquals(1, countOfOutputLinesContaining("Sleeping"));
        assertEquals(expectedNumThrottles - 1, countOfOutputLinesContaining("Still sleeping"));

        // no new output
        github.getMeta();
        // No new rate_limit request should be made, the existing rate limit is valid
        assertEquals(initialRequestCount + 19, getRequestCount(githubApi));
        assertEquals(1, countOfOutputLinesContaining("Sleeping"));
        assertEquals(expectedNumThrottles - 1, countOfOutputLinesContaining("Still sleeping"));
    }

    /**
     * Verify the "OnNormalize" throttle and wait is happening for the correct amount of time
     *
     * @author Alex Taylor
     */
    @Test
    public void NormalizeThrottleTimingRateLimitCheck() throws Exception {
        GitHubConfiguration.get().setApiRateLimitChecker(ApiRateLimitChecker.ThrottleForNormalize);

        ApiRateLimitChecker.setExpirationWaitMillis(60);
        ApiRateLimitChecker.setNotificationWaitMillis(200);

        // Set up scenarios
        List<RateLimit> scenarios = new ArrayList<>();
        int limit = 5000;
        // estimate the ideal
        int approximateIdeal = 4000;
        int burst = ApiRateLimitChecker.calculateNormalizedBurst(limit);
        // Warm up server
        scenarios.add(new RateLimit(limit, limit, soon));
        // Trigger a throttle for normalize
        scenarios.add(new RateLimit(limit, approximateIdeal - burst, soon));
        // Trigger a wait until rate limit
        scenarios.add(new RateLimit(limit, approximateIdeal - burst, soon));
        // Trigger a wait until rate limit
        scenarios.add(new RateLimit(limit, approximateIdeal - burst, soon));
        // Refresh rate limit
        // github-api will ignore ratelimit responses that appear invalid
        // Rate limit only goes up when the the reset date is later than previous records.
        scenarios.add(new RateLimit(limit, limit, new Date(soon.getTime() + 2000)));
        setupStubs(scenarios);
        ApiRateLimitChecker.configureThreadLocalChecker(listener, github);

        github.getMeta();

        // start timing
        long start = System.currentTimeMillis();

        // Run check
        ApiRateLimitChecker.LocalChecker currentChecker = ApiRateLimitChecker.getLocalChecker();

        assertTrue(currentChecker.checkRateLimit(github.getRateLimit().getCore(), 0));
        assertTrue(currentChecker.checkRateLimit(github.getRateLimit().getCore(), 1));
        assertTrue(currentChecker.checkRateLimit(github.getRateLimit().getCore(), 2));
        // This simulates the waiting until refreshed
        currentChecker.resetExpiration();
        assertFalse(currentChecker.checkRateLimit(github.getRateLimit().getCore(), 3));

        assertEquals(initialRequestCount + 6, getRequestCount(githubApi));

        // Want to make sure that the 3 API checks are taking at least 600 MS
        assertTrue((System.currentTimeMillis() - start) > 600);
        // Expect a triggered throttle for normalize
        assertEquals(1, countOfOutputLinesContaining("Sleeping"));
        // Expect a wait until rate limit
        assertEquals(2, countOfOutputLinesContaining("Still sleeping"));
        // Refresh functionality was removed
        assertEquals(0, countOfOutputLinesContaining("refreshed"));
    }

    /**
     * Verify the throttle is happening for the "OnNormalize" and proves the ideal "limit" changes
     * correctly with time
     *
     * @author Alex Taylor
     */
    @Test
    public void NormalizeExpectedIdealOverTime() throws Exception {
        GitHubConfiguration.get().setApiRateLimitChecker(ApiRateLimitChecker.ThrottleForNormalize);

        // Set up scenarios
        List<RateLimit> scenarios = new ArrayList<>();
        long start = System.currentTimeMillis();

        /*
         * With the limit at 1000: the burst will be limit/5 and buffer will be limit/20
         */
        int limit = 1000;
        // estimate the ideal
        // Formula should be the ((limit - (burst + buffer)) * % of hour left before reset) + buffer
        // buffer for this limit will be limit/20 = 250
        // burst for this will be limit/5 = 1000
        // Ideal calculated at 45, 30, 15, and 0 minutes
        int[] morePreciseIdeal = {50, 237, 424, 612};

        // deadline set for those times as well
        for (int i = 0; i < 4; i++) {
            scenarios.add(
                    new RateLimit(limit, morePreciseIdeal[i], new Date(start + TimeUnit.MINUTES.toMillis(i * 15))));
        }
        /*
         * With the limit at 400: the burst will be limit/10 and buffer will be limit/20
         */
        limit = 400;
        morePreciseIdeal = new int[] {20, 104, 189, 274};

        // deadline set for those times as well
        for (int i = 0; i < 4; i++) {
            scenarios.add(
                    new RateLimit(limit, morePreciseIdeal[i], new Date(start + TimeUnit.MINUTES.toMillis(i * 15))));
        }
        /*
         * With the limit at 1000: the burst will be limit/5 and buffer will be 15
         */
        limit = 200;
        morePreciseIdeal = new int[] {15, 56, 97, 138};

        // deadline set for those times as well
        for (int i = 0; i < 4; i++) {
            scenarios.add(
                    new RateLimit(limit, morePreciseIdeal[i], new Date(start + TimeUnit.MINUTES.toMillis(i * 15))));
        }

        setupStubs(scenarios);
        ApiRateLimitChecker.configureThreadLocalChecker(listener, github);

        for (int i = 0; i < 12; i++) {
            if (i > 1) {
                github.getRateLimit();
            }
            // calls rateLimit() for first loop so we have to getRateLimit() for each loop
            github.getMeta();
        }

        // rate_limit + meta x 12
        assertEquals(initialRequestCount + 24, getRequestCount(githubApi));

        // Expect a triggered throttle for normalize, feature removed
        assertEquals(0, countOfOutputLinesContaining("Current quota"));
        // Making sure the budgets are correct, feature removed
        assertEquals(0, countOfOutputLinesContaining("0 under budget"));
        // no occurrences of sleeping
        assertEquals(0, countOfOutputLines(m -> m.matches(".*[sS]leeping.*")));
    }

    /**
     * Verify when the throttle is happening for the "OnOver" and prove the current "limit" does not
     * change the same way as Normalize
     *
     * @author Alex Taylor
     */
    @Test
    public void OnOverExpectedIdealOverTime() throws Exception {
        GitHubConfiguration.get().setApiRateLimitChecker(ApiRateLimitChecker.ThrottleOnOver);

        long start = System.currentTimeMillis();
        // Set up scenarios
        List<RateLimit> scenarios = new ArrayList<>();
        int limit = 1000;
        // estimate the ideal(which does not apply in this scenario)
        // Rate limit
        int[] morePreciseIdeal = {49, 237, 424, 612};

        // Rate limit records that expire early than the last returned are ignored as invalid
        // Must be the same or greater
        // deadline set for those times as well
        for (int i = 0; i < 4; i++) {
            scenarios.add(
                    new RateLimit(limit, morePreciseIdeal[i], new Date(start + TimeUnit.MINUTES.toMillis((i) * 15))));
        }

        // Refresh rate limit
        scenarios.add(new RateLimit(limit, limit, soon));
        setupStubs(scenarios);

        ApiRateLimitChecker.configureThreadLocalChecker(listener, github);

        // Run check a few times to ensure we don't get stuck
        for (int i = 0; i < 5; i++) {
            if (i > 1) {
                github.getRateLimit();
            }
            // calls rateLimit() for first loop so we have to getRateLimit() for each loop
            github.getMeta();
        }

        assertEquals(12, getRequestCount(githubApi));

        // Expect this to only get throttled  when we are over the buffer limit
        assertEquals(1, countOfOutputLinesContaining("Current quota"));
        // Making sure the budget messages are correct
        assertEquals(1, countOfOutputLinesContaining("1 over budget"));
        assertEquals(
                1,
                countOfOutputLinesContaining(
                        "Jenkins is restricting GitHub API requests only when near or above the rate limit. To configure a different rate limiting strategy, such as having Jenkins attempt to evenly distribute GitHub API requests, go to \"GitHub API usage\" under \"Configure System\" in the Jenkins settings."));
    }

    /**
     * Verify the expected reset happens and notifications happen on time in the logs for Normalize
     *
     * @author Alex Taylor
     */
    @Test
    public void ExpectedResetTimingNormalize() throws Exception {
        GitHubConfiguration.get().setApiRateLimitChecker(ApiRateLimitChecker.ThrottleForNormalize);

        // Use a longer notification interval to make the test produce stable output
        // The GitHubRateLimitChecker adds a one second sleep to each notification loop
        ApiRateLimitChecker.setNotificationWaitMillis(1000);

        // Set up scenarios
        List<RateLimit> scenarios = new ArrayList<>();
        int limit = 1000;
        int buffer = 50;
        // Giving a bit of time to make sure the setup happens on time
        long start = System.currentTimeMillis() + 7000;
        scenarios.add(new RateLimit(limit, limit, new Date(start)));

        for (int i = 0; i <= 3; i++) {
            scenarios.add(new RateLimit(limit, buffer - 5, new Date(start)));
        }
        // Refresh rate limit
        scenarios.add(new RateLimit(limit, limit, soon));
        setupStubs(scenarios);

        ApiRateLimitChecker.configureThreadLocalChecker(listener, github);

        // First server warm up
        github.getRateLimit();
        github.getRateLimit();

        while (System.currentTimeMillis() + 6000 < start) {
            Thread.sleep(25);
        }

        github.getMeta();

        // Expect a triggered throttle for normalize
        assertEquals(2, countOfOutputLinesContaining("Current quota"));
        assertEquals(2, countOfOutputLinesContaining("Still sleeping"));
        assertEquals(initialRequestCount + 7, getRequestCount(githubApi));
    }

    /**
     * Verify the expected reset happens and notifications happen on time in the logs for OnOver
     *
     * @author Alex Taylor
     */
    @Test
    public void ExpectedResetTimingOnOver() throws Exception {
        GitHubConfiguration.get().setApiRateLimitChecker(ApiRateLimitChecker.ThrottleOnOver);

        // Use a longer notification interval to make the test produce stable output
        // The GitHubRateLimitChecker adds a one second sleep to each notification loop
        ApiRateLimitChecker.setNotificationWaitMillis(1000);

        // Set up scenarios
        List<RateLimit> scenarios = new ArrayList<>();
        int limit = 1000;
        int buffer = 50;
        // Giving a bit of time to make sure the setup happens on time
        long start = System.currentTimeMillis() + 8000;
        scenarios.add(new RateLimit(limit, limit, new Date(start)));

        for (int i = 0; i <= 3; i++) {
            scenarios.add(new RateLimit(limit, buffer - 5, new Date(start)));
        }
        // Refresh rate limit
        scenarios.add(new RateLimit(limit, limit, soon));
        setupStubs(scenarios);
        // First server warm up
        github.getRateLimit();
        github.getRateLimit();

        ApiRateLimitChecker.configureThreadLocalChecker(listener, github);

        while (System.currentTimeMillis() + 6000 < start) {
            Thread.sleep(25);
        }

        github.getMeta();

        // This test exercises the case where an expired rate limit is returned after the
        // time where it should have expired. The checker should continue to wait and notify
        // at the same rate not faster
        assertEquals(2, countOfOutputLinesContaining("Current quota"));
        assertEquals(2, countOfOutputLinesContaining("Still sleeping"));
        assertEquals(initialRequestCount + 7, getRequestCount(githubApi));
    }
}<|MERGE_RESOLUTION|>--- conflicted
+++ resolved
@@ -99,113 +99,9 @@
         ApiRateLimitChecker.resetLocalChecker();
     }
 
-<<<<<<< HEAD
-    github = Connector.connect("http://localhost:" + githubApi.port(), null);
-    initialRequestCount = getRequestCount(githubApi);
-    assertEquals(2, initialRequestCount);
-  }
-
-  @Ignore("behavior deliberately modified")
-  @Test
-  public void NoCheckerConfigured() throws Exception {
-    // set up scenarios
-    List<RateLimit> scenarios = new ArrayList<>();
-    long now = System.currentTimeMillis();
-    int limit = 5000;
-    scenarios.add(new RateLimit(limit, 30, new Date(now - 10000)));
-    scenarios.add(new RateLimit(limit, limit, new Date(now - 8000)));
-    scenarios.add(new RateLimit(limit, 20, new Date(now - 6000)));
-    scenarios.add(new RateLimit(limit, limit, new Date(now - 4000)));
-    scenarios.add(new RateLimit(limit, 10, new Date(now - 2000)));
-    scenarios.add(new RateLimit(limit, limit, new Date(now)));
-    setupStubs(scenarios);
-
-    GitHubConfiguration.get().setApiRateLimitChecker(ApiRateLimitChecker.ThrottleForNormalize);
-    github.getMeta();
-    ApiRateLimitChecker.resetLocalChecker();
-
-    GitHubConfiguration.get().setApiRateLimitChecker(ApiRateLimitChecker.ThrottleOnOver);
-    github.getMeta();
-    ApiRateLimitChecker.resetLocalChecker();
-
-    GitHubConfiguration.get().setApiRateLimitChecker(ApiRateLimitChecker.NoThrottle);
-    github.getMeta();
-
-    assertEquals(
-        3,
-        countOfOutputLinesContaining("LocalChecker for rate limit was not set for this thread."));
-    assertEquals(3, countOfOutputLinesContaining("with API URL 'https://api.github.com'"));
-    assertEquals(3, countOfOutputLines(m -> m.matches(".*[sS]leeping.*")));
-    // github rate_limit endpoint should be contacted for ThrottleOnOver
-    // rateLimit()
-    // getRateLimit()
-    // meta endpoint
-
-    // Do not use NoThrottle when apiUrl is not known
-    assertEquals(1, countOfOutputLinesContaining("ThrottleOnOver will be used instead"));
-
-    assertEquals(initialRequestCount + 9, getRequestCount(githubApi));
-  }
-
-  @Test
-  public void NoCheckerConfiguredWithEndpoint() throws Exception {
-    // set up scenarios
-    List<RateLimit> scenarios = new ArrayList<>();
-    long now = System.currentTimeMillis();
-    int limit = 5000;
-    scenarios.add(new RateLimit(limit, 30, new Date(now - 10000)));
-    scenarios.add(new RateLimit(limit, limit, new Date(now - 8000)));
-    scenarios.add(new RateLimit(limit, 20, new Date(now - 6000)));
-    scenarios.add(new RateLimit(limit, limit, new Date(now - 4000)));
-    scenarios.add(new RateLimit(limit, 10, new Date(now - 2000)));
-    scenarios.add(new RateLimit(limit, limit, new Date(now)));
-    setupStubs(scenarios);
-
-    List<Endpoint> endpoints = new ArrayList<>();
-    endpoints.add(new Endpoint("https://git.company.com/api/v3", "Company GitHub"));
-    endpoints.add(new Endpoint("https://git2.company.com/api/v3", "Company GitHub 2"));
-    GitHubConfiguration.get().setEndpoints(endpoints);
-
-    GitHubConfiguration.get().setApiRateLimitChecker(ApiRateLimitChecker.NoThrottle);
-    github.getMeta();
-
-    assertEquals(
-        1,
-        countOfOutputLinesContaining("LocalChecker for rate limit was not set for this thread."));
-    assertEquals(1, countOfOutputLinesContaining("with API URL 'https://git.company.com/api/v3'"));
-    // ThrottleOnOver should not be used for NoThrottle since it is not the public GitHub endpoint
-    assertEquals(0, countOfOutputLinesContaining("ThrottleOnOver will be used instead"));
-
-    assertEquals(initialRequestCount + 2, getRequestCount(githubApi));
-  }
-
-  /**
-   * Verify that the throttle does not happen in OnOver throttle when none of the quota has been
-   * used
-   *
-   * @author Julian V. Modesto
-   */
-  @Test
-  public void ThrottleOnOverTestWithQuota() throws Exception {
-    GitHubConfiguration.get().setApiRateLimitChecker(ApiRateLimitChecker.ThrottleOnOver);
-
-    // set up scenarios
-    List<RateLimit> scenarios = new ArrayList<>();
-    int limit = 5000;
-    scenarios.add(new RateLimit(limit, limit, soon));
-    setupStubs(scenarios);
-
-    ApiRateLimitChecker.configureThreadLocalChecker(listener, github);
-
-    // Given a full rate limit quota, then we expect no throttling
-    // Also only 1 call to get rate limit, since rate limit record is valid for a while
-    for (int i = 0; i < 100; i++) {
-      github.getMeta();
-=======
     @After
     public void tearDown() throws Exception {
         GitHubConfiguration.get().setEndpoints(new ArrayList<>());
->>>>>>> 8aed3a65
     }
 
     private void setupStubs(List<RateLimit> scenarios) throws Exception {
@@ -264,6 +160,7 @@
         assertEquals(2, initialRequestCount);
     }
 
+    @Ignore("behavior deliberately modified")
     @Test
     public void NoCheckerConfigured() throws Exception {
         // set up scenarios
@@ -303,98 +200,6 @@
         assertEquals(initialRequestCount + 9, getRequestCount(githubApi));
     }
 
-<<<<<<< HEAD
-    // there should be no output
-    assertEquals(0, countOfOutputLinesContaining("ThrottleOnOver will be used instead"));
-    assertEquals(0, countOfOutputLines(m -> m.matches(".*[sS]leeping.*")));
-    // github rate_limit endpoint should be contacted once
-    assertEquals(initialRequestCount + 101, getRequestCount(githubApi));
-  }
-
-  /**
-   * Verify that "NoThrottle" does not contact the GitHub api nor output any logs
-   *
-   * @author Marc Salles Navarro
-   */
-  @Test
-  public void NoThrottleTestShouldNotThrottle404() throws Exception {
-
-    setupStubs(new ArrayList<>());
-    GHRateLimit.Record initial = github.lastRateLimit().getCore();
-    assertEquals(2, getRequestCount(githubApi));
-    GitHubConfiguration.get().setApiRateLimitChecker(ApiRateLimitChecker.NoThrottle);
-
-    // Return 404 for /rate_limit
-    githubApi.stubFor(get(urlEqualTo("/rate_limit")).willReturn(aResponse().withStatus(404)));
-
-    ApiRateLimitChecker.configureThreadLocalChecker(listener, github);
-
-    github.getMeta();
-
-    // The core should be unknown, but different from initial
-    assertTrue(github.rateLimit().getCore() instanceof GHRateLimit.UnknownLimitRecord);
-    assertNotEquals(initial, github.rateLimit().getCore());
-
-    // there should be no output
-    assertEquals(0, countOfOutputLinesContaining("ThrottleOnOver will be used instead"));
-    assertEquals(0, countOfOutputLines(m -> m.matches(".*[sS]leeping.*")));
-    // github rate_limit endpoint should be contacted once + meta
-    assertEquals(initialRequestCount + 2, getRequestCount(githubApi));
-  }
-
-  /**
-   * Verify that "NoThrottle" falls back to "ThrottleOnOver" if using GitHub.com
-   *
-   * @author Marc Salles Navarro
-   */
-  @Ignore("deliberately suppressed behavior")
-  @Test
-  public void NoThrottleTestShouldFallbackToThrottleOnOverForGitHubDotCom() throws Exception {
-    GitHubConfiguration.get().setApiRateLimitChecker(ApiRateLimitChecker.ThrottleOnOver);
-
-    // set up scenarios
-    List<RateLimit> scenarios = new ArrayList<>();
-    int limit = 5000;
-    int buffer = ApiRateLimitChecker.calculateBuffer(limit);
-    long now = System.currentTimeMillis();
-    scenarios.add(new RateLimit(limit, buffer - 1, new Date(now)));
-    scenarios.add(new RateLimit(limit, limit, soon));
-    setupStubs(scenarios);
-    GitHubConfiguration.get().setApiRateLimitChecker(ApiRateLimitChecker.NoThrottle);
-
-    GitHub spy = Mockito.spy(github);
-    Mockito.when(spy.getApiUrl()).thenReturn(GitHubServerConfig.GITHUB_URL);
-
-    ApiRateLimitChecker.configureThreadLocalChecker(listener, spy);
-
-    spy.getMeta();
-
-    assertEquals(1, countOfOutputLinesContaining("ThrottleOnOver will be used instead"));
-    assertEquals(1, countOfOutputLines(m -> m.matches(".*[sS]leeping.*")));
-    // github rate_limit endpoint should be contacted by ThrottleOnOver + meta
-    assertEquals(initialRequestCount + 3, getRequestCount(githubApi));
-  }
-
-  /**
-   * Verify exactly when the throttle is occurring in "OnOver"
-   *
-   * @author Julian V. Modesto
-   */
-  @Test
-  public void ThrottleOnOverTest() throws Exception {
-    GitHubConfiguration.get().setApiRateLimitChecker(ApiRateLimitChecker.ThrottleOnOver);
-
-    // set up scenarios
-    List<RateLimit> scenarios = new ArrayList<>();
-    // set remaining quota to over buffer to trigger throttle
-    int limit = 5000;
-    int buffer = ApiRateLimitChecker.calculateBuffer(limit);
-    int expectedNumThrottles = 10;
-
-    // This is going to not throttle for 10 values and then throttle the next 20
-    for (int i = -10; i <= expectedNumThrottles; i++) {
-      scenarios.add(new RateLimit(limit, buffer - i, soon));
-=======
     @Test
     public void NoCheckerConfiguredWithEndpoint() throws Exception {
         // set up scenarios
@@ -423,7 +228,6 @@
         assertEquals(0, countOfOutputLinesContaining("ThrottleOnOver will be used instead"));
 
         assertEquals(initialRequestCount + 2, getRequestCount(githubApi));
->>>>>>> 8aed3a65
     }
 
     /**
@@ -547,6 +351,7 @@
      *
      * @author Marc Salles Navarro
      */
+    @Ignore("behavior deliberately modified")
     @Test
     public void NoThrottleTestShouldFallbackToThrottleOnOverForGitHubDotCom() throws Exception {
         GitHubConfiguration.get().setApiRateLimitChecker(ApiRateLimitChecker.ThrottleOnOver);
