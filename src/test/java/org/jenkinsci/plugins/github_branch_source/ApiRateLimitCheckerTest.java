--- conflicted
+++ resolved
@@ -4,13 +4,10 @@
 import static com.github.tomakehurst.wiremock.client.WireMock.get;
 import static com.github.tomakehurst.wiremock.client.WireMock.resetAllScenarios;
 import static com.github.tomakehurst.wiremock.client.WireMock.urlEqualTo;
-<<<<<<< HEAD
-=======
 import static org.junit.Assert.assertEquals;
 import static org.junit.Assert.assertFalse;
 import static org.junit.Assert.assertNotEquals;
 import static org.junit.Assert.assertTrue;
->>>>>>> 4615e09d
 
 import com.github.tomakehurst.wiremock.WireMockServer;
 import com.github.tomakehurst.wiremock.client.ScenarioMappingBuilder;
@@ -28,10 +25,7 @@
 import java.util.logging.Logger;
 import java.util.stream.Stream;
 import org.jenkinsci.plugins.github.config.GitHubServerConfig;
-<<<<<<< HEAD
-=======
 import org.junit.After;
->>>>>>> 4615e09d
 import org.junit.Before;
 import org.junit.Test;
 import org.kohsuke.github.GHRateLimit;
@@ -42,7 +36,6 @@
 
   private RingBufferLogHandler handler;
   private LogTaskListener listener;
-<<<<<<< HEAD
 
   private final Random entropy = new Random(1000);
 
@@ -102,6 +95,11 @@
     ApiRateLimitChecker.setNotificationWaitMillis(60);
 
     ApiRateLimitChecker.resetLocalChecker();
+  }
+
+  @After
+  public void tearDown() throws Exception {
+    GitHubConfiguration.get().setEndpoints(new ArrayList<>());
   }
 
   private void setupStubs(List<RateLimit> scenarios) throws Exception {
@@ -199,6 +197,7 @@
     assertEquals(
         3,
         countOfOutputLinesContaining("LocalChecker for rate limit was not set for this thread."));
+    assertEquals(3, countOfOutputLinesContaining("with API URL 'https://api.github.com'"));
     assertEquals(3, countOfOutputLines(m -> m.matches(".*[sS]leeping.*")));
     // github rate_limit endpoint should be contacted for ThrottleOnOver
     // rateLimit()
@@ -211,174 +210,8 @@
     assertEquals(initialRequestCount + 9, getRequestCount(githubApi));
   }
 
-  /**
-   * Verify that the throttle does not happen in OnOver throttle when none of the quota has been
-   * used
-   *
-   * @author Julian V. Modesto
-   */
-  @Test
-  public void ThrottleOnOverTestWithQuota() throws Exception {
-    GitHubConfiguration.get().setApiRateLimitChecker(ApiRateLimitChecker.ThrottleOnOver);
-
-    // set up scenarios
-    List<RateLimit> scenarios = new ArrayList<>();
-    int limit = 5000;
-    scenarios.add(new RateLimit(limit, limit, soon));
-    setupStubs(scenarios);
-
-    ApiRateLimitChecker.configureThreadLocalChecker(listener, github);
-
-    // Given a full rate limit quota, then we expect no throttling
-    // Also only 1 call to get rate limit, since rate limit record is valid for a while
-    for (int i = 0; i < 100; i++) {
-      github.getMeta();
-    }
-
-    assertEquals(0, countOfOutputLinesContaining("Sleeping"));
-    // Rate limit record remains valid so only one rate limit request made
-    assertEquals(initialRequestCount + 101, getRequestCount(githubApi));
-  }
-
-  /**
-   * Verify when the throttle is not happening in "OnNormalize" throttle when none of the quota has
-   * been used
-=======
-
-  private final Random entropy = new Random(1000);
-
-  private final Date soon =
-      Date.from(LocalDateTime.now().plusMinutes(60).atZone(ZoneId.systemDefault()).toInstant());
-
-  private GitHub github;
-  private int initialRequestCount;
-
-  private Stream<String> getOutputLines() {
-    return handler.getView().stream().map(LogRecord::getMessage);
-  }
-
-  private long countOfOutputLines(Predicate<String> predicate) {
-    return getOutputLines().filter(predicate).count();
-  }
-
-  private long countOfOutputLinesContaining(String substring) {
-    return countOfOutputLines(m -> m.contains(substring));
-  }
-
-  public static int getRequestCount(WireMockServer server) {
-    return server.countRequestsMatching(RequestPatternBuilder.allRequests().build()).getCount();
-  }
-
-  private class RateLimit {
-    final int remaining;
-    final int limit;
-    final Date reset;
-
-    RateLimit(int limit, int remaining, Date reset) {
-      this.limit = limit;
-      this.remaining = remaining;
-      this.reset = reset;
-    }
-  }
-
-  @Before
-  public void setUp() throws Exception {
-    resetAllScenarios();
-
-    handler = new RingBufferLogHandler(1000);
-    final Logger logger = Logger.getLogger(getClass().getName());
-    logger.addHandler(handler);
-    listener = new LogTaskListener(logger, Level.INFO);
-
-    final Logger defaultLogger = Logger.getLogger(ApiRateLimitChecker.class.getName());
-    defaultLogger.addHandler(handler);
-
-    // Set the random to a known state for testing
-    ApiRateLimitChecker.setEntropy(entropy);
-
-    // Default the expiration window to a small but measurable time for testing
-    ApiRateLimitChecker.setExpirationWaitMillis(20);
-
-    // Default the notification interval to a small but measurable time for testing
-    ApiRateLimitChecker.setNotificationWaitMillis(60);
-
-    ApiRateLimitChecker.resetLocalChecker();
-  }
-
-  @After
-  public void tearDown() throws Exception {
-    GitHubConfiguration.get().setEndpoints(new ArrayList<>());
-  }
-
-  private void setupStubs(List<RateLimit> scenarios) throws Exception {
-
-    githubApi.stubFor(
-        get(urlEqualTo("/meta"))
-            .willReturn(
-                aResponse()
-                    .withStatus(200)
-                    .withBody("{\"verifiable_password_authentication\": false}")));
-
-    githubApi.stubFor(
-        get(urlEqualTo("/"))
-            .willReturn(
-                aResponse()
-                    .withStatus(200)
-                    .withBody("{\"rate_limit_url\": \"https://localhost/placeholder/\"}")));
-
-    scenarios.add(0, new RateLimit(1000, 1000, new Date(0)));
-    String scenarioName = UUID.randomUUID().toString();
-    for (int i = 0; i < scenarios.size(); i++) {
-      String state = (i == 0) ? Scenario.STARTED : Integer.toString(i);
-      String nextState = Integer.toString(i + 1);
-      RateLimit scenarioResponse = scenarios.get(i);
-
-      String limit = Integer.toString(scenarioResponse.limit);
-      String remaining = Integer.toString(scenarioResponse.remaining);
-      String reset = Long.toString(scenarioResponse.reset.toInstant().getEpochSecond());
-      String body =
-          "{"
-              + String.format(
-                  " \"rate\": { \"limit\": %s, \"remaining\": %s, \"reset\": %s },",
-                  limit, remaining, reset)
-              + " \"resources\": {"
-              + String.format(
-                  " \"core\": { \"limit\": %s, \"remaining\": %s, \"reset\": %s },",
-                  limit, remaining, reset)
-              + String.format(
-                  " \"search\": { \"limit\": %s, \"remaining\": %s, \"reset\": %s },",
-                  limit, remaining, reset)
-              + String.format(
-                  " \"graphql\": { \"limit\": %s, \"remaining\": %s, \"reset\": %s },",
-                  limit, remaining, reset)
-              + String.format(
-                  " \"integration_manifest\": { \"limit\": %s, \"remaining\": %s, \"reset\": %s }",
-                  limit, remaining, reset)
-              + " } }";
-      ScenarioMappingBuilder scenario =
-          get(urlEqualTo("/rate_limit"))
-              .inScenario(scenarioName)
-              .whenScenarioStateIs(state)
-              .willReturn(
-                  aResponse()
-                      .withHeader("Content-Type", "application/json; charset=utf-8")
-                      .withHeader("X-RateLimit-Limit", limit)
-                      .withHeader("X-RateLimit-Remaining", remaining)
-                      .withHeader("X-RateLimit-Reset", reset)
-                      .withBody(body));
-      if (i != scenarios.size() - 1) {
-        scenario = scenario.willSetStateTo(nextState);
-      }
-      githubApi.stubFor(scenario);
-    }
-
-    github = Connector.connect("http://localhost:" + githubApi.port(), null);
-    initialRequestCount = getRequestCount(githubApi);
-    assertEquals(2, initialRequestCount);
-  }
-
-  @Test
-  public void NoCheckerConfigured() throws Exception {
+  @Test
+  public void NoCheckerConfiguredWithEndpoint() throws Exception {
     // set up scenarios
     List<RateLimit> scenarios = new ArrayList<>();
     long now = System.currentTimeMillis();
@@ -391,47 +224,6 @@
     scenarios.add(new RateLimit(limit, limit, new Date(now)));
     setupStubs(scenarios);
 
-    GitHubConfiguration.get().setApiRateLimitChecker(ApiRateLimitChecker.ThrottleForNormalize);
-    github.getMeta();
-    ApiRateLimitChecker.resetLocalChecker();
-
-    GitHubConfiguration.get().setApiRateLimitChecker(ApiRateLimitChecker.ThrottleOnOver);
-    github.getMeta();
-    ApiRateLimitChecker.resetLocalChecker();
-
-    GitHubConfiguration.get().setApiRateLimitChecker(ApiRateLimitChecker.NoThrottle);
-    github.getMeta();
-
-    assertEquals(
-        3,
-        countOfOutputLinesContaining("LocalChecker for rate limit was not set for this thread."));
-    assertEquals(3, countOfOutputLinesContaining("with API URL 'https://api.github.com'"));
-    assertEquals(3, countOfOutputLines(m -> m.matches(".*[sS]leeping.*")));
-    // github rate_limit endpoint should be contacted for ThrottleOnOver
-    // rateLimit()
-    // getRateLimit()
-    // meta endpoint
-
-    // Do not use NoThrottle when apiUrl is not known
-    assertEquals(1, countOfOutputLinesContaining("ThrottleOnOver will be used instead"));
-
-    assertEquals(initialRequestCount + 9, getRequestCount(githubApi));
-  }
-
-  @Test
-  public void NoCheckerConfiguredWithEndpoint() throws Exception {
-    // set up scenarios
-    List<RateLimit> scenarios = new ArrayList<>();
-    long now = System.currentTimeMillis();
-    int limit = 5000;
-    scenarios.add(new RateLimit(limit, 30, new Date(now - 10000)));
-    scenarios.add(new RateLimit(limit, limit, new Date(now - 8000)));
-    scenarios.add(new RateLimit(limit, 20, new Date(now - 6000)));
-    scenarios.add(new RateLimit(limit, limit, new Date(now - 4000)));
-    scenarios.add(new RateLimit(limit, 10, new Date(now - 2000)));
-    scenarios.add(new RateLimit(limit, limit, new Date(now)));
-    setupStubs(scenarios);
-
     List<Endpoint> endpoints = new ArrayList<>();
     endpoints.add(new Endpoint("https://git.company.com/api/v3", "Company GitHub"));
     endpoints.add(new Endpoint("https://git2.company.com/api/v3", "Company GitHub 2"));
@@ -453,18 +245,12 @@
   /**
    * Verify that the throttle does not happen in OnOver throttle when none of the quota has been
    * used
->>>>>>> 4615e09d
    *
    * @author Julian V. Modesto
    */
   @Test
-<<<<<<< HEAD
-  public void ThrottleOnNormalizeTestWithQuota() throws Exception {
-    GitHubConfiguration.get().setApiRateLimitChecker(ApiRateLimitChecker.ThrottleForNormalize);
-=======
   public void ThrottleOnOverTestWithQuota() throws Exception {
     GitHubConfiguration.get().setApiRateLimitChecker(ApiRateLimitChecker.ThrottleOnOver);
->>>>>>> 4615e09d
 
     // set up scenarios
     List<RateLimit> scenarios = new ArrayList<>();
@@ -475,10 +261,7 @@
     ApiRateLimitChecker.configureThreadLocalChecker(listener, github);
 
     // Given a full rate limit quota, then we expect no throttling
-<<<<<<< HEAD
-=======
     // Also only 1 call to get rate limit, since rate limit record is valid for a while
->>>>>>> 4615e09d
     for (int i = 0; i < 100; i++) {
       github.getMeta();
     }
@@ -489,7 +272,34 @@
   }
 
   /**
-<<<<<<< HEAD
+   * Verify when the throttle is not happening in "OnNormalize" throttle when none of the quota has
+   * been used
+   *
+   * @author Julian V. Modesto
+   */
+  @Test
+  public void ThrottleOnNormalizeTestWithQuota() throws Exception {
+    GitHubConfiguration.get().setApiRateLimitChecker(ApiRateLimitChecker.ThrottleForNormalize);
+
+    // set up scenarios
+    List<RateLimit> scenarios = new ArrayList<>();
+    int limit = 5000;
+    scenarios.add(new RateLimit(limit, limit, soon));
+    setupStubs(scenarios);
+
+    ApiRateLimitChecker.configureThreadLocalChecker(listener, github);
+
+    // Given a full rate limit quota, then we expect no throttling
+    for (int i = 0; i < 100; i++) {
+      github.getMeta();
+    }
+
+    assertEquals(0, countOfOutputLinesContaining("Sleeping"));
+    // Rate limit record remains valid so only one rate limit request made
+    assertEquals(initialRequestCount + 101, getRequestCount(githubApi));
+  }
+
+  /**
    * Verify that "NoThrottle" does not contact the GitHub api nor output any logs
    *
    * @author Marc Salles Navarro
@@ -506,39 +316,14 @@
 
     ApiRateLimitChecker.configureThreadLocalChecker(listener, github);
 
-=======
-   * Verify when the throttle is not happening in "OnNormalize" throttle when none of the quota has
-   * been used
-   *
-   * @author Julian V. Modesto
-   */
-  @Test
-  public void ThrottleOnNormalizeTestWithQuota() throws Exception {
-    GitHubConfiguration.get().setApiRateLimitChecker(ApiRateLimitChecker.ThrottleForNormalize);
-
-    // set up scenarios
-    List<RateLimit> scenarios = new ArrayList<>();
-    int limit = 5000;
-    scenarios.add(new RateLimit(limit, limit, soon));
-    setupStubs(scenarios);
-
-    ApiRateLimitChecker.configureThreadLocalChecker(listener, github);
-
-    // Given a full rate limit quota, then we expect no throttling
->>>>>>> 4615e09d
     for (int i = 0; i < 100; i++) {
       github.getMeta();
     }
 
-<<<<<<< HEAD
     // there should be no output
     assertEquals(0, countOfOutputLinesContaining("ThrottleOnOver will be used instead"));
     assertEquals(0, countOfOutputLines(m -> m.matches(".*[sS]leeping.*")));
     // github rate_limit endpoint should be contacted once
-=======
-    assertEquals(0, countOfOutputLinesContaining("Sleeping"));
-    // Rate limit record remains valid so only one rate limit request made
->>>>>>> 4615e09d
     assertEquals(initialRequestCount + 101, getRequestCount(githubApi));
   }
 
@@ -548,7 +333,6 @@
    * @author Marc Salles Navarro
    */
   @Test
-<<<<<<< HEAD
   public void NoThrottleTestShouldNotThrottle404() throws Exception {
 
     setupStubs(new ArrayList<>());
@@ -632,119 +416,6 @@
     setupStubs(scenarios);
     ApiRateLimitChecker.configureThreadLocalChecker(listener, github);
 
-=======
-  public void NoThrottleTestShouldNotThrottle() throws Exception {
-    // set up scenarios
-    List<RateLimit> scenarios = new ArrayList<>();
-    int limit = 5000;
-    // Have so little quota it should always fire.
-    scenarios.add(new RateLimit(limit, 10, soon));
-    setupStubs(scenarios);
-    GitHubConfiguration.get().setApiRateLimitChecker(ApiRateLimitChecker.NoThrottle);
-
-    ApiRateLimitChecker.configureThreadLocalChecker(listener, github);
-
-    for (int i = 0; i < 100; i++) {
-      github.getMeta();
-    }
-
-    // there should be no output
-    assertEquals(0, countOfOutputLinesContaining("ThrottleOnOver will be used instead"));
-    assertEquals(0, countOfOutputLines(m -> m.matches(".*[sS]leeping.*")));
-    // github rate_limit endpoint should be contacted once
-    assertEquals(initialRequestCount + 101, getRequestCount(githubApi));
-  }
-
-  /**
-   * Verify that "NoThrottle" does not contact the GitHub api nor output any logs
-   *
-   * @author Marc Salles Navarro
-   */
-  @Test
-  public void NoThrottleTestShouldNotThrottle404() throws Exception {
-
-    setupStubs(new ArrayList<>());
-    GHRateLimit.Record initial = github.lastRateLimit().getCore();
-    assertEquals(2, getRequestCount(githubApi));
-    GitHubConfiguration.get().setApiRateLimitChecker(ApiRateLimitChecker.NoThrottle);
-
-    // Return 404 for /rate_limit
-    githubApi.stubFor(get(urlEqualTo("/rate_limit")).willReturn(aResponse().withStatus(404)));
-
-    ApiRateLimitChecker.configureThreadLocalChecker(listener, github);
-
-    github.getMeta();
-
-    // The core should be unknown, but different from initial
-    assertTrue(github.rateLimit().getCore() instanceof GHRateLimit.UnknownLimitRecord);
-    assertNotEquals(initial, github.rateLimit().getCore());
-
-    // there should be no output
-    assertEquals(0, countOfOutputLinesContaining("ThrottleOnOver will be used instead"));
-    assertEquals(0, countOfOutputLines(m -> m.matches(".*[sS]leeping.*")));
-    // github rate_limit endpoint should be contacted once + meta
-    assertEquals(initialRequestCount + 2, getRequestCount(githubApi));
-  }
-
-  /**
-   * Verify that "NoThrottle" falls back to "ThrottleOnOver" if using GitHub.com
-   *
-   * @author Marc Salles Navarro
-   */
-  @Test
-  public void NoThrottleTestShouldFallbackToThrottleOnOverForGitHubDotCom() throws Exception {
-    GitHubConfiguration.get().setApiRateLimitChecker(ApiRateLimitChecker.ThrottleOnOver);
-
-    // set up scenarios
-    List<RateLimit> scenarios = new ArrayList<>();
-    int limit = 5000;
-    int buffer = ApiRateLimitChecker.calculateBuffer(limit);
-    long now = System.currentTimeMillis();
-    scenarios.add(new RateLimit(limit, buffer - 1, new Date(now)));
-    scenarios.add(new RateLimit(limit, limit, soon));
-    setupStubs(scenarios);
-    GitHubConfiguration.get().setApiRateLimitChecker(ApiRateLimitChecker.NoThrottle);
-
-    GitHub spy = Mockito.spy(github);
-    Mockito.when(spy.getApiUrl()).thenReturn(GitHubServerConfig.GITHUB_URL);
-
-    ApiRateLimitChecker.configureThreadLocalChecker(listener, spy);
-
-    spy.getMeta();
-
-    assertEquals(1, countOfOutputLinesContaining("ThrottleOnOver will be used instead"));
-    assertEquals(1, countOfOutputLines(m -> m.matches(".*[sS]leeping.*")));
-    // github rate_limit endpoint should be contacted by ThrottleOnOver + meta
-    assertEquals(initialRequestCount + 3, getRequestCount(githubApi));
-  }
-
-  /**
-   * Verify exactly when the throttle is occurring in "OnOver"
-   *
-   * @author Julian V. Modesto
-   */
-  @Test
-  public void ThrottleOnOverTest() throws Exception {
-    GitHubConfiguration.get().setApiRateLimitChecker(ApiRateLimitChecker.ThrottleOnOver);
-
-    // set up scenarios
-    List<RateLimit> scenarios = new ArrayList<>();
-    // set remaining quota to over buffer to trigger throttle
-    int limit = 5000;
-    int buffer = ApiRateLimitChecker.calculateBuffer(limit);
-    int expectedNumThrottles = 10;
-
-    // This is going to not throttle for 10 values and then throttle the next 20
-    for (int i = -10; i <= expectedNumThrottles; i++) {
-      scenarios.add(new RateLimit(limit, buffer - i, soon));
-    }
-
-    // finally, stop throttling by restoring quota
-    scenarios.add(new RateLimit(limit, limit, new Date(soon.getTime() + 2000)));
-    setupStubs(scenarios);
-    ApiRateLimitChecker.configureThreadLocalChecker(listener, github);
-
->>>>>>> 4615e09d
     ApiRateLimitChecker.LocalChecker currentChecker = ApiRateLimitChecker.getLocalChecker();
 
     // check rate limit to hit the first 11 scenarios because the throttle (add more here)
@@ -847,12 +518,9 @@
     for (int i = 0; i < 6; i++) {
       assertTrue(currentChecker.checkRateLimit(github.getRateLimit().getCore(), i));
     }
-<<<<<<< HEAD
-=======
 
     assertEquals(initialRequestCount + 5, handler.getView().size());
 
->>>>>>> 4615e09d
     // This simulates the waiting until refreshed
     currentChecker.resetExpiration();
     assertFalse(currentChecker.checkRateLimit(github.getRateLimit().getCore(), 9));
@@ -871,11 +539,7 @@
             "Jenkins is attempting to evenly distribute GitHub API requests"));
 
     // The last scenario will trigger back to under budget with a full limit but no new messages
-<<<<<<< HEAD
-    assertEquals(initialRequestCount + 6, handler.getView().size());
-=======
     assertEquals(initialRequestCount + 5, handler.getView().size());
->>>>>>> 4615e09d
   }
 
   /**
