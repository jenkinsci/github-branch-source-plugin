--- conflicted
+++ resolved
@@ -44,7 +44,6 @@
 
 public class GithubAppCredentialsTest extends AbstractGitHubWireMockTest {
 
-<<<<<<< HEAD
   private static Slave agent;
   private static final String myAppCredentialsId = "myAppCredentialsId";
   private static CredentialsStore store;
@@ -119,7 +118,9 @@
 
   @Before
   public void setUpWireMock() throws Exception {
-    // At no point during credential refreshes should we ever check rate_limit
+    GitHubConfiguration.get().setApiRateLimitChecker(ApiRateLimitChecker.ThrottleOnOver);
+
+    // During credential refreshes we should never check rate_limit
     githubApi.stubFor(get(urlEqualTo("/rate_limit")).willReturn(aResponse().withStatus(500)));
 
     // Add wiremock responses for App, App Installation, and App Installation Token
@@ -164,114 +165,6 @@
                                     System.currentTimeMillis() + Duration.ofMinutes(10).toMillis()))
                             + "\""
                             + // 2019-08-10T05:54:58Z
-=======
-    private static Slave agent;
-    private static final String myAppCredentialsId = "myAppCredentialsId";
-    private static CredentialsStore store;
-    private static GitHubAppCredentials appCredentials;
-    private static LogRecorder logRecorder;
-
-    // https://stackoverflow.com/a/22176759/4951015
-    public static final String PKCS8_PRIVATE_KEY = "-----BEGIN PRIVATE KEY-----\n" +
-        // Windows line ending
-        "MIIEvgIBADANBgkqhkiG9w0BAQEFAASCBKgwggSkAgEAAoIBAQD7vHsVwyDV8cj7\r\n" +
-        // This should also work
-        "5yR4WWl6rlgf/e5zmeBgtm0PCgnitcSbD5FU33301DPY5a7AtqVBOwEnE14L9XS7\r" +
-        "ov61U+x1m4aQmqR/dPQaA2ayh2cYPszWNQMp42ArDIfg7DhSrvsRJKHsbPXlPjqe\n" +
-        "c0udLqhSLVIO9frNLf+dAsLsgYk8O39PKGb33akGG7tWTe0J+akNQjgbS7vOi8sS\n" +
-        "NLwHIdYfz/Am+6Xmm+J4yVs6+Xt3kOeLdFBkz8H/HGsJq854MbIAK/HuId1MOPS0\n" +
-        "cDWh37tzRsM+q/HZzYRkc5bhNKw/Mj9jN9jD5GH0Lfea0QFedjppf1KvWdcXn+/W\n" +
-        "M7OmyfhvAgMBAAECggEAN96H7reExRbJRWbySCeH6mthMZB46H0hODWklK7krMUs\n" +
-        "okFdPtnvKXQjIaMwGqMuoACJa/O3bq4GP1KYdwPuOdfPkK5RjdwWBOP2We8FKXNe\n" +
-        "oLfZQOWuxT8dtQSYJ3mgTRi1OzSfikY6Wko6YOMnBj36tUlQZVMtJNqlCjphi9Uz\n" +
-        "6EyvRURlDG8sBBbC7ods5B0789qk3iGH/97ia+1QIqXAUaVFg3/BA6wkxkbNG2sN\n" +
-        "tqULgVYTw32Oj/Y/H1Y250RoocTyfsUS3I3aPIlnvcgp2bugWqDyYJ58nDIt3Pku\n" +
-        "fjImWrNz/pNiEs+efnb0QEk7m5hYwxmyXN4KRSv0OQKBgQD+I3Y3iNKSVr6wXjur\n" +
-        "OPp45fxS2sEf5FyFYOn3u760sdJOH9fGlmf9sDozJ8Y8KCaQCN5tSe3OM+XDrmiw\n" +
-        "Cu/oaqJ1+G4RG+6w1RJF+5Nfg6PkUs7eJehUgZ2Tox8Tg1mfVIV8KbMwNi5tXpug\n" +
-        "MVmA2k9xjc4uMd2jSnSj9NAqrQKBgQD9lIO1tY6YKF0Eb0Qi/iLN4UqBdJfnALBR\n" +
-        "MjxYxqqI8G4wZEoZEJJvT1Lm6Q3o577N95SihZoj69tb10vvbEz1pb3df7c1HEku\n" +
-        "LXcyVMvjR/CZ7dOSNgLGAkFfOoPhcF/OjSm4DrGPe3GiBxhwXTBjwJ5TIgEDkVIx\n" +
-        "ZVo5r7gPCwKBgQCOvsZo/Q4hql2jXNqxGuj9PVkUBNFTI4agWEYyox7ECdlxjks5\n" +
-        "vUOd5/1YvG+JXJgEcSbWRh8volDdL7qXnx0P881a6/aO35ybcKK58kvd62gEGEsf\n" +
-        "1jUAOmmTAp2y7SVK7EOp8RY370b2oZxSR0XZrUXQJ3F22wV98ZVAfoLqZQKBgDIr\n" +
-        "PdunbezAn5aPBOX/bZdZ6UmvbZYwVrHZxIKz2214U/STAu3uj2oiQX6ZwTzBDMjn\n" +
-        "IKr+z74nnaCP+eAGhztabTPzXqXNUNUn/Zshl60BwKJToTYeJXJTY+eZRhpGB05w\n" +
-        "Mz7M+Wgvvg2WZcllRnuV0j0UTysLhz1qle0vzLR9AoGBAOukkFFm2RLm9N1P3gI8\n" +
-        "mUadeAlYRZ5o0MvumOHaB5pDOCKhrqAhop2gnM0f5uSlapCtlhj0Js7ZyS3Giezg\n" +
-        "38oqAhAYxy2LMoLD7UtsHXNp0OnZ22djcDwh+Wp2YORm7h71yOM0NsYubGbp+CmT\n" +
-        "Nw9bewRvqjySBlDJ9/aNSeEY\n" +
-        "-----END PRIVATE KEY-----";
-
-    @Rule
-    public GitSampleRepoRule sampleRepo = new GitSampleRepoRule();
-
-    @BeforeClass
-    public static void setUpJenkins() throws Exception {
-        //Add credential (Must have valid private key for Jwt to work, but App doesn't have to actually exist)
-        store = CredentialsProvider.lookupStores(r.jenkins).iterator().next();
-        appCredentials = new GitHubAppCredentials(
-            CredentialsScope.GLOBAL, myAppCredentialsId, "sample", "54321", Secret.fromString(PKCS8_PRIVATE_KEY));
-        appCredentials.setOwner("cloudbeers");
-        store.addCredentials(Domain.global(), appCredentials);
-
-        // Add agent
-        agent = r.createOnlineSlave();
-        agent.setLabelString("my-agent");
-
-        // Would use LoggerRule, but need to get agent logs as well
-        LogRecorderManager mgr = r.jenkins.getLog();
-        logRecorder = new LogRecorder(GitHubAppCredentials.class.getName());
-        mgr.logRecorders.put(GitHubAppCredentials.class.getName(), logRecorder);
-        LogRecorder.Target t = new LogRecorder.Target(GitHubAppCredentials.class.getName(), Level.FINE);
-        logRecorder.targets.add(t);
-        logRecorder.save();
-        t.enable();
-    }
-
-    @Before
-    public void setUpWireMock() throws Exception {
-        GitHubConfiguration.get().setApiRateLimitChecker(ApiRateLimitChecker.ThrottleOnOver);
-
-        // During credential refreshes we should never check rate_limit
-        githubApi.stubFor(
-            get(urlEqualTo("/rate_limit"))
-                .willReturn(aResponse()
-                        .withStatus(500)
-                ));
-
-        //Add wiremock responses for App, App Installation, and App Installation Token
-        githubApi.stubFor(
-            get(urlEqualTo("/app"))
-                .willReturn(
-                    aResponse()
-                        .withHeader("Content-Type", "application/json; charset=utf-8")
-                        .withBodyFile("../AppCredentials/files/body-mapping-githubapp-app.json")));
-        githubApi.stubFor(
-            get(urlEqualTo("/app/installations"))
-                .willReturn(
-                    aResponse()
-                        .withHeader("Content-Type", "application/json; charset=utf-8")
-                        .withBodyFile("../AppCredentials/files/body-mapping-githubapp-installations.json")));
-
-        final String scenarioName = "credentials-accesstoken";
-
-        githubApi.stubFor(
-            post(urlEqualTo("/app/installations/654321/access_tokens"))
-                .inScenario(scenarioName)
-                .whenScenarioStateIs("Started")
-                .willSetStateTo("1")
-                .withRequestBody(
-                    equalToJson(
-                        "{\"permissions\":{\"pull_requests\":\"write\",\"metadata\":\"read\",\"checks\":\"write\",\"contents\":\"read\"}}", true, false))
-                .willReturn(
-                    aResponse()
-                        .withHeader("Content-Type", "application/json; charset=utf-8")
-                        .withBody("{\n" +
-                            "  \"token\": \"super-secret-token\",\n" +
-                            // This token will go stale at the soonest allowed time but will not expire for the duration of the test
-                            "  \"expires_at\": \"" + printDate(new Date(System.currentTimeMillis() + Duration.ofMinutes(10).toMillis())) + "\"" + // 2019-08-10T05:54:58Z
->>>>>>> 8093b3d3
                             "}")));
 
     // Force an error to test fallback refreshing from agent
@@ -470,11 +363,17 @@
               "Generating App Installation Token for app ID 54321"
               // next call uses cached token
               ));
+
+      // Getting the token for via AuthorizationProvider on controller should not check rate_limit
+      githubApi.verify(
+          0,
+          RequestPatternBuilder.newRequestPattern(
+              RequestMethod.GET, urlPathEqualTo("/rate_limit")));
+
     } finally {
       GitHubAppCredentials.AppInstallationToken.NOT_STALE_MINIMUM_SECONDS = notStaleSeconds;
       logRecorder.doClear();
     }
-<<<<<<< HEAD
   }
 
   @Test
@@ -583,205 +482,45 @@
       // Check success after output.  Output will be more informative if something goes wrong.
       assertThat(run.getResult(), equalTo(Result.SUCCESS));
 
+      // Getting the token for via AuthorizationProvider on controller should not check rate_limit
+      // Getting the token for agents via remoting to the controller should not check rate_limit
+      githubApi.verify(
+          0,
+          RequestPatternBuilder.newRequestPattern(
+              RequestMethod.GET, urlPathEqualTo("/rate_limit")));
     } finally {
       GitHubAppCredentials.AppInstallationToken.NOT_STALE_MINIMUM_SECONDS = notStaleSeconds;
       logRecorder.doClear();
-=======
-
-    @Test
-    public void testProviderRefresh() throws Exception {
-        long notStaleSeconds = GitHubAppCredentials.AppInstallationToken.NOT_STALE_MINIMUM_SECONDS;
-        try {
-            appCredentials.setApiUri(githubApi.baseUrl());
-
-            // We want to demonstrate successful caching without waiting for the default 1 minute
-            // Must set this to a large enough number to avoid flaky test
-            GitHubAppCredentials.AppInstallationToken.NOT_STALE_MINIMUM_SECONDS = 5;
-
-            // Ensure we are working from sufficiently clean cache state
-            Thread.sleep(Duration.ofSeconds(GitHubAppCredentials.AppInstallationToken.NOT_STALE_MINIMUM_SECONDS + 2).toMillis());
-
-            AuthorizationProvider provider = appCredentials.getAuthorizationProvider();
-            GitHub githubInstance = createGitHubBuilder(githubApi.baseUrl())
-                .withAuthorizationProvider(provider).build();
-
-            // First Checkout on controller should use cached
-            provider.getEncodedAuthorization();
-            // Multiple checkouts in quick succession should use cached token
-            provider.getEncodedAuthorization();
-            Thread.sleep(Duration.ofSeconds(GitHubAppCredentials.AppInstallationToken.NOT_STALE_MINIMUM_SECONDS + 2).toMillis());
-            // Checkout after token is stale refreshes - fallback due to unexpired token
-            provider.getEncodedAuthorization();
-            // Checkout after error will refresh again on controller - new token expired but not stale
-            provider.getEncodedAuthorization();
-            Thread.sleep(Duration.ofSeconds(GitHubAppCredentials.AppInstallationToken.NOT_STALE_MINIMUM_SECONDS + 2).toMillis());
-            // Checkout after token is stale refreshes - error on controller is not catastrophic
-            provider.getEncodedAuthorization();
-            // Checkout after error will refresh again on controller - new token expired but not stale
-            provider.getEncodedAuthorization();
-            // Multiple checkouts in quick succession should use cached token
-            provider.getEncodedAuthorization();
-
-            List<String> credentialsLog = getOutputLines();
-
-            //Verify correct messages from GitHubAppCredential logger indicating token was retrieved on agent
-            assertThat("Creds should cache on master",
-                credentialsLog, contains(
-                    // refresh on controller
-                    "Generating App Installation Token for app ID 54321",
-                    // next call uses cached token
-                    // sleep and then refresh stale token
-                    "Generating App Installation Token for app ID 54321",
-                    // next call (error forced by wiremock)
-                    "Failed to generate new GitHub App Installation Token for app ID 54321: cached token is stale but has not expired",
-                    // next call refreshes the still stale token
-                    "Generating App Installation Token for app ID 54321",
-                    // sleep and then refresh stale token hits another error forced by wiremock
-                    "Failed to generate new GitHub App Installation Token for app ID 54321: cached token is stale but has not expired",
-                    // next call refreshes the still stale token
-                    "Generating App Installation Token for app ID 54321"
-                    // next call uses cached token
-                ));
-
-            // Getting the token for via AuthorizationProvider on controller should not check rate_limit
-            githubApi.verify(0,  RequestPatternBuilder.newRequestPattern(RequestMethod.GET, urlPathEqualTo("/rate_limit")));
-
-        } finally {
-            GitHubAppCredentials.AppInstallationToken.NOT_STALE_MINIMUM_SECONDS = notStaleSeconds;
-            logRecorder.doClear();
-        }
     }
-
-    @Test
-    public void testAgentRefresh() throws Exception {
-        long notStaleSeconds = GitHubAppCredentials.AppInstallationToken.NOT_STALE_MINIMUM_SECONDS;
-        try {
-            appCredentials.setApiUri(githubApi.baseUrl());
-
-            // We want to demonstrate successful caching without waiting for a the default 1 minute
-            // Must set this to a large enough number to avoid flaky test
-            GitHubAppCredentials.AppInstallationToken.NOT_STALE_MINIMUM_SECONDS = 5;
-
-            // Ensure we are working from sufficiently clean cache state
-            Thread.sleep(Duration.ofSeconds(GitHubAppCredentials.AppInstallationToken.NOT_STALE_MINIMUM_SECONDS + 2).toMillis());
-
-            final String gitCheckoutStep = String.format(
-                "    git url: REPO, credentialsId: '%s'",
-                myAppCredentialsId);
-
-            final String jenkinsfile = String.join(
-                "\n",
-                "// run checkout several times",
-                "node ('my-agent') {",
-                "    echo 'First Checkout on agent should use cached token passed via remoting'",
-                gitCheckoutStep,
-                "    echo 'Multiple checkouts in quick succession should use cached token'",
-                gitCheckoutStep,
-                "    sleep " + (GitHubAppCredentials.AppInstallationToken.NOT_STALE_MINIMUM_SECONDS + 2),
-                "    echo 'Checkout after token is stale refreshes via remoting - fallback due to unexpired token'",
-                gitCheckoutStep,
-                "    echo 'Checkout after error will refresh again on controller - new token expired but not stale'",
-                gitCheckoutStep,
-                "    sleep " + (GitHubAppCredentials.AppInstallationToken.NOT_STALE_MINIMUM_SECONDS + 2),
-                "    echo 'Checkout after token is stale refreshes via remoting - error on controller is not catastrophic'",
-                gitCheckoutStep,
-                "    echo 'Checkout after error will refresh again on controller - new token expired but not stale'",
-                gitCheckoutStep,
-                "    echo 'Multiple checkouts in quick succession should use cached token'",
-                gitCheckoutStep,
-                "}");
-
-
-            // Create a repo with the above Jenkinsfile
-            sampleRepo.init();
-            sampleRepo.write("Jenkinsfile", jenkinsfile);
-            sampleRepo.git("add", "Jenkinsfile");
-            sampleRepo.git("commit", "--message=init");
-
-            // Create a pipeline job that points the above repo
-            WorkflowJob job = r.createProject(WorkflowJob.class, "test-creds");
-            job.setDefinition(new CpsFlowDefinition(jenkinsfile, false));
-            job.addProperty(new ParametersDefinitionProperty(
-                new StringParameterDefinition("REPO", sampleRepo.toString())));
-            WorkflowRun run = job.scheduleBuild2(0).waitForStart();
-            r.waitUntilNoActivity();
-
-            System.out.println(JenkinsRule.getLog(run));
-
-            List<String> credentialsLog = getOutputLines();
-
-            //Verify correct messages from GitHubAppCredential logger indicating token was retrieved on agent
-            assertThat("Creds should cache on master, pass to agent, and refresh agent from master once",
-                credentialsLog, contains(
-                    // (agent log added out of order, see below)
-                    "Generating App Installation Token for app ID 54321 on agent", // 1
-                    "Failed to generate new GitHub App Installation Token for app ID 54321 on agent: cached token is stale but has not expired", // 2
-                    "Generating App Installation Token for app ID 54321 on agent", // 3
-                    // node ('my-agent') {
-                    // checkout scm
-                    "Generating App Installation Token for app ID 54321",
-                    // checkout scm
-                    // (No token generation)
-                    // sleep
-                    // checkout scm
-                    "Generating App Installation Token for app ID 54321",
-                    // (error forced by wiremock)
-                    "Failed to generate new GitHub App Installation Token for app ID 54321: cached token is stale but has not expired",
-                    // (error forced by wiremock - failed refresh on the agent)
-                    // "Generating App Installation Token for app ID 54321 on agent", // 1
-                    "Generating App Installation Token for app ID 54321 for agent",
-                    // (agent log added out of order) "Keeping cached GitHub App Installation Token for app ID 54321 on agent: token is stale but has not expired", // 2
-                    // checkout scm - refresh on controller
-                    "Generating App Installation Token for app ID 54321",
-                    // sleep
-                    // checkout scm
-                    "Generating App Installation Token for app ID 54321",
-                    // (error forced by wiremock)
-                    "Failed to update stale GitHub App installation token for app ID 54321 before sending to agent",
-                    // "Generating App Installation Token for app ID 54321 on agent", // 3
-                    "Generating App Installation Token for app ID 54321 for agent",
-                    // checkout scm - refresh on controller
-                    "Generating App Installation Token for app ID 54321"
-                    // checkout scm
-                    // (No token generation)
-                    ));
-
-            // Check success after output.  Output will be more informative if something goes wrong.
-            assertThat(run.getResult(), equalTo(Result.SUCCESS));
-
-            // Getting the token for via AuthorizationProvider on controller should not check rate_limit
-            // Getting the token for agents via remoting to the controller should not check rate_limit
-            githubApi.verify(0,  RequestPatternBuilder.newRequestPattern(RequestMethod.GET, urlPathEqualTo("/rate_limit")));
-        } finally {
-            GitHubAppCredentials.AppInstallationToken.NOT_STALE_MINIMUM_SECONDS = notStaleSeconds;
-            logRecorder.doClear();
-        }
-    }
-
-    @Test
-    public void testPassword() throws Exception {
-        long notStaleSeconds = GitHubAppCredentials.AppInstallationToken.NOT_STALE_MINIMUM_SECONDS;
-        try {
-            appCredentials.setApiUri(githubApi.baseUrl());
-
-            // We want to demonstrate successful caching without waiting for the default 1 minute
-            // Must set this to a large enough number to avoid flaky test
-            GitHubAppCredentials.AppInstallationToken.NOT_STALE_MINIMUM_SECONDS = 5;
-
-            // Ensure we are working from sufficiently clean cache state
-            Thread.sleep(Duration.ofSeconds(GitHubAppCredentials.AppInstallationToken.NOT_STALE_MINIMUM_SECONDS + 2)
-                .toMillis());
-
-            appCredentials.getPassword();
-
-            // Getting the token for a credential via getPassword() not check rate_limit
-            githubApi.verify(0,  RequestPatternBuilder.newRequestPattern(RequestMethod.GET, urlPathEqualTo("/rate_limit")));
-
-        } finally {
-            GitHubAppCredentials.AppInstallationToken.NOT_STALE_MINIMUM_SECONDS = notStaleSeconds;
-            logRecorder.doClear();
-        }
->>>>>>> 8093b3d3
+  }
+
+  @Test
+  public void testPassword() throws Exception {
+    long notStaleSeconds = GitHubAppCredentials.AppInstallationToken.NOT_STALE_MINIMUM_SECONDS;
+    try {
+      appCredentials.setApiUri(githubApi.baseUrl());
+
+      // We want to demonstrate successful caching without waiting for the default 1 minute
+      // Must set this to a large enough number to avoid flaky test
+      GitHubAppCredentials.AppInstallationToken.NOT_STALE_MINIMUM_SECONDS = 5;
+
+      // Ensure we are working from sufficiently clean cache state
+      Thread.sleep(
+          Duration.ofSeconds(
+                  GitHubAppCredentials.AppInstallationToken.NOT_STALE_MINIMUM_SECONDS + 2)
+              .toMillis());
+
+      appCredentials.getPassword();
+
+      // Getting the token for a credential via getPassword() not check rate_limit
+      githubApi.verify(
+          0,
+          RequestPatternBuilder.newRequestPattern(
+              RequestMethod.GET, urlPathEqualTo("/rate_limit")));
+
+    } finally {
+      GitHubAppCredentials.AppInstallationToken.NOT_STALE_MINIMUM_SECONDS = notStaleSeconds;
+      logRecorder.doClear();
     }
   }
 
