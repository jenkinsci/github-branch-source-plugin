package org.jenkinsci.plugins.github_branch_source;

import com.cloudbees.plugins.credentials.CredentialsProvider;
import com.cloudbees.plugins.credentials.CredentialsScope;
import com.cloudbees.plugins.credentials.CredentialsStore;
import com.cloudbees.plugins.credentials.domains.Domain;
import hudson.logging.LogRecorder;
import hudson.logging.LogRecorderManager;
import hudson.model.ParametersDefinitionProperty;
import hudson.model.Result;
import hudson.model.Slave;
import hudson.model.StringParameterDefinition;
import hudson.util.Secret;
import java.time.Duration;
import java.time.Instant;
import java.time.format.DateTimeFormatter;
import java.time.temporal.ChronoUnit;
import java.util.ArrayList;
import java.util.Collections;
import java.util.Date;
import java.util.List;
import java.util.logging.Formatter;
import java.util.logging.Level;
import java.util.logging.LogRecord;
import java.util.logging.SimpleFormatter;
import java.util.stream.Collectors;
import jenkins.plugins.git.GitSampleRepoRule;
import org.jenkinsci.plugins.workflow.cps.CpsFlowDefinition;
import org.jenkinsci.plugins.workflow.job.WorkflowJob;
import org.jenkinsci.plugins.workflow.job.WorkflowRun;
import org.junit.Before;
import org.junit.BeforeClass;
import org.junit.Rule;
import org.junit.Test;
import org.jvnet.hudson.test.JenkinsRule;
import org.kohsuke.github.GitHub;
import org.kohsuke.github.authorization.AuthorizationProvider;

import static com.github.tomakehurst.wiremock.client.WireMock.*;
import static org.hamcrest.Matchers.*;
import static org.jenkinsci.plugins.github_branch_source.Connector.createGitHubBuilder;

public class GithubAppCredentialsTest extends AbstractGitHubWireMockTest {

    private static Slave agent;
    private static final String myAppCredentialsId = "myAppCredentialsId";
    private static CredentialsStore store;
    private static GitHubAppCredentials appCredentials;
    private static LogRecorder logRecorder;

    // https://stackoverflow.com/a/22176759/4951015
    public static final String PKCS8_PRIVATE_KEY = "-----BEGIN PRIVATE KEY-----\n" +
    // Windows line ending
            "MIIEvgIBADANBgkqhkiG9w0BAQEFAASCBKgwggSkAgEAAoIBAQD7vHsVwyDV8cj7\r\n" +
            // This should also work
            "5yR4WWl6rlgf/e5zmeBgtm0PCgnitcSbD5FU33301DPY5a7AtqVBOwEnE14L9XS7\r"
            + "ov61U+x1m4aQmqR/dPQaA2ayh2cYPszWNQMp42ArDIfg7DhSrvsRJKHsbPXlPjqe\n"
            + "c0udLqhSLVIO9frNLf+dAsLsgYk8O39PKGb33akGG7tWTe0J+akNQjgbS7vOi8sS\n"
            + "NLwHIdYfz/Am+6Xmm+J4yVs6+Xt3kOeLdFBkz8H/HGsJq854MbIAK/HuId1MOPS0\n"
            + "cDWh37tzRsM+q/HZzYRkc5bhNKw/Mj9jN9jD5GH0Lfea0QFedjppf1KvWdcXn+/W\n"
            + "M7OmyfhvAgMBAAECggEAN96H7reExRbJRWbySCeH6mthMZB46H0hODWklK7krMUs\n"
            + "okFdPtnvKXQjIaMwGqMuoACJa/O3bq4GP1KYdwPuOdfPkK5RjdwWBOP2We8FKXNe\n"
            + "oLfZQOWuxT8dtQSYJ3mgTRi1OzSfikY6Wko6YOMnBj36tUlQZVMtJNqlCjphi9Uz\n"
            + "6EyvRURlDG8sBBbC7ods5B0789qk3iGH/97ia+1QIqXAUaVFg3/BA6wkxkbNG2sN\n"
            + "tqULgVYTw32Oj/Y/H1Y250RoocTyfsUS3I3aPIlnvcgp2bugWqDyYJ58nDIt3Pku\n"
            + "fjImWrNz/pNiEs+efnb0QEk7m5hYwxmyXN4KRSv0OQKBgQD+I3Y3iNKSVr6wXjur\n"
            + "OPp45fxS2sEf5FyFYOn3u760sdJOH9fGlmf9sDozJ8Y8KCaQCN5tSe3OM+XDrmiw\n"
            + "Cu/oaqJ1+G4RG+6w1RJF+5Nfg6PkUs7eJehUgZ2Tox8Tg1mfVIV8KbMwNi5tXpug\n"
            + "MVmA2k9xjc4uMd2jSnSj9NAqrQKBgQD9lIO1tY6YKF0Eb0Qi/iLN4UqBdJfnALBR\n"
            + "MjxYxqqI8G4wZEoZEJJvT1Lm6Q3o577N95SihZoj69tb10vvbEz1pb3df7c1HEku\n"
            + "LXcyVMvjR/CZ7dOSNgLGAkFfOoPhcF/OjSm4DrGPe3GiBxhwXTBjwJ5TIgEDkVIx\n"
            + "ZVo5r7gPCwKBgQCOvsZo/Q4hql2jXNqxGuj9PVkUBNFTI4agWEYyox7ECdlxjks5\n"
            + "vUOd5/1YvG+JXJgEcSbWRh8volDdL7qXnx0P881a6/aO35ybcKK58kvd62gEGEsf\n"
            + "1jUAOmmTAp2y7SVK7EOp8RY370b2oZxSR0XZrUXQJ3F22wV98ZVAfoLqZQKBgDIr\n"
            + "PdunbezAn5aPBOX/bZdZ6UmvbZYwVrHZxIKz2214U/STAu3uj2oiQX6ZwTzBDMjn\n"
            + "IKr+z74nnaCP+eAGhztabTPzXqXNUNUn/Zshl60BwKJToTYeJXJTY+eZRhpGB05w\n"
            + "Mz7M+Wgvvg2WZcllRnuV0j0UTysLhz1qle0vzLR9AoGBAOukkFFm2RLm9N1P3gI8\n"
            + "mUadeAlYRZ5o0MvumOHaB5pDOCKhrqAhop2gnM0f5uSlapCtlhj0Js7ZyS3Giezg\n"
            + "38oqAhAYxy2LMoLD7UtsHXNp0OnZ22djcDwh+Wp2YORm7h71yOM0NsYubGbp+CmT\n" + "Nw9bewRvqjySBlDJ9/aNSeEY\n"
            + "-----END PRIVATE KEY-----";

    @Rule
    public GitSampleRepoRule sampleRepo = new GitSampleRepoRule();

    @BeforeClass
    public static void setUpJenkins() throws Exception {
        // Add credential (Must have valid private key for Jwt to work, but App doesn't have to actually exist)
        store = CredentialsProvider.lookupStores(r.jenkins).iterator().next();
        appCredentials = new GitHubAppCredentials(CredentialsScope.GLOBAL,
                myAppCredentialsId,
                "sample",
                "54321",
                Secret.fromString(PKCS8_PRIVATE_KEY));
        appCredentials.setOwner("cloudbeers");
        store.addCredentials(Domain.global(), appCredentials);

        // Add agent
        agent = r.createOnlineSlave();
        agent.setLabelString("my-agent");

        // Would use LoggerRule, but need to get agent logs as well
        LogRecorderManager mgr = r.jenkins.getLog();
        logRecorder = new LogRecorder(GitHubAppCredentials.class.getName());
        mgr.logRecorders.put(GitHubAppCredentials.class.getName(), logRecorder);
        LogRecorder.Target t = new LogRecorder.Target(GitHubAppCredentials.class.getName(), Level.FINE);
        logRecorder.targets.add(t);
        logRecorder.save();
        t.enable();
    }

    @Before
    public void setUpWireMock() throws Exception {
<<<<<<< HEAD
        // Add wiremock responses for App, App Installation, and App Installation Token
        githubApi.stubFor(get(urlEqualTo("/app"))
                .willReturn(aResponse().withHeader("Content-Type", "application/json; charset=utf-8")
=======
        // At no point during credential refreshes should we ever check rate_limit
        githubApi.stubFor(
            get(urlEqualTo("/rate_limit"))
                .willReturn(aResponse()
                        .withStatus(500)
                ));

        //Add wiremock responses for App, App Installation, and App Installation Token
        githubApi.stubFor(
            get(urlEqualTo("/app"))
                .willReturn(
                    aResponse()
                        .withHeader("Content-Type", "application/json; charset=utf-8")
>>>>>>> cbdb3ba9
                        .withBodyFile("../AppCredentials/files/body-mapping-githubapp-app.json")));
        githubApi.stubFor(get(urlEqualTo("/app/installations"))
                .willReturn(aResponse().withHeader("Content-Type", "application/json; charset=utf-8")
                        .withBodyFile("../AppCredentials/files/body-mapping-githubapp-installations.json")));

        final String scenarioName = "credentials-accesstoken";

        githubApi.stubFor(post(urlEqualTo("/app/installations/654321/access_tokens")).inScenario(scenarioName)
                .whenScenarioStateIs("Started")
                .willSetStateTo("1")
                .withRequestBody(equalToJson(
                        "{\"permissions\":{\"pull_requests\":\"write\",\"metadata\":\"read\",\"checks\":\"write\",\"contents\":\"read\"}}",
                        true,
                        false))
                .willReturn(aResponse().withHeader("Content-Type", "application/json; charset=utf-8")
                        .withBody("{\n" + "  \"token\": \"super-secret-token\",\n" +
                        // This token will go stale at the soonest allowed time but will not expire for the duration of
                        // the test
                                "  \"expires_at\": \""
                                + printDate(new Date(System.currentTimeMillis() + Duration.ofMinutes(10).toMillis()))
                                + "\"" + // 2019-08-10T05:54:58Z
                                "}")));

        // Force an error to test fallback refreshing from agent
        githubApi.stubFor(post(urlEqualTo("/app/installations/654321/access_tokens")).inScenario(scenarioName)
                .whenScenarioStateIs("1")
                .willSetStateTo("2")
                .withRequestBody(equalToJson(
                        "{\"permissions\":{\"pull_requests\":\"write\",\"metadata\":\"read\",\"checks\":\"write\",\"contents\":\"read\"}}",
                        true,
                        false))
                .willReturn(aResponse().withStatus(404)
                        .withStatusMessage("404 Not Found")
                        .withHeader("Content-Type", "application/json; charset=utf-8")
                        .withBody("{\"message\": \"File not found\"}")));

        // Force an error to test fallback to returning unexpired token on agent
        githubApi.stubFor(post(urlEqualTo("/app/installations/654321/access_tokens")).inScenario(scenarioName)
                .whenScenarioStateIs("2")
                .willSetStateTo("3")
                .withRequestBody(equalToJson(
                        "{\"permissions\":{\"pull_requests\":\"write\",\"metadata\":\"read\",\"checks\":\"write\",\"contents\":\"read\"}}",
                        true,
                        false))
                .willReturn(aResponse().withStatus(404)
                        .withStatusMessage("404 Not Found")
                        .withHeader("Content-Type", "application/json; charset=utf-8")
                        .withBody("{\"message\": \"File not found\"}")));

        // return an expired token on controller
        githubApi.stubFor(post(urlEqualTo("/app/installations/654321/access_tokens")).inScenario(scenarioName)
                .whenScenarioStateIs("3")
                .willSetStateTo("4")
                .withRequestBody(equalToJson(
                        "{\"permissions\":{\"pull_requests\":\"write\",\"metadata\":\"read\",\"checks\":\"write\",\"contents\":\"read\"}}",
                        true,
                        false))
                .willReturn(aResponse().withHeader("Content-Type", "application/json; charset=utf-8")
                        .withBody("{\n" + "  \"token\": \"super-secret-token\",\n" +
                        // token is already expired, but will not go stale for at least the minimum time
                        // This is a valid scenario - clocks are not always properly synchronized.
                                "  \"expires_at\": \"" + printDate(new Date()) + "\"" + // 2019-08-10T05:54:58Z
                                "}")));

        // Force an error to test non-fallback scenario and refreshing on agent
        githubApi.stubFor(post(urlEqualTo("/app/installations/654321/access_tokens")).inScenario(scenarioName)
                .whenScenarioStateIs("4")
                .willSetStateTo("5")
                .withRequestBody(equalToJson(
                        "{\"permissions\":{\"pull_requests\":\"write\",\"metadata\":\"read\",\"checks\":\"write\",\"contents\":\"read\"}}",
                        true,
                        false))
                .willReturn(aResponse().withStatus(404)
                        .withStatusMessage("404 Not Found")
                        .withHeader("Content-Type", "application/json; charset=utf-8")
                        .withBody("{\"message\": \"File not found\"}")));

        // Valid token retirieved on agent
        githubApi.stubFor(post(urlEqualTo("/app/installations/654321/access_tokens")).inScenario(scenarioName)
                .whenScenarioStateIs("5")
                .willSetStateTo("6")
                .withRequestBody(equalToJson(
                        "{\"permissions\":{\"pull_requests\":\"write\",\"metadata\":\"read\",\"checks\":\"write\",\"contents\":\"read\"}}",
                        true,
                        false))
                .willReturn(aResponse().withHeader("Content-Type", "application/json; charset=utf-8")
                        .withBody("{\n" + "  \"token\": \"super-secret-token\",\n" + "  \"expires_at\": \""
                                + printDate(new Date()) + "\"" + // 2019-08-10T05:54:58Z
                                "}")));

        // Valid token retirieved on controller
        githubApi.stubFor(post(urlEqualTo("/app/installations/654321/access_tokens")).inScenario(scenarioName)
                .whenScenarioStateIs("6")
                .willSetStateTo("7") // setting this to non-existant state means any extra requests will fail
                .withRequestBody(equalToJson(
                        "{\"permissions\":{\"pull_requests\":\"write\",\"metadata\":\"read\",\"checks\":\"write\",\"contents\":\"read\"}}",
                        true,
                        false))
                .willReturn(aResponse().withHeader("Content-Type", "application/json; charset=utf-8")
                        .withBody("{\n" + "  \"token\": \"super-secret-token\",\n" + "  \"expires_at\": \""
                                + printDate(new Date()) + "\"" + // 2019-08-10T05:54:58Z
                                "}")));
    }

    @Test
    public void testProviderRefresh() throws Exception {
        long notStaleSeconds = GitHubAppCredentials.AppInstallationToken.NOT_STALE_MINIMUM_SECONDS;
        try {
            appCredentials.setApiUri(githubApi.baseUrl());

            // We want to demonstrate successful caching without waiting for the default 1 minute
            // Must set this to a large enough number to avoid flaky test
            GitHubAppCredentials.AppInstallationToken.NOT_STALE_MINIMUM_SECONDS = 5;

            // Ensure we are working from sufficiently clean cache state
            Thread.sleep(Duration.ofSeconds(GitHubAppCredentials.AppInstallationToken.NOT_STALE_MINIMUM_SECONDS + 2)
                    .toMillis());

            AuthorizationProvider provider = appCredentials.getAuthorizationProvider();
            GitHub githubInstance = createGitHubBuilder(githubApi.baseUrl()).withAuthorizationProvider(provider)
                    .build();

            // First Checkout on controller should use cached
            provider.getEncodedAuthorization();
            // Multiple checkouts in quick succession should use cached token
            provider.getEncodedAuthorization();
            Thread.sleep(Duration.ofSeconds(GitHubAppCredentials.AppInstallationToken.NOT_STALE_MINIMUM_SECONDS + 2)
                    .toMillis());
            // Checkout after token is stale refreshes - fallback due to unexpired token
            provider.getEncodedAuthorization();
            // Checkout after error will refresh again on controller - new token expired but not stale
            provider.getEncodedAuthorization();
            Thread.sleep(Duration.ofSeconds(GitHubAppCredentials.AppInstallationToken.NOT_STALE_MINIMUM_SECONDS + 2)
                    .toMillis());
            // Checkout after token is stale refreshes - error on controller is not catastrophic
            provider.getEncodedAuthorization();
            // Checkout after error will refresh again on controller - new token expired but not stale
            provider.getEncodedAuthorization();
            // Multiple checkouts in quick succession should use cached token
            provider.getEncodedAuthorization();

            List<String> credentialsLog = getOutputLines();

            // Verify correct messages from GitHubAppCredential logger indicating token was retrieved on agent
            assertThat("Creds should cache on master",
                    credentialsLog,
                    contains(
                            // refresh on controller
                            "Generating App Installation Token for app ID 54321",
                            // next call uses cached token
                            // sleep and then refresh stale token
                            "Generating App Installation Token for app ID 54321",
                            // next call (error forced by wiremock)
                            "Failed to generate new GitHub App Installation Token for app ID 54321: cached token is stale but has not expired",
                            // next call refreshes the still stale token
                            "Generating App Installation Token for app ID 54321",
                            // sleep and then refresh stale token hits another error forced by wiremock
                            "Failed to generate new GitHub App Installation Token for app ID 54321: cached token is stale but has not expired",
                            // next call refreshes the still stale token
                            "Generating App Installation Token for app ID 54321"
                    // next call uses cached token
                    ));
        } finally {
            GitHubAppCredentials.AppInstallationToken.NOT_STALE_MINIMUM_SECONDS = notStaleSeconds;
            logRecorder.doClear();
        }
    }

    @Test
    public void testAgentRefresh() throws Exception {
        long notStaleSeconds = GitHubAppCredentials.AppInstallationToken.NOT_STALE_MINIMUM_SECONDS;
        try {
            appCredentials.setApiUri(githubApi.baseUrl());

            // We want to demonstrate successful caching without waiting for a the default 1 minute
            // Must set this to a large enough number to avoid flaky test
            GitHubAppCredentials.AppInstallationToken.NOT_STALE_MINIMUM_SECONDS = 5;

            // Ensure we are working from sufficiently clean cache state
            Thread.sleep(Duration.ofSeconds(GitHubAppCredentials.AppInstallationToken.NOT_STALE_MINIMUM_SECONDS + 2)
                    .toMillis());

            final String gitCheckoutStep = String.format("    git url: REPO, credentialsId: '%s'", myAppCredentialsId);

            final String jenkinsfile = String.join("\n",
                    "// run checkout several times",
                    "node ('my-agent') {",
                    "    echo 'First Checkout on agent should use cached token passed via remoting'",
                    gitCheckoutStep,
                    "    echo 'Multiple checkouts in quick succession should use cached token'",
                    gitCheckoutStep,
                    "    sleep " + (GitHubAppCredentials.AppInstallationToken.NOT_STALE_MINIMUM_SECONDS + 2),
                    "    echo 'Checkout after token is stale refreshes via remoting - fallback due to unexpired token'",
                    gitCheckoutStep,
                    "    echo 'Checkout after error will refresh again on controller - new token expired but not stale'",
                    gitCheckoutStep,
                    "    sleep " + (GitHubAppCredentials.AppInstallationToken.NOT_STALE_MINIMUM_SECONDS + 2),
                    "    echo 'Checkout after token is stale refreshes via remoting - error on controller is not catastrophic'",
                    gitCheckoutStep,
                    "    echo 'Checkout after error will refresh again on controller - new token expired but not stale'",
                    gitCheckoutStep,
                    "    echo 'Multiple checkouts in quick succession should use cached token'",
                    gitCheckoutStep,
                    "}");

            // Create a repo with the above Jenkinsfile
            sampleRepo.init();
            sampleRepo.write("Jenkinsfile", jenkinsfile);
            sampleRepo.git("add", "Jenkinsfile");
            sampleRepo.git("commit", "--message=init");

            // Create a pipeline job that points the above repo
            WorkflowJob job = r.createProject(WorkflowJob.class, "test-creds");
            job.setDefinition(new CpsFlowDefinition(jenkinsfile, false));
            job.addProperty(
                    new ParametersDefinitionProperty(new StringParameterDefinition("REPO", sampleRepo.toString())));
            WorkflowRun run = job.scheduleBuild2(0).waitForStart();
            r.waitUntilNoActivity();

            System.out.println(JenkinsRule.getLog(run));

            List<String> credentialsLog = getOutputLines();

            // Verify correct messages from GitHubAppCredential logger indicating token was retrieved on agent
            assertThat("Creds should cache on master, pass to agent, and refresh agent from master once",
                    credentialsLog,
                    contains(
                            // (agent log added out of order, see below)
                            "Generating App Installation Token for app ID 54321 on agent", // 1
                            "Failed to generate new GitHub App Installation Token for app ID 54321 on agent: cached token is stale but has not expired", // 2
                            "Generating App Installation Token for app ID 54321 on agent", // 3
                            // node ('my-agent') {
                            // checkout scm
                            "Generating App Installation Token for app ID 54321",
                            // checkout scm
                            // (No token generation)
                            // sleep
                            // checkout scm
                            "Generating App Installation Token for app ID 54321",
                            // (error forced by wiremock)
                            "Failed to generate new GitHub App Installation Token for app ID 54321: cached token is stale but has not expired",
                            // (error forced by wiremock - failed refresh on the agent)
                            // "Generating App Installation Token for app ID 54321 on agent", // 1
                            "Generating App Installation Token for app ID 54321 for agent",
                            // (agent log added out of order) "Keeping cached GitHub App Installation Token for app ID
                            // 54321 on agent: token is stale but has not expired", // 2
                            // checkout scm - refresh on controller
                            "Generating App Installation Token for app ID 54321",
                            // sleep
                            // checkout scm
                            "Generating App Installation Token for app ID 54321",
                            // (error forced by wiremock)
                            "Failed to update stale GitHub App installation token for app ID 54321 before sending to agent",
                            // "Generating App Installation Token for app ID 54321 on agent", // 3
                            "Generating App Installation Token for app ID 54321 for agent",
                            // checkout scm - refresh on controller
                            "Generating App Installation Token for app ID 54321"
                    // checkout scm
                    // (No token generation)
                    ));

            // Check success after output. Output will be more informative if something goes wrong.
            assertThat(run.getResult(), equalTo(Result.SUCCESS));

        } finally {
            GitHubAppCredentials.AppInstallationToken.NOT_STALE_MINIMUM_SECONDS = notStaleSeconds;
            logRecorder.doClear();
        }
    }

    private List<String> getOutputLines() {
        final Formatter formatter = new SimpleFormatter();
        List<LogRecord> result = new ArrayList<>(logRecorder.getLogRecords());
        List<LogRecord> agentLogs = logRecorder.getSlaveLogRecords().get(agent.toComputer());
        if (agentLogs != null) {
            result.addAll(agentLogs);
        }
        Collections.reverse(result);
        return result.stream().map(formatter::formatMessage).collect(Collectors.toList());
    }

    static String printDate(Date dt) {
        return DateTimeFormatter.ISO_INSTANT.format(Instant.ofEpochMilli(dt.getTime()).truncatedTo(ChronoUnit.SECONDS));
    }

}<|MERGE_RESOLUTION|>--- conflicted
+++ resolved
@@ -110,25 +110,12 @@
 
     @Before
     public void setUpWireMock() throws Exception {
-<<<<<<< HEAD
+        // At no point during credential refreshes should we ever check rate_limit
+        githubApi.stubFor(get(urlEqualTo("/rate_limit")).willReturn(aResponse().withStatus(500)));
+
         // Add wiremock responses for App, App Installation, and App Installation Token
         githubApi.stubFor(get(urlEqualTo("/app"))
                 .willReturn(aResponse().withHeader("Content-Type", "application/json; charset=utf-8")
-=======
-        // At no point during credential refreshes should we ever check rate_limit
-        githubApi.stubFor(
-            get(urlEqualTo("/rate_limit"))
-                .willReturn(aResponse()
-                        .withStatus(500)
-                ));
-
-        //Add wiremock responses for App, App Installation, and App Installation Token
-        githubApi.stubFor(
-            get(urlEqualTo("/app"))
-                .willReturn(
-                    aResponse()
-                        .withHeader("Content-Type", "application/json; charset=utf-8")
->>>>>>> cbdb3ba9
                         .withBodyFile("../AppCredentials/files/body-mapping-githubapp-app.json")));
         githubApi.stubFor(get(urlEqualTo("/app/installations"))
                 .willReturn(aResponse().withHeader("Content-Type", "application/json; charset=utf-8")
