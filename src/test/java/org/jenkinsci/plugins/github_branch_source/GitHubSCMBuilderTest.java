package org.jenkinsci.plugins.github_branch_source;

import com.cloudbees.jenkins.plugins.sshcredentials.impl.BasicSSHUserPrivateKey;
import com.cloudbees.plugins.credentials.Credentials;
import com.cloudbees.plugins.credentials.CredentialsScope;
import com.cloudbees.plugins.credentials.SystemCredentialsProvider;
import com.cloudbees.plugins.credentials.domains.Domain;
import com.cloudbees.plugins.credentials.impl.UsernamePasswordCredentialsImpl;
import hudson.plugins.git.GitSCM;
import hudson.plugins.git.Revision;
import hudson.plugins.git.UserRemoteConfig;
import hudson.plugins.git.browser.GithubWeb;
import hudson.plugins.git.extensions.GitSCMExtension;
import hudson.plugins.git.extensions.impl.BuildChooserSetting;
import hudson.util.LogTaskListener;
import java.io.IOException;
import java.util.Arrays;
import java.util.Collection;
import java.util.Collections;
import java.util.List;
import java.util.logging.Level;
import java.util.logging.Logger;
import jenkins.plugins.git.AbstractGitSCMSource;
import jenkins.plugins.git.GitSCMSourceDefaults;
import jenkins.plugins.git.MergeWithGitSCMExtension;
import jenkins.scm.api.SCMHead;
import jenkins.scm.api.SCMHeadOrigin;
import jenkins.scm.api.SCMRevision;
import jenkins.scm.api.mixin.ChangeRequestCheckoutStrategy;
import org.eclipse.jgit.transport.RemoteConfig;
import org.jenkinsci.plugins.gitclient.GitClient;
import org.jenkinsci.plugins.workflow.multibranch.WorkflowMultiBranchProject;
import org.junit.After;
import org.junit.Before;
import org.junit.ClassRule;
import org.junit.Test;
import org.junit.runner.RunWith;
import org.junit.runners.Parameterized;
import org.jvnet.hudson.test.JenkinsRule;
import org.mockito.Mockito;

import static java.util.logging.Level.FINEST;
import static java.util.logging.Logger.getAnonymousLogger;
import static jenkins.plugins.git.AbstractGitSCMSource.SCMRevisionImpl;
import static jenkins.plugins.git.AbstractGitSCMSource.SpecificRevisionBuildChooser;
import static org.hamcrest.Matchers.contains;
import static org.hamcrest.Matchers.containsInAnyOrder;
import static org.hamcrest.Matchers.hasSize;
import static org.hamcrest.Matchers.instanceOf;
import static org.hamcrest.Matchers.is;
import static org.hamcrest.Matchers.notNullValue;
import static org.hamcrest.Matchers.nullValue;
import static org.junit.Assert.assertThat;
import static org.mockito.Mockito.mock;

@RunWith(Parameterized.class)
public class GitHubSCMBuilderTest {
    @ClassRule
    public static JenkinsRule j = new JenkinsRule();
    private GitHubSCMSource source;
    private WorkflowMultiBranchProject owner;
    private boolean configuredByUrl;

    @Parameterized.Parameters
    public static Collection<Object[]> generateParams() {
        return Arrays.asList(new Object[]{true}, new Object[]{false});
    }

    public GitHubSCMBuilderTest(boolean configuredByUrl){
        this.configuredByUrl = configuredByUrl;
    }

    public void createGitHubSCMSourceForTest(boolean configuredByUrl, String repoUrlToConfigure) throws Exception {
        if (configuredByUrl) {
            // Throw an exception if we don't supply a URL
            if (repoUrlToConfigure.isEmpty()) {
                throw new Exception("Must supply a URL when testing single-URL configured jobs");
            }
            source = new GitHubSCMSource("", "", repoUrlToConfigure, true);
        } else {
<<<<<<< HEAD
            source = new GitHubSCMSource("tester", "test-repo");
=======
            source = new GitHubSCMSource("tester", "test-repo", null, false);
>>>>>>> 3059575b
        }
        source.setOwner(owner);
    }

    @Before
    public void setUp() throws IOException {
        owner = j.createProject(WorkflowMultiBranchProject.class);
        Credentials userPasswordCredential = new UsernamePasswordCredentialsImpl(CredentialsScope.GLOBAL, "user-pass", null, "git-user", "git-secret");
        Credentials sshPrivateKeyCredential = new BasicSSHUserPrivateKey(CredentialsScope.GLOBAL, "user-key", "git",
                new BasicSSHUserPrivateKey.UsersPrivateKeySource(), null, null);
        SystemCredentialsProvider.getInstance().setDomainCredentialsMap(Collections.singletonMap(Domain.global(),
                Arrays.<Credentials>asList(userPasswordCredential, sshPrivateKeyCredential)));
    }

    @After
    public void tearDown() throws IOException, InterruptedException {
        SystemCredentialsProvider.getInstance()
                .setDomainCredentialsMap(Collections.<Domain, List<Credentials>>emptyMap());
        owner.delete();
    }

    @Test
    public void given__cloud_branch_rev_anon__when__build__then__scmBuilt() throws Exception {
        createGitHubSCMSourceForTest(false, null);
        BranchSCMHead head = new BranchSCMHead("test-branch");
        SCMRevisionImpl revision =
                new SCMRevisionImpl(head, "cafebabedeadbeefcafebabedeadbeefcafebabe");
        source.setCredentialsId(null);
        GitHubSCMBuilder instance = new GitHubSCMBuilder(source, head, revision);
        assertThat(instance.credentialsId(), is(nullValue()));
        assertThat(instance.head(), is((SCMHead) head));
        assertThat(instance.revision(), is((SCMRevision) revision));
        assertThat(instance.refSpecs(), contains("+refs/heads/test-branch:refs/remotes/@{remote}/test-branch"));
        assertThat("expecting guess value until withGitHubRemote called",
                instance.remote(), is("https://github.com/tester/test-repo.git"));
        assertThat(instance.browser(), instanceOf(GithubWeb.class));
        assertThat(instance.browser().getRepoUrl(), is("https://github.com/tester/test-repo"));

        instance.withGitHubRemote();
        assertThat(instance.remote(), is("https://github.com/tester/test-repo.git"));

        GitSCM actual = instance.build();
        assertThat(actual.getBrowser(), instanceOf(GithubWeb.class));
        assertThat(actual.getBrowser().getRepoUrl(), is("https://github.com/tester/test-repo"));
        assertThat(actual.getGitTool(), nullValue());
        assertThat(actual.getUserRemoteConfigs(), hasSize(1));
        UserRemoteConfig config = actual.getUserRemoteConfigs().get(0);
        assertThat(config.getName(), is("origin"));
        assertThat(config.getRefspec(), is("+refs/heads/test-branch:refs/remotes/origin/test-branch"));
        assertThat(config.getUrl(), is("https://github.com/tester/test-repo.git"));
        assertThat(config.getCredentialsId(), is(nullValue()));
        RemoteConfig origin = actual.getRepositoryByName("origin");
        assertThat(origin, notNullValue());
        assertThat(origin.getURIs(), hasSize(1));
        assertThat(origin.getURIs().get(0).toString(), is("https://github.com/tester/test-repo.git"));
        assertThat(origin.getFetchRefSpecs(), hasSize(1));
        assertThat(origin.getFetchRefSpecs().get(0).getSource(), is("refs/heads/test-branch"));
        assertThat(origin.getFetchRefSpecs().get(0).getDestination(), is("refs/remotes/origin/test-branch"));
        assertThat(origin.getFetchRefSpecs().get(0).isForceUpdate(), is(true));
        assertThat(origin.getFetchRefSpecs().get(0).isWildcard(), is(false));
        assertThat(actual.getExtensions(), containsInAnyOrder(
                instanceOf(BuildChooserSetting.class),
                instanceOf(GitSCMSourceDefaults.class))
        );
        BuildChooserSetting chooser = getExtension(actual, BuildChooserSetting.class);
        assertThat(chooser.getBuildChooser(), instanceOf(SpecificRevisionBuildChooser.class));
        SpecificRevisionBuildChooser revChooser =
                (SpecificRevisionBuildChooser) chooser.getBuildChooser();
        Collection<Revision> revisions = revChooser
                .getCandidateRevisions(false, "test-branch", mock(GitClient.class), new LogTaskListener(
                        getAnonymousLogger(), FINEST), null, null);
        assertThat(revisions, hasSize(1));
        assertThat(revisions.iterator().next().getSha1String(), is("cafebabedeadbeefcafebabedeadbeefcafebabe"));
    }

    @Test
    public void given__cloud_branch_rev_userpass__when__build__then__scmBuilt() throws Exception {
        createGitHubSCMSourceForTest(false, null);
        BranchSCMHead head = new BranchSCMHead("test-branch");
        SCMRevisionImpl revision =
                new SCMRevisionImpl(head, "cafebabedeadbeefcafebabedeadbeefcafebabe");
        source.setCredentialsId("user-pass");
        GitHubSCMBuilder instance = new GitHubSCMBuilder(source, head, revision);
        assertThat(instance.credentialsId(), is("user-pass"));
        assertThat(instance.head(), is((SCMHead) head));
        assertThat(instance.revision(), is((SCMRevision) revision));
        assertThat(instance.refSpecs(), contains("+refs/heads/test-branch:refs/remotes/@{remote}/test-branch"));
        assertThat("expecting guess value until withGitHubRemote called",
                instance.remote(), is("https://github.com/tester/test-repo.git"));
        assertThat(instance.browser(), instanceOf(GithubWeb.class));
        assertThat(instance.browser().getRepoUrl(), is("https://github.com/tester/test-repo"));

        instance.withGitHubRemote();
        assertThat(instance.remote(), is("https://github.com/tester/test-repo.git"));

        GitSCM actual = instance.build();
        assertThat(actual.getBrowser(), instanceOf(GithubWeb.class));
        assertThat(actual.getBrowser().getRepoUrl(), is("https://github.com/tester/test-repo"));
        assertThat(actual.getGitTool(), nullValue());
        assertThat(actual.getUserRemoteConfigs(), hasSize(1));
        UserRemoteConfig config = actual.getUserRemoteConfigs().get(0);
        assertThat(config.getName(), is("origin"));
        assertThat(config.getRefspec(), is("+refs/heads/test-branch:refs/remotes/origin/test-branch"));
        assertThat(config.getUrl(), is("https://github.com/tester/test-repo.git"));
        assertThat(config.getCredentialsId(), is("user-pass"));
        RemoteConfig origin = actual.getRepositoryByName("origin");
        assertThat(origin, notNullValue());
        assertThat(origin.getURIs(), hasSize(1));
        assertThat(origin.getURIs().get(0).toString(), is("https://github.com/tester/test-repo.git"));
        assertThat(origin.getFetchRefSpecs(), hasSize(1));
        assertThat(origin.getFetchRefSpecs().get(0).getSource(), is("refs/heads/test-branch"));
        assertThat(origin.getFetchRefSpecs().get(0).getDestination(), is("refs/remotes/origin/test-branch"));
        assertThat(origin.getFetchRefSpecs().get(0).isForceUpdate(), is(true));
        assertThat(origin.getFetchRefSpecs().get(0).isWildcard(), is(false));
        assertThat(actual.getExtensions(), containsInAnyOrder(
                instanceOf(BuildChooserSetting.class),
                instanceOf(GitSCMSourceDefaults.class))
        );
        BuildChooserSetting chooser = getExtension(actual, BuildChooserSetting.class);
        assertThat(chooser.getBuildChooser(), instanceOf(SpecificRevisionBuildChooser.class));
        SpecificRevisionBuildChooser revChooser =
                (SpecificRevisionBuildChooser) chooser.getBuildChooser();
        Collection<Revision> revisions = revChooser
                .getCandidateRevisions(false, "test-branch", mock(GitClient.class), new LogTaskListener(
                        getAnonymousLogger(), FINEST), null, null);
        assertThat(revisions, hasSize(1));
        assertThat(revisions.iterator().next().getSha1String(), is("cafebabedeadbeefcafebabedeadbeefcafebabe"));
    }

    @Test
    public void given__cloud_branch_rev_userkey__when__build__then__scmBuilt() throws Exception {
        createGitHubSCMSourceForTest(false, null);
        BranchSCMHead head = new BranchSCMHead("test-branch");
        SCMRevisionImpl revision =
                new SCMRevisionImpl(head, "cafebabedeadbeefcafebabedeadbeefcafebabe");
        source.setCredentialsId("user-key");
        GitHubSCMBuilder instance = new GitHubSCMBuilder(source, head, revision);
        assertThat(instance.credentialsId(), is("user-key"));
        assertThat(instance.head(), is((SCMHead) head));
        assertThat(instance.revision(), is((SCMRevision) revision));
        assertThat(instance.refSpecs(), contains("+refs/heads/test-branch:refs/remotes/@{remote}/test-branch"));
        assertThat("expecting guess value until withGitHubRemote called",
                instance.remote(), is("https://github.com/tester/test-repo.git"));
        assertThat(instance.browser(), instanceOf(GithubWeb.class));
        assertThat(instance.browser().getRepoUrl(), is("https://github.com/tester/test-repo"));

        instance.withGitHubRemote();
        assertThat(instance.remote(), is("git@github.com:tester/test-repo.git"));

        GitSCM actual = instance.build();
        assertThat(actual.getBrowser(), instanceOf(GithubWeb.class));
        assertThat(actual.getBrowser().getRepoUrl(), is("https://github.com/tester/test-repo"));
        assertThat(actual.getGitTool(), nullValue());
        assertThat(actual.getUserRemoteConfigs(), hasSize(1));
        UserRemoteConfig config = actual.getUserRemoteConfigs().get(0);
        assertThat(config.getName(), is("origin"));
        assertThat(config.getRefspec(), is("+refs/heads/test-branch:refs/remotes/origin/test-branch"));
        assertThat(config.getUrl(), is("git@github.com:tester/test-repo.git"));
        assertThat(config.getCredentialsId(), is("user-key"));
        RemoteConfig origin = actual.getRepositoryByName("origin");
        assertThat(origin, notNullValue());
        assertThat(origin.getURIs(), hasSize(1));
        assertThat(origin.getURIs().get(0).toString(), is("git@github.com:tester/test-repo.git"));
        assertThat(origin.getFetchRefSpecs(), hasSize(1));
        assertThat(origin.getFetchRefSpecs().get(0).getSource(), is("refs/heads/test-branch"));
        assertThat(origin.getFetchRefSpecs().get(0).getDestination(), is("refs/remotes/origin/test-branch"));
        assertThat(origin.getFetchRefSpecs().get(0).isForceUpdate(), is(true));
        assertThat(origin.getFetchRefSpecs().get(0).isWildcard(), is(false));
        assertThat(actual.getExtensions(), containsInAnyOrder(
                instanceOf(BuildChooserSetting.class),
                instanceOf(GitSCMSourceDefaults.class))
        );
        BuildChooserSetting chooser = getExtension(actual, BuildChooserSetting.class);
        assertThat(chooser.getBuildChooser(), instanceOf(SpecificRevisionBuildChooser.class));
        SpecificRevisionBuildChooser revChooser =
                (SpecificRevisionBuildChooser) chooser.getBuildChooser();
        Collection<Revision> revisions = revChooser
                .getCandidateRevisions(false, "test-branch", mock(GitClient.class), new LogTaskListener(
                        getAnonymousLogger(), FINEST), null, null);
        assertThat(revisions, hasSize(1));
        assertThat(revisions.iterator().next().getSha1String(), is("cafebabedeadbeefcafebabedeadbeefcafebabe"));
    }

    @Test
    public void given__cloud_branch_rev_anon_sshtrait_anon__when__build__then__scmBuilt() throws Exception {
        createGitHubSCMSourceForTest(false, null);
        BranchSCMHead head = new BranchSCMHead("test-branch");
        SCMRevisionImpl revision =
                new SCMRevisionImpl(head, "cafebabedeadbeefcafebabedeadbeefcafebabe");
        source.setCredentialsId(null);
        GitHubSCMBuilder instance = new GitHubSCMBuilder(source, head, revision);
        assertThat(instance.credentialsId(), is(nullValue()));
        assertThat(instance.head(), is((SCMHead) head));
        assertThat(instance.revision(), is((SCMRevision) revision));
        assertThat(instance.refSpecs(), contains("+refs/heads/test-branch:refs/remotes/@{remote}/test-branch"));
        assertThat("expecting guess value until withGitHubRemote called",
                instance.remote(), is("https://github.com/tester/test-repo.git"));
        assertThat(instance.browser(), instanceOf(GithubWeb.class));
        assertThat(instance.browser().getRepoUrl(), is("https://github.com/tester/test-repo"));

        instance.withGitHubRemote();
        assertThat(instance.remote(), is("https://github.com/tester/test-repo.git"));


        SSHCheckoutTrait sshTrait = new SSHCheckoutTrait(null);
        sshTrait.decorateBuilder(instance);

        GitSCM actual = instance.build();
        assertThat(instance.credentialsId(), is(nullValue()));
        assertThat(instance.remote(), is("git@github.com:tester/test-repo.git"));

        assertThat(actual.getBrowser(), instanceOf(GithubWeb.class));
        assertThat(actual.getBrowser().getRepoUrl(), is("https://github.com/tester/test-repo"));
        assertThat(actual.getGitTool(), nullValue());
        assertThat(actual.getUserRemoteConfigs(), hasSize(1));
        UserRemoteConfig config = actual.getUserRemoteConfigs().get(0);
        assertThat(config.getName(), is("origin"));
        assertThat(config.getRefspec(), is("+refs/heads/test-branch:refs/remotes/origin/test-branch"));
        assertThat(config.getUrl(), is("git@github.com:tester/test-repo.git"));
        assertThat(config.getCredentialsId(), is(nullValue()));
        RemoteConfig origin = actual.getRepositoryByName("origin");
        assertThat(origin, notNullValue());
        assertThat(origin.getURIs(), hasSize(1));
        assertThat(origin.getURIs().get(0).toString(), is("git@github.com:tester/test-repo.git"));
        assertThat(origin.getFetchRefSpecs(), hasSize(1));
        assertThat(origin.getFetchRefSpecs().get(0).getSource(), is("refs/heads/test-branch"));
        assertThat(origin.getFetchRefSpecs().get(0).getDestination(), is("refs/remotes/origin/test-branch"));
        assertThat(origin.getFetchRefSpecs().get(0).isForceUpdate(), is(true));
        assertThat(origin.getFetchRefSpecs().get(0).isWildcard(), is(false));
        assertThat(actual.getExtensions(), containsInAnyOrder(
                instanceOf(BuildChooserSetting.class),
                instanceOf(GitSCMSourceDefaults.class))
        );
        BuildChooserSetting chooser = getExtension(actual, BuildChooserSetting.class);
        assertThat(chooser.getBuildChooser(), instanceOf(SpecificRevisionBuildChooser.class));
        SpecificRevisionBuildChooser revChooser =
                (SpecificRevisionBuildChooser) chooser.getBuildChooser();
        Collection<Revision> revisions = revChooser
                .getCandidateRevisions(false, "test-branch", mock(GitClient.class), new LogTaskListener(
                        getAnonymousLogger(), FINEST), null, null);
        assertThat(revisions, hasSize(1));
        assertThat(revisions.iterator().next().getSha1String(), is("cafebabedeadbeefcafebabedeadbeefcafebabe"));
    }

    @Test
    public void given__cloud_branch_rev_userpass_sshtrait_anon__when__build__then__scmBuilt() throws Exception {
        createGitHubSCMSourceForTest(false, null);
        BranchSCMHead head = new BranchSCMHead("test-branch");
        SCMRevisionImpl revision =
                new SCMRevisionImpl(head, "cafebabedeadbeefcafebabedeadbeefcafebabe");
        source.setCredentialsId("user-pass");
        GitHubSCMBuilder instance = new GitHubSCMBuilder(source, head, revision);
        assertThat(instance.credentialsId(), is("user-pass"));
        assertThat(instance.head(), is((SCMHead) head));
        assertThat(instance.revision(), is((SCMRevision) revision));
        assertThat(instance.refSpecs(), contains("+refs/heads/test-branch:refs/remotes/@{remote}/test-branch"));
        assertThat("expecting guess value until withGitHubRemote called",
                instance.remote(), is("https://github.com/tester/test-repo.git"));
        assertThat(instance.browser(), instanceOf(GithubWeb.class));
        assertThat(instance.browser().getRepoUrl(), is("https://github.com/tester/test-repo"));

        instance.withGitHubRemote();
        assertThat(instance.remote(), is("https://github.com/tester/test-repo.git"));

        SSHCheckoutTrait sshTrait = new SSHCheckoutTrait(null);
        sshTrait.decorateBuilder(instance);

        GitSCM actual = instance.build();
        assertThat(instance.credentialsId(), is(nullValue()));
        assertThat(instance.remote(), is("git@github.com:tester/test-repo.git"));

        assertThat(actual.getBrowser(), instanceOf(GithubWeb.class));
        assertThat(actual.getBrowser().getRepoUrl(), is("https://github.com/tester/test-repo"));
        assertThat(actual.getGitTool(), nullValue());
        assertThat(actual.getUserRemoteConfigs(), hasSize(1));
        UserRemoteConfig config = actual.getUserRemoteConfigs().get(0);
        assertThat(config.getName(), is("origin"));
        assertThat(config.getRefspec(), is("+refs/heads/test-branch:refs/remotes/origin/test-branch"));
        assertThat(config.getUrl(), is("git@github.com:tester/test-repo.git"));
        assertThat(config.getCredentialsId(), is(nullValue()));
        RemoteConfig origin = actual.getRepositoryByName("origin");
        assertThat(origin, notNullValue());
        assertThat(origin.getURIs(), hasSize(1));
        assertThat(origin.getURIs().get(0).toString(), is("git@github.com:tester/test-repo.git"));
        assertThat(origin.getFetchRefSpecs(), hasSize(1));
        assertThat(origin.getFetchRefSpecs().get(0).getSource(), is("refs/heads/test-branch"));
        assertThat(origin.getFetchRefSpecs().get(0).getDestination(), is("refs/remotes/origin/test-branch"));
        assertThat(origin.getFetchRefSpecs().get(0).isForceUpdate(), is(true));
        assertThat(origin.getFetchRefSpecs().get(0).isWildcard(), is(false));
        assertThat(actual.getExtensions(), containsInAnyOrder(
                instanceOf(BuildChooserSetting.class),
                instanceOf(GitSCMSourceDefaults.class))
        );
        BuildChooserSetting chooser = getExtension(actual, BuildChooserSetting.class);
        assertThat(chooser.getBuildChooser(), instanceOf(SpecificRevisionBuildChooser.class));
        SpecificRevisionBuildChooser revChooser =
                (SpecificRevisionBuildChooser) chooser.getBuildChooser();
        Collection<Revision> revisions = revChooser
                .getCandidateRevisions(false, "test-branch", mock(GitClient.class), new LogTaskListener(
                        getAnonymousLogger(), FINEST), null, null);
        assertThat(revisions, hasSize(1));
        assertThat(revisions.iterator().next().getSha1String(), is("cafebabedeadbeefcafebabedeadbeefcafebabe"));
    }

    @Test
    public void given__cloud_branch_rev_userkey_sshtrait_anon__when__build__then__scmBuilt() throws Exception {
        createGitHubSCMSourceForTest(false, null);
        BranchSCMHead head = new BranchSCMHead("test-branch");
        SCMRevisionImpl revision =
                new SCMRevisionImpl(head, "cafebabedeadbeefcafebabedeadbeefcafebabe");
        source.setCredentialsId("user-key");
        GitHubSCMBuilder instance = new GitHubSCMBuilder(source, head, revision);
        assertThat(instance.credentialsId(), is("user-key"));
        assertThat(instance.head(), is((SCMHead) head));
        assertThat(instance.revision(), is((SCMRevision) revision));
        assertThat(instance.refSpecs(), contains("+refs/heads/test-branch:refs/remotes/@{remote}/test-branch"));
        assertThat("expecting guess value until withGitHubRemote called",
                instance.remote(), is("https://github.com/tester/test-repo.git"));
        assertThat(instance.browser(), instanceOf(GithubWeb.class));
        assertThat(instance.browser().getRepoUrl(), is("https://github.com/tester/test-repo"));

        instance.withGitHubRemote();
        assertThat(instance.remote(), is("git@github.com:tester/test-repo.git"));

        SSHCheckoutTrait sshTrait = new SSHCheckoutTrait(null);
        sshTrait.decorateBuilder(instance);

        GitSCM actual = instance.build();
        assertThat(instance.credentialsId(), is(nullValue()));
        assertThat(instance.remote(), is("git@github.com:tester/test-repo.git"));

        assertThat(actual.getBrowser(), instanceOf(GithubWeb.class));
        assertThat(actual.getBrowser().getRepoUrl(), is("https://github.com/tester/test-repo"));
        assertThat(actual.getGitTool(), nullValue());
        assertThat(actual.getUserRemoteConfigs(), hasSize(1));
        UserRemoteConfig config = actual.getUserRemoteConfigs().get(0);
        assertThat(config.getName(), is("origin"));
        assertThat(config.getRefspec(), is("+refs/heads/test-branch:refs/remotes/origin/test-branch"));
        assertThat(config.getUrl(), is("git@github.com:tester/test-repo.git"));
        assertThat(config.getCredentialsId(), is(nullValue()));
        RemoteConfig origin = actual.getRepositoryByName("origin");
        assertThat(origin, notNullValue());
        assertThat(origin.getURIs(), hasSize(1));
        assertThat(origin.getURIs().get(0).toString(), is("git@github.com:tester/test-repo.git"));
        assertThat(origin.getFetchRefSpecs(), hasSize(1));
        assertThat(origin.getFetchRefSpecs().get(0).getSource(), is("refs/heads/test-branch"));
        assertThat(origin.getFetchRefSpecs().get(0).getDestination(), is("refs/remotes/origin/test-branch"));
        assertThat(origin.getFetchRefSpecs().get(0).isForceUpdate(), is(true));
        assertThat(origin.getFetchRefSpecs().get(0).isWildcard(), is(false));
        assertThat(actual.getExtensions(), containsInAnyOrder(
                instanceOf(BuildChooserSetting.class),
                instanceOf(GitSCMSourceDefaults.class))
        );
        BuildChooserSetting chooser = getExtension(actual, BuildChooserSetting.class);
        assertThat(chooser.getBuildChooser(), instanceOf(SpecificRevisionBuildChooser.class));
        SpecificRevisionBuildChooser revChooser =
                (SpecificRevisionBuildChooser) chooser.getBuildChooser();
        Collection<Revision> revisions = revChooser
                .getCandidateRevisions(false, "test-branch", mock(GitClient.class), new LogTaskListener(
                        getAnonymousLogger(), FINEST), null, null);
        assertThat(revisions, hasSize(1));
        assertThat(revisions.iterator().next().getSha1String(), is("cafebabedeadbeefcafebabedeadbeefcafebabe"));
    }

    @Test
    public void given__cloud_branch_rev_anon_sshtrait_userkey__when__build__then__scmBuilt() throws Exception {
        createGitHubSCMSourceForTest(false, null);
        BranchSCMHead head = new BranchSCMHead("test-branch");
        SCMRevisionImpl revision =
                new SCMRevisionImpl(head, "cafebabedeadbeefcafebabedeadbeefcafebabe");
        source.setCredentialsId(null);
        GitHubSCMBuilder instance = new GitHubSCMBuilder(source, head, revision);
        assertThat(instance.credentialsId(), is(nullValue()));
        assertThat(instance.head(), is((SCMHead) head));
        assertThat(instance.revision(), is((SCMRevision) revision));
        assertThat(instance.refSpecs(), contains("+refs/heads/test-branch:refs/remotes/@{remote}/test-branch"));
        assertThat("expecting guess value until withGitHubRemote called",
                instance.remote(), is("https://github.com/tester/test-repo.git"));
        assertThat(instance.browser(), instanceOf(GithubWeb.class));
        assertThat(instance.browser().getRepoUrl(), is("https://github.com/tester/test-repo"));

        instance.withGitHubRemote();
        assertThat(instance.remote(), is("https://github.com/tester/test-repo.git"));

        SSHCheckoutTrait sshTrait = new SSHCheckoutTrait("user-key");
        sshTrait.decorateBuilder(instance);

        GitSCM actual = instance.build();
        assertThat(instance.credentialsId(), is("user-key"));
        assertThat(instance.remote(), is("git@github.com:tester/test-repo.git"));

        assertThat(actual.getBrowser(), instanceOf(GithubWeb.class));
        assertThat(actual.getBrowser().getRepoUrl(), is("https://github.com/tester/test-repo"));
        assertThat(actual.getGitTool(), nullValue());
        assertThat(actual.getUserRemoteConfigs(), hasSize(1));
        UserRemoteConfig config = actual.getUserRemoteConfigs().get(0);
        assertThat(config.getName(), is("origin"));
        assertThat(config.getRefspec(), is("+refs/heads/test-branch:refs/remotes/origin/test-branch"));
        assertThat(config.getUrl(), is("git@github.com:tester/test-repo.git"));
        assertThat(config.getCredentialsId(), is("user-key"));
        RemoteConfig origin = actual.getRepositoryByName("origin");
        assertThat(origin, notNullValue());
        assertThat(origin.getURIs(), hasSize(1));
        assertThat(origin.getURIs().get(0).toString(), is("git@github.com:tester/test-repo.git"));
        assertThat(origin.getFetchRefSpecs(), hasSize(1));
        assertThat(origin.getFetchRefSpecs().get(0).getSource(), is("refs/heads/test-branch"));
        assertThat(origin.getFetchRefSpecs().get(0).getDestination(), is("refs/remotes/origin/test-branch"));
        assertThat(origin.getFetchRefSpecs().get(0).isForceUpdate(), is(true));
        assertThat(origin.getFetchRefSpecs().get(0).isWildcard(), is(false));
        assertThat(actual.getExtensions(), containsInAnyOrder(
                instanceOf(BuildChooserSetting.class),
                instanceOf(GitSCMSourceDefaults.class))
        );
        BuildChooserSetting chooser = getExtension(actual, BuildChooserSetting.class);
        assertThat(chooser.getBuildChooser(), instanceOf(SpecificRevisionBuildChooser.class));
        SpecificRevisionBuildChooser revChooser =
                (SpecificRevisionBuildChooser) chooser.getBuildChooser();
        Collection<Revision> revisions = revChooser
                .getCandidateRevisions(false, "test-branch", mock(GitClient.class), new LogTaskListener(
                        getAnonymousLogger(), FINEST), null, null);
        assertThat(revisions, hasSize(1));
        assertThat(revisions.iterator().next().getSha1String(), is("cafebabedeadbeefcafebabedeadbeefcafebabe"));
    }

    @Test
    public void given__cloud_branch_rev_userpass_sshtrait_userkey__when__build__then__scmBuilt() throws Exception {
        createGitHubSCMSourceForTest(false, null);
        BranchSCMHead head = new BranchSCMHead("test-branch");
        SCMRevisionImpl revision =
                new SCMRevisionImpl(head, "cafebabedeadbeefcafebabedeadbeefcafebabe");
        source.setCredentialsId("user-pass");
        GitHubSCMBuilder instance = new GitHubSCMBuilder(source, head, revision);
        assertThat(instance.credentialsId(), is("user-pass"));
        assertThat(instance.head(), is((SCMHead) head));
        assertThat(instance.revision(), is((SCMRevision) revision));
        assertThat(instance.refSpecs(), contains("+refs/heads/test-branch:refs/remotes/@{remote}/test-branch"));
        assertThat("expecting guess value until withGitHubRemote called",
                instance.remote(), is("https://github.com/tester/test-repo.git"));
        assertThat(instance.browser(), instanceOf(GithubWeb.class));
        assertThat(instance.browser().getRepoUrl(), is("https://github.com/tester/test-repo"));

        instance.withGitHubRemote();
        assertThat(instance.remote(), is("https://github.com/tester/test-repo.git"));

        SSHCheckoutTrait sshTrait = new SSHCheckoutTrait("user-key");
        sshTrait.decorateBuilder(instance);

        GitSCM actual = instance.build();
        assertThat(instance.credentialsId(), is("user-key"));
        assertThat(instance.remote(), is("git@github.com:tester/test-repo.git"));

        assertThat(actual.getBrowser(), instanceOf(GithubWeb.class));
        assertThat(actual.getBrowser().getRepoUrl(), is("https://github.com/tester/test-repo"));
        assertThat(actual.getGitTool(), nullValue());
        assertThat(actual.getUserRemoteConfigs(), hasSize(1));
        UserRemoteConfig config = actual.getUserRemoteConfigs().get(0);
        assertThat(config.getName(), is("origin"));
        assertThat(config.getRefspec(), is("+refs/heads/test-branch:refs/remotes/origin/test-branch"));
        assertThat(config.getUrl(), is("git@github.com:tester/test-repo.git"));
        assertThat(config.getCredentialsId(), is("user-key"));
        RemoteConfig origin = actual.getRepositoryByName("origin");
        assertThat(origin, notNullValue());
        assertThat(origin.getURIs(), hasSize(1));
        assertThat(origin.getURIs().get(0).toString(), is("git@github.com:tester/test-repo.git"));
        assertThat(origin.getFetchRefSpecs(), hasSize(1));
        assertThat(origin.getFetchRefSpecs().get(0).getSource(), is("refs/heads/test-branch"));
        assertThat(origin.getFetchRefSpecs().get(0).getDestination(), is("refs/remotes/origin/test-branch"));
        assertThat(origin.getFetchRefSpecs().get(0).isForceUpdate(), is(true));
        assertThat(origin.getFetchRefSpecs().get(0).isWildcard(), is(false));
        assertThat(actual.getExtensions(), containsInAnyOrder(
                instanceOf(BuildChooserSetting.class),
                instanceOf(GitSCMSourceDefaults.class))
        );
        BuildChooserSetting chooser = getExtension(actual, BuildChooserSetting.class);
        assertThat(chooser.getBuildChooser(), instanceOf(SpecificRevisionBuildChooser.class));
        SpecificRevisionBuildChooser revChooser =
                (SpecificRevisionBuildChooser) chooser.getBuildChooser();
        Collection<Revision> revisions = revChooser
                .getCandidateRevisions(false, "test-branch", mock(GitClient.class), new LogTaskListener(
                        getAnonymousLogger(), FINEST), null, null);
        assertThat(revisions, hasSize(1));
        assertThat(revisions.iterator().next().getSha1String(), is("cafebabedeadbeefcafebabedeadbeefcafebabe"));
    }

    @Test
    public void given__cloud_branch_rev_userkey_sshtrait_userkey__when__build__then__scmBuilt() throws Exception {
        createGitHubSCMSourceForTest(false, null);
        BranchSCMHead head = new BranchSCMHead("test-branch");
        SCMRevisionImpl revision =
                new SCMRevisionImpl(head, "cafebabedeadbeefcafebabedeadbeefcafebabe");
        source.setCredentialsId("user-key");
        GitHubSCMBuilder instance = new GitHubSCMBuilder(source, head, revision);
        assertThat(instance.credentialsId(), is("user-key"));
        assertThat(instance.head(), is((SCMHead) head));
        assertThat(instance.revision(), is((SCMRevision) revision));
        assertThat(instance.refSpecs(), contains("+refs/heads/test-branch:refs/remotes/@{remote}/test-branch"));
        assertThat("expecting guess value until withGitHubRemote called",
                instance.remote(), is("https://github.com/tester/test-repo.git"));
        assertThat(instance.browser(), instanceOf(GithubWeb.class));
        assertThat(instance.browser().getRepoUrl(), is("https://github.com/tester/test-repo"));

        instance.withGitHubRemote();
        assertThat(instance.remote(), is("git@github.com:tester/test-repo.git"));

        SSHCheckoutTrait sshTrait = new SSHCheckoutTrait("user-key");
        sshTrait.decorateBuilder(instance);

        GitSCM actual = instance.build();
        assertThat(instance.credentialsId(), is("user-key"));
        assertThat(instance.remote(), is("git@github.com:tester/test-repo.git"));

        assertThat(actual.getBrowser(), instanceOf(GithubWeb.class));
        assertThat(actual.getBrowser().getRepoUrl(), is("https://github.com/tester/test-repo"));
        assertThat(actual.getGitTool(), nullValue());
        assertThat(actual.getUserRemoteConfigs(), hasSize(1));
        UserRemoteConfig config = actual.getUserRemoteConfigs().get(0);
        assertThat(config.getName(), is("origin"));
        assertThat(config.getRefspec(), is("+refs/heads/test-branch:refs/remotes/origin/test-branch"));
        assertThat(config.getUrl(), is("git@github.com:tester/test-repo.git"));
        assertThat(config.getCredentialsId(), is("user-key"));
        RemoteConfig origin = actual.getRepositoryByName("origin");
        assertThat(origin, notNullValue());
        assertThat(origin.getURIs(), hasSize(1));
        assertThat(origin.getURIs().get(0).toString(), is("git@github.com:tester/test-repo.git"));
        assertThat(origin.getFetchRefSpecs(), hasSize(1));
        assertThat(origin.getFetchRefSpecs().get(0).getSource(), is("refs/heads/test-branch"));
        assertThat(origin.getFetchRefSpecs().get(0).getDestination(), is("refs/remotes/origin/test-branch"));
        assertThat(origin.getFetchRefSpecs().get(0).isForceUpdate(), is(true));
        assertThat(origin.getFetchRefSpecs().get(0).isWildcard(), is(false));
        assertThat(actual.getExtensions(), containsInAnyOrder(
                instanceOf(BuildChooserSetting.class),
                instanceOf(GitSCMSourceDefaults.class))
        );
        BuildChooserSetting chooser = getExtension(actual, BuildChooserSetting.class);
        assertThat(chooser.getBuildChooser(), instanceOf(SpecificRevisionBuildChooser.class));
        SpecificRevisionBuildChooser revChooser =
                (SpecificRevisionBuildChooser) chooser.getBuildChooser();
        Collection<Revision> revisions = revChooser
                .getCandidateRevisions(false, "test-branch", mock(GitClient.class), new LogTaskListener(
                        getAnonymousLogger(), FINEST), null, null);
        assertThat(revisions, hasSize(1));
        assertThat(revisions.iterator().next().getSha1String(), is("cafebabedeadbeefcafebabedeadbeefcafebabe"));
    }

    @Test
    public void given__cloud_branch_norev_anon__when__build__then__scmBuilt() throws Exception {
        createGitHubSCMSourceForTest(false, null);
        BranchSCMHead head = new BranchSCMHead("test-branch");
        source.setCredentialsId(null);
        GitHubSCMBuilder instance = new GitHubSCMBuilder(source, head, null);
        assertThat(instance.credentialsId(), is(nullValue()));
        assertThat(instance.head(), is((SCMHead) head));
        assertThat(instance.revision(), is(nullValue()));
        assertThat(instance.refSpecs(), contains("+refs/heads/test-branch:refs/remotes/@{remote}/test-branch"));
        assertThat("expecting guess value until withGitHubRemote called",
                instance.remote(), is("https://github.com/tester/test-repo.git"));
        assertThat(instance.browser(), instanceOf(GithubWeb.class));
        assertThat(instance.browser().getRepoUrl(), is("https://github.com/tester/test-repo"));

        instance.withGitHubRemote();
        assertThat(instance.remote(), is("https://github.com/tester/test-repo.git"));

        GitSCM actual = instance.build();
        assertThat(actual.getBrowser(), instanceOf(GithubWeb.class));
        assertThat(actual.getBrowser().getRepoUrl(), is("https://github.com/tester/test-repo"));
        assertThat(actual.getGitTool(), nullValue());
        assertThat(actual.getUserRemoteConfigs(), hasSize(1));
        UserRemoteConfig config = actual.getUserRemoteConfigs().get(0);
        assertThat(config.getName(), is("origin"));
        assertThat(config.getRefspec(), is("+refs/heads/test-branch:refs/remotes/origin/test-branch"));
        assertThat(config.getUrl(), is("https://github.com/tester/test-repo.git"));
        assertThat(config.getCredentialsId(), is(nullValue()));
        RemoteConfig origin = actual.getRepositoryByName("origin");
        assertThat(origin, notNullValue());
        assertThat(origin.getURIs(), hasSize(1));
        assertThat(origin.getURIs().get(0).toString(), is("https://github.com/tester/test-repo.git"));
        assertThat(origin.getFetchRefSpecs(), hasSize(1));
        assertThat(origin.getFetchRefSpecs().get(0).getSource(), is("refs/heads/test-branch"));
        assertThat(origin.getFetchRefSpecs().get(0).getDestination(), is("refs/remotes/origin/test-branch"));
        assertThat(origin.getFetchRefSpecs().get(0).isForceUpdate(), is(true));
        assertThat(origin.getFetchRefSpecs().get(0).isWildcard(), is(false));
        assertThat(actual.getExtensions(), contains(instanceOf(GitSCMSourceDefaults.class)));
    }

    @Test
    public void given__cloud_branch_norev_userpass__when__build__then__scmBuilt() throws Exception {
        createGitHubSCMSourceForTest(false, null);
        BranchSCMHead head = new BranchSCMHead("test-branch");
        source.setCredentialsId("user-pass");
        GitHubSCMBuilder instance = new GitHubSCMBuilder(source, head, null);
        assertThat(instance.credentialsId(), is("user-pass"));
        assertThat(instance.head(), is((SCMHead) head));
        assertThat(instance.revision(), is(nullValue()));
        assertThat(instance.refSpecs(), contains("+refs/heads/test-branch:refs/remotes/@{remote}/test-branch"));
        assertThat("expecting guess value until withGitHubRemote called",
                instance.remote(), is("https://github.com/tester/test-repo.git"));
        assertThat(instance.browser(), instanceOf(GithubWeb.class));
        assertThat(instance.browser().getRepoUrl(), is("https://github.com/tester/test-repo"));

        instance.withGitHubRemote();
        assertThat(instance.remote(), is("https://github.com/tester/test-repo.git"));

        GitSCM actual = instance.build();
        assertThat(actual.getBrowser(), instanceOf(GithubWeb.class));
        assertThat(actual.getBrowser().getRepoUrl(), is("https://github.com/tester/test-repo"));
        assertThat(actual.getGitTool(), nullValue());
        assertThat(actual.getUserRemoteConfigs(), hasSize(1));
        UserRemoteConfig config = actual.getUserRemoteConfigs().get(0);
        assertThat(config.getName(), is("origin"));
        assertThat(config.getRefspec(), is("+refs/heads/test-branch:refs/remotes/origin/test-branch"));
        assertThat(config.getUrl(), is("https://github.com/tester/test-repo.git"));
        assertThat(config.getCredentialsId(), is("user-pass"));
        RemoteConfig origin = actual.getRepositoryByName("origin");
        assertThat(origin, notNullValue());
        assertThat(origin.getURIs(), hasSize(1));
        assertThat(origin.getURIs().get(0).toString(), is("https://github.com/tester/test-repo.git"));
        assertThat(origin.getFetchRefSpecs(), hasSize(1));
        assertThat(origin.getFetchRefSpecs().get(0).getSource(), is("refs/heads/test-branch"));
        assertThat(origin.getFetchRefSpecs().get(0).getDestination(), is("refs/remotes/origin/test-branch"));
        assertThat(origin.getFetchRefSpecs().get(0).isForceUpdate(), is(true));
        assertThat(origin.getFetchRefSpecs().get(0).isWildcard(), is(false));
        assertThat(actual.getExtensions(), contains(instanceOf(GitSCMSourceDefaults.class)));
    }

    @Test
    public void given__cloud_branch_norev_userkey__when__build__then__scmBuilt() throws Exception {
        createGitHubSCMSourceForTest(false, null);
        BranchSCMHead head = new BranchSCMHead("test-branch");
        source.setCredentialsId("user-key");
        GitHubSCMBuilder instance = new GitHubSCMBuilder(source, head, null);
        assertThat(instance.credentialsId(), is("user-key"));
        assertThat(instance.head(), is((SCMHead) head));
        assertThat(instance.revision(), is(nullValue()));
        assertThat(instance.refSpecs(), contains("+refs/heads/test-branch:refs/remotes/@{remote}/test-branch"));
        assertThat("expecting guess value until withGitHubRemote called",
                instance.remote(), is("https://github.com/tester/test-repo.git"));
        assertThat(instance.browser(), instanceOf(GithubWeb.class));
        assertThat(instance.browser().getRepoUrl(), is("https://github.com/tester/test-repo"));

        instance.withGitHubRemote();
        assertThat(instance.remote(), is("git@github.com:tester/test-repo.git"));

        GitSCM actual = instance.build();
        assertThat(actual.getBrowser(), instanceOf(GithubWeb.class));
        assertThat(actual.getBrowser().getRepoUrl(), is("https://github.com/tester/test-repo"));
        assertThat(actual.getGitTool(), nullValue());
        assertThat(actual.getUserRemoteConfigs(), hasSize(1));
        UserRemoteConfig config = actual.getUserRemoteConfigs().get(0);
        assertThat(config.getName(), is("origin"));
        assertThat(config.getRefspec(), is("+refs/heads/test-branch:refs/remotes/origin/test-branch"));
        assertThat(config.getUrl(), is("git@github.com:tester/test-repo.git"));
        assertThat(config.getCredentialsId(), is("user-key"));
        RemoteConfig origin = actual.getRepositoryByName("origin");
        assertThat(origin, notNullValue());
        assertThat(origin.getURIs(), hasSize(1));
        assertThat(origin.getURIs().get(0).toString(), is("git@github.com:tester/test-repo.git"));
        assertThat(origin.getFetchRefSpecs(), hasSize(1));
        assertThat(origin.getFetchRefSpecs().get(0).getSource(), is("refs/heads/test-branch"));
        assertThat(origin.getFetchRefSpecs().get(0).getDestination(), is("refs/remotes/origin/test-branch"));
        assertThat(origin.getFetchRefSpecs().get(0).isForceUpdate(), is(true));
        assertThat(origin.getFetchRefSpecs().get(0).isWildcard(), is(false));
        assertThat(actual.getExtensions(), contains(instanceOf(GitSCMSourceDefaults.class)));
    }

    @Test
    public void given__server_branch_rev_anon__when__build__then__scmBuilt() throws Exception {
        createGitHubSCMSourceForTest(true, "https://github.test/tester/test-repo.git");
        BranchSCMHead head = new BranchSCMHead("test-branch");
        AbstractGitSCMSource.SCMRevisionImpl revision =
                new AbstractGitSCMSource.SCMRevisionImpl(head, "cafebabedeadbeefcafebabedeadbeefcafebabe");
        source.setCredentialsId(null);
        GitHubSCMBuilder instance = new GitHubSCMBuilder(source, head, revision);
        assertThat(instance.credentialsId(), is(nullValue()));
        assertThat(instance.head(), is((SCMHead) head));
        assertThat(instance.revision(), is((SCMRevision) revision));
        assertThat(instance.refSpecs(), contains("+refs/heads/test-branch:refs/remotes/@{remote}/test-branch"));
        assertThat("expecting guess value until withGitHubRemote called",
                instance.remote(), is("https://github.test/tester/test-repo.git"));
        assertThat(instance.browser(), instanceOf(GithubWeb.class));
        assertThat(instance.browser().getRepoUrl(), is("https://github.test/tester/test-repo"));

        instance.withGitHubRemote();
        assertThat(instance.remote(), is("https://github.test/tester/test-repo.git"));

        GitSCM actual = instance.build();
        assertThat(actual.getBrowser(), instanceOf(GithubWeb.class));
        assertThat(actual.getBrowser().getRepoUrl(), is("https://github.test/tester/test-repo"));
        assertThat(actual.getGitTool(), nullValue());
        assertThat(actual.getUserRemoteConfigs(), hasSize(1));
        UserRemoteConfig config = actual.getUserRemoteConfigs().get(0);
        assertThat(config.getName(), is("origin"));
        assertThat(config.getRefspec(), is("+refs/heads/test-branch:refs/remotes/origin/test-branch"));
        assertThat(config.getUrl(), is("https://github.test/tester/test-repo.git"));
        assertThat(config.getCredentialsId(), is(nullValue()));
        RemoteConfig origin = actual.getRepositoryByName("origin");
        assertThat(origin, notNullValue());
        assertThat(origin.getURIs(), hasSize(1));
        assertThat(origin.getURIs().get(0).toString(), is("https://github.test/tester/test-repo.git"));
        assertThat(origin.getFetchRefSpecs(), hasSize(1));
        assertThat(origin.getFetchRefSpecs().get(0).getSource(), is("refs/heads/test-branch"));
        assertThat(origin.getFetchRefSpecs().get(0).getDestination(), is("refs/remotes/origin/test-branch"));
        assertThat(origin.getFetchRefSpecs().get(0).isForceUpdate(), is(true));
        assertThat(origin.getFetchRefSpecs().get(0).isWildcard(), is(false));
        assertThat(actual.getExtensions(), containsInAnyOrder(
                instanceOf(GitSCMSourceDefaults.class),
                instanceOf(BuildChooserSetting.class)
        ));
        BuildChooserSetting chooser = getExtension(actual, BuildChooserSetting.class);
        assertThat(chooser.getBuildChooser(), instanceOf(AbstractGitSCMSource.SpecificRevisionBuildChooser.class));
        AbstractGitSCMSource.SpecificRevisionBuildChooser revChooser =
                (AbstractGitSCMSource.SpecificRevisionBuildChooser) chooser.getBuildChooser();
        Collection<Revision> revisions = revChooser
                .getCandidateRevisions(false, "test-branch", Mockito.mock(GitClient.class), new LogTaskListener(
                        Logger.getAnonymousLogger(), Level.FINEST), null, null);
        assertThat(revisions, hasSize(1));
        assertThat(revisions.iterator().next().getSha1String(), is("cafebabedeadbeefcafebabedeadbeefcafebabe"));
    }


    @Test
    public void given__server_branch_rev_userpass__when__build__then__scmBuilt() throws Exception {
        createGitHubSCMSourceForTest(true, "https://github.test/tester/test-repo.git");
        BranchSCMHead head = new BranchSCMHead("test-branch");
        AbstractGitSCMSource.SCMRevisionImpl revision =
                new AbstractGitSCMSource.SCMRevisionImpl(head, "cafebabedeadbeefcafebabedeadbeefcafebabe");
        source.setCredentialsId("user-pass");
        GitHubSCMBuilder instance = new GitHubSCMBuilder(source, head, revision);
        assertThat(instance.credentialsId(), is("user-pass"));
        assertThat(instance.head(), is((SCMHead) head));
        assertThat(instance.revision(), is((SCMRevision) revision));
        assertThat(instance.refSpecs(), contains("+refs/heads/test-branch:refs/remotes/@{remote}/test-branch"));
        assertThat("expecting guess value until withGitHubRemote called",
                instance.remote(), is("https://github.test/tester/test-repo.git"));
        assertThat(instance.browser(), instanceOf(GithubWeb.class));
        assertThat(instance.browser().getRepoUrl(), is("https://github.test/tester/test-repo"));

        instance.withGitHubRemote();
        assertThat(instance.remote(), is("https://github.test/tester/test-repo.git"));

        GitSCM actual = instance.build();
        assertThat(actual.getBrowser(), instanceOf(GithubWeb.class));
        assertThat(actual.getBrowser().getRepoUrl(), is("https://github.test/tester/test-repo"));
        assertThat(actual.getGitTool(), nullValue());
        assertThat(actual.getUserRemoteConfigs(), hasSize(1));
        UserRemoteConfig config = actual.getUserRemoteConfigs().get(0);
        assertThat(config.getName(), is("origin"));
        assertThat(config.getRefspec(), is("+refs/heads/test-branch:refs/remotes/origin/test-branch"));
        assertThat(config.getUrl(), is("https://github.test/tester/test-repo.git"));
        assertThat(config.getCredentialsId(), is("user-pass"));
        RemoteConfig origin = actual.getRepositoryByName("origin");
        assertThat(origin, notNullValue());
        assertThat(origin.getURIs(), hasSize(1));
        assertThat(origin.getURIs().get(0).toString(), is("https://github.test/tester/test-repo.git"));
        assertThat(origin.getFetchRefSpecs(), hasSize(1));
        assertThat(origin.getFetchRefSpecs().get(0).getSource(), is("refs/heads/test-branch"));
        assertThat(origin.getFetchRefSpecs().get(0).getDestination(), is("refs/remotes/origin/test-branch"));
        assertThat(origin.getFetchRefSpecs().get(0).isForceUpdate(), is(true));
        assertThat(origin.getFetchRefSpecs().get(0).isWildcard(), is(false));
        assertThat(actual.getExtensions(), containsInAnyOrder(
                instanceOf(GitSCMSourceDefaults.class),
                instanceOf(BuildChooserSetting.class)
        ));
        BuildChooserSetting chooser = getExtension(actual, BuildChooserSetting.class);
        assertThat(chooser.getBuildChooser(), instanceOf(AbstractGitSCMSource.SpecificRevisionBuildChooser.class));
        AbstractGitSCMSource.SpecificRevisionBuildChooser revChooser =
                (AbstractGitSCMSource.SpecificRevisionBuildChooser) chooser.getBuildChooser();
        Collection<Revision> revisions = revChooser
                .getCandidateRevisions(false, "test-branch", Mockito.mock(GitClient.class), new LogTaskListener(
                        Logger.getAnonymousLogger(), Level.FINEST), null, null);
        assertThat(revisions, hasSize(1));
        assertThat(revisions.iterator().next().getSha1String(), is("cafebabedeadbeefcafebabedeadbeefcafebabe"));
    }

    @Test
    public void given__server_branch_rev_userkey__when__build__then__scmBuilt() throws Exception {
        createGitHubSCMSourceForTest(true, "https://github.test/tester/test-repo.git");
        BranchSCMHead head = new BranchSCMHead("test-branch");
        AbstractGitSCMSource.SCMRevisionImpl revision =
                new AbstractGitSCMSource.SCMRevisionImpl(head, "cafebabedeadbeefcafebabedeadbeefcafebabe");
        source.setCredentialsId("user-key");
        GitHubSCMBuilder instance = new GitHubSCMBuilder(source, head, revision);
        assertThat(instance.credentialsId(), is("user-key"));
        assertThat(instance.head(), is((SCMHead) head));
        assertThat(instance.revision(), is((SCMRevision) revision));
        assertThat(instance.refSpecs(), contains("+refs/heads/test-branch:refs/remotes/@{remote}/test-branch"));
        assertThat("expecting guess value until withGitHubRemote called",
                instance.remote(), is("https://github.test/tester/test-repo.git"));
        assertThat(instance.browser(), instanceOf(GithubWeb.class));
        assertThat(instance.browser().getRepoUrl(), is("https://github.test/tester/test-repo"));

        instance.withGitHubRemote();
        assertThat(instance.remote(), is("git@github.test:tester/test-repo.git"));

        GitSCM actual = instance.build();
        assertThat(actual.getBrowser(), instanceOf(GithubWeb.class));
        assertThat(actual.getBrowser().getRepoUrl(), is("https://github.test/tester/test-repo"));
        assertThat(actual.getGitTool(), nullValue());
        assertThat(actual.getUserRemoteConfigs(), hasSize(1));
        UserRemoteConfig config = actual.getUserRemoteConfigs().get(0);
        assertThat(config.getName(), is("origin"));
        assertThat(config.getRefspec(), is("+refs/heads/test-branch:refs/remotes/origin/test-branch"));
        assertThat(config.getUrl(), is("git@github.test:tester/test-repo.git"));
        assertThat(config.getCredentialsId(), is("user-key"));
        RemoteConfig origin = actual.getRepositoryByName("origin");
        assertThat(origin, notNullValue());
        assertThat(origin.getURIs(), hasSize(1));
        assertThat(origin.getURIs().get(0).toString(), is("git@github.test:tester/test-repo.git"));
        assertThat(origin.getFetchRefSpecs(), hasSize(1));
        assertThat(origin.getFetchRefSpecs().get(0).getSource(), is("refs/heads/test-branch"));
        assertThat(origin.getFetchRefSpecs().get(0).getDestination(), is("refs/remotes/origin/test-branch"));
        assertThat(origin.getFetchRefSpecs().get(0).isForceUpdate(), is(true));
        assertThat(origin.getFetchRefSpecs().get(0).isWildcard(), is(false));
        assertThat(actual.getExtensions(), containsInAnyOrder(
                instanceOf(GitSCMSourceDefaults.class),
                instanceOf(BuildChooserSetting.class)
        ));
        BuildChooserSetting chooser = getExtension(actual, BuildChooserSetting.class);
        assertThat(chooser.getBuildChooser(), instanceOf(AbstractGitSCMSource.SpecificRevisionBuildChooser.class));
        AbstractGitSCMSource.SpecificRevisionBuildChooser revChooser =
                (AbstractGitSCMSource.SpecificRevisionBuildChooser) chooser.getBuildChooser();
        Collection<Revision> revisions = revChooser
                .getCandidateRevisions(false, "test-branch", Mockito.mock(GitClient.class), new LogTaskListener(
                        Logger.getAnonymousLogger(), Level.FINEST), null, null);
        assertThat(revisions, hasSize(1));
        assertThat(revisions.iterator().next().getSha1String(), is("cafebabedeadbeefcafebabedeadbeefcafebabe"));
    }

    @Test
    public void given__server_branch_norev_anon__when__build__then__scmBuilt() throws Exception {
        createGitHubSCMSourceForTest(true, "https://github.test/tester/test-repo.git");
        BranchSCMHead head = new BranchSCMHead("test-branch");
        source.setCredentialsId(null);
        GitHubSCMBuilder instance = new GitHubSCMBuilder(source, head, null);
        assertThat(instance.credentialsId(), is(nullValue()));
        assertThat(instance.head(), is((SCMHead) head));
        assertThat(instance.revision(), is(nullValue()));
        assertThat(instance.refSpecs(), contains("+refs/heads/test-branch:refs/remotes/@{remote}/test-branch"));
        assertThat("expecting guess value until withGitHubRemote called",
                instance.remote(), is("https://github.test/tester/test-repo.git"));
        assertThat(instance.browser(), instanceOf(GithubWeb.class));
        assertThat(instance.browser().getRepoUrl(), is("https://github.test/tester/test-repo"));

        instance.withGitHubRemote();
        assertThat(instance.remote(), is("https://github.test/tester/test-repo.git"));

        GitSCM actual = instance.build();
        assertThat(actual.getBrowser(), instanceOf(GithubWeb.class));
        assertThat(actual.getBrowser().getRepoUrl(), is("https://github.test/tester/test-repo"));
        assertThat(actual.getGitTool(), nullValue());
        assertThat(actual.getUserRemoteConfigs(), hasSize(1));
        UserRemoteConfig config = actual.getUserRemoteConfigs().get(0);
        assertThat(config.getName(), is("origin"));
        assertThat(config.getRefspec(), is("+refs/heads/test-branch:refs/remotes/origin/test-branch"));
        assertThat(config.getUrl(), is("https://github.test/tester/test-repo.git"));
        assertThat(config.getCredentialsId(), is(nullValue()));
        RemoteConfig origin = actual.getRepositoryByName("origin");
        assertThat(origin, notNullValue());
        assertThat(origin.getURIs(), hasSize(1));
        assertThat(origin.getURIs().get(0).toString(), is("https://github.test/tester/test-repo.git"));
        assertThat(origin.getFetchRefSpecs(), hasSize(1));
        assertThat(origin.getFetchRefSpecs().get(0).getSource(), is("refs/heads/test-branch"));
        assertThat(origin.getFetchRefSpecs().get(0).getDestination(), is("refs/remotes/origin/test-branch"));
        assertThat(origin.getFetchRefSpecs().get(0).isForceUpdate(), is(true));
        assertThat(origin.getFetchRefSpecs().get(0).isWildcard(), is(false));
        assertThat(actual.getExtensions(), contains(instanceOf(GitSCMSourceDefaults.class)));
    }

    @Test
    public void given__server_branch_norev_userpass__when__build__then__scmBuilt() throws Exception {
        createGitHubSCMSourceForTest(true, "https://github.test/tester/test-repo.git");
        BranchSCMHead head = new BranchSCMHead("test-branch");
        source.setCredentialsId("user-pass");
        GitHubSCMBuilder instance = new GitHubSCMBuilder(source, head, null);
        assertThat(instance.credentialsId(), is("user-pass"));
        assertThat(instance.head(), is((SCMHead) head));
        assertThat(instance.revision(), is(nullValue()));
        assertThat(instance.refSpecs(), contains("+refs/heads/test-branch:refs/remotes/@{remote}/test-branch"));
        assertThat("expecting guess value until withGitHubRemote called",
                instance.remote(), is("https://github.test/tester/test-repo.git"));
        assertThat(instance.browser(), instanceOf(GithubWeb.class));
        assertThat(instance.browser().getRepoUrl(), is("https://github.test/tester/test-repo"));

        instance.withGitHubRemote();
        assertThat(instance.remote(), is("https://github.test/tester/test-repo.git"));

        GitSCM actual = instance.build();
        assertThat(actual.getBrowser(), instanceOf(GithubWeb.class));
        assertThat(actual.getBrowser().getRepoUrl(), is("https://github.test/tester/test-repo"));
        assertThat(actual.getGitTool(), nullValue());
        assertThat(actual.getUserRemoteConfigs(), hasSize(1));
        UserRemoteConfig config = actual.getUserRemoteConfigs().get(0);
        assertThat(config.getName(), is("origin"));
        assertThat(config.getRefspec(), is("+refs/heads/test-branch:refs/remotes/origin/test-branch"));
        assertThat(config.getUrl(), is("https://github.test/tester/test-repo.git"));
        assertThat(config.getCredentialsId(), is("user-pass"));
        RemoteConfig origin = actual.getRepositoryByName("origin");
        assertThat(origin, notNullValue());
        assertThat(origin.getURIs(), hasSize(1));
        assertThat(origin.getURIs().get(0).toString(), is("https://github.test/tester/test-repo.git"));
        assertThat(origin.getFetchRefSpecs(), hasSize(1));
        assertThat(origin.getFetchRefSpecs().get(0).getSource(), is("refs/heads/test-branch"));
        assertThat(origin.getFetchRefSpecs().get(0).getDestination(), is("refs/remotes/origin/test-branch"));
        assertThat(origin.getFetchRefSpecs().get(0).isForceUpdate(), is(true));
        assertThat(origin.getFetchRefSpecs().get(0).isWildcard(), is(false));
        assertThat(actual.getExtensions(), contains(instanceOf(GitSCMSourceDefaults.class)));
    }

    @Test
    public void given__server_branch_norev_userkey__when__build__then__scmBuilt() throws Exception {
        createGitHubSCMSourceForTest(true, "https://github.test/tester/test-repo.git");
        BranchSCMHead head = new BranchSCMHead("test-branch");
        source.setCredentialsId("user-key");
        GitHubSCMBuilder instance = new GitHubSCMBuilder(source, head, null);
        assertThat(instance.credentialsId(), is("user-key"));
        assertThat(instance.head(), is((SCMHead) head));
        assertThat(instance.revision(), is(nullValue()));
        assertThat(instance.refSpecs(), contains("+refs/heads/test-branch:refs/remotes/@{remote}/test-branch"));
        assertThat("expecting guess value until withGitHubRemote called",
                instance.remote(), is("https://github.test/tester/test-repo.git"));
        assertThat(instance.browser(), instanceOf(GithubWeb.class));
        assertThat(instance.browser().getRepoUrl(), is("https://github.test/tester/test-repo"));

        instance.withGitHubRemote();
        assertThat(instance.remote(), is("git@github.test:tester/test-repo.git"));

        GitSCM actual = instance.build();
        assertThat(actual.getBrowser(), instanceOf(GithubWeb.class));
        assertThat(actual.getBrowser().getRepoUrl(), is("https://github.test/tester/test-repo"));
        assertThat(actual.getGitTool(), nullValue());
        assertThat(actual.getUserRemoteConfigs(), hasSize(1));
        UserRemoteConfig config = actual.getUserRemoteConfigs().get(0);
        assertThat(config.getName(), is("origin"));
        assertThat(config.getRefspec(), is("+refs/heads/test-branch:refs/remotes/origin/test-branch"));
        assertThat(config.getUrl(), is("git@github.test:tester/test-repo.git"));
        assertThat(config.getCredentialsId(), is("user-key"));
        RemoteConfig origin = actual.getRepositoryByName("origin");
        assertThat(origin, notNullValue());
        assertThat(origin.getURIs(), hasSize(1));
        assertThat(origin.getURIs().get(0).toString(), is("git@github.test:tester/test-repo.git"));
        assertThat(origin.getFetchRefSpecs(), hasSize(1));
        assertThat(origin.getFetchRefSpecs().get(0).getSource(), is("refs/heads/test-branch"));
        assertThat(origin.getFetchRefSpecs().get(0).getDestination(), is("refs/remotes/origin/test-branch"));
        assertThat(origin.getFetchRefSpecs().get(0).isForceUpdate(), is(true));
        assertThat(origin.getFetchRefSpecs().get(0).isWildcard(), is(false));
        assertThat(actual.getExtensions(), contains(instanceOf(GitSCMSourceDefaults.class)));
    }

    @Test
    public void given__cloud_pullHead_rev_anon__when__build__then__scmBuilt() throws Exception {
        createGitHubSCMSourceForTest(false, null);
        PullRequestSCMHead head = new PullRequestSCMHead("PR-1", "qa", "qa-repo", "qa-branch", 1,
                new BranchSCMHead("test-branch"), new SCMHeadOrigin.Fork("qa/qa-repo"),
                ChangeRequestCheckoutStrategy.HEAD);
        PullRequestSCMRevision revision = new PullRequestSCMRevision(
                head,
                "deadbeefcafebabedeadbeefcafebabedeadbeef",
                "cafebabedeadbeefcafebabedeadbeefcafebabe"
        );
        source.setCredentialsId(null);
        GitHubSCMBuilder instance = new GitHubSCMBuilder(source, head, revision);
        assertThat(instance.credentialsId(), is(nullValue()));
        assertThat(instance.head(), is((SCMHead) head));
        assertThat(instance.revision(), is((SCMRevision) revision));
        assertThat(instance.refSpecs(), contains("+refs/pull/1/head:refs/remotes/@{remote}/PR-1"));
        assertThat("expecting guess value until withGitHubRemote called",
                instance.remote(), is("https://github.com/tester/test-repo.git"));
        assertThat(instance.browser(), instanceOf(GithubWeb.class));
        assertThat(instance.browser().getRepoUrl(), is("https://github.com/qa/qa-repo"));

        instance.withGitHubRemote();
        assertThat(instance.remote(), is("https://github.com/tester/test-repo.git"));

        GitSCM actual = instance.build();
        assertThat(actual.getBrowser(), instanceOf(GithubWeb.class));
        assertThat(actual.getBrowser().getRepoUrl(), is("https://github.com/qa/qa-repo"));
        assertThat(actual.getGitTool(), nullValue());
        assertThat(actual.getUserRemoteConfigs(), hasSize(1));
        UserRemoteConfig config = actual.getUserRemoteConfigs().get(0);
        assertThat(config.getName(), is("origin"));
        assertThat(config.getRefspec(), is("+refs/pull/1/head:refs/remotes/origin/PR-1"));
        assertThat(config.getUrl(), is("https://github.com/tester/test-repo.git"));
        assertThat(config.getCredentialsId(), is(nullValue()));
        RemoteConfig origin = actual.getRepositoryByName("origin");
        assertThat(origin, notNullValue());
        assertThat(origin.getURIs(), hasSize(1));
        assertThat(origin.getURIs().get(0).toString(), is("https://github.com/tester/test-repo.git"));
        assertThat(origin.getFetchRefSpecs(), hasSize(1));
        assertThat(origin.getFetchRefSpecs().get(0).getSource(), is("refs/pull/1/head"));
        assertThat(origin.getFetchRefSpecs().get(0).getDestination(), is("refs/remotes/origin/PR-1"));
        assertThat(origin.getFetchRefSpecs().get(0).isForceUpdate(), is(true));
        assertThat(origin.getFetchRefSpecs().get(0).isWildcard(), is(false));
        assertThat(actual.getExtensions(), containsInAnyOrder(
                instanceOf(BuildChooserSetting.class),
                instanceOf(GitSCMSourceDefaults.class))
        );
        BuildChooserSetting chooser = getExtension(actual, BuildChooserSetting.class);
        assertThat(chooser.getBuildChooser(), instanceOf(AbstractGitSCMSource.SpecificRevisionBuildChooser.class));
        AbstractGitSCMSource.SpecificRevisionBuildChooser revChooser =
                (AbstractGitSCMSource.SpecificRevisionBuildChooser) chooser.getBuildChooser();
        Collection<Revision> revisions = revChooser
                .getCandidateRevisions(false, "qa-branch", Mockito.mock(GitClient.class), new LogTaskListener(
                        Logger.getAnonymousLogger(), Level.FINEST), null, null);
        assertThat(revisions, hasSize(1));
        assertThat(revisions.iterator().next().getSha1String(), is("cafebabedeadbeefcafebabedeadbeefcafebabe"));
    }

    @Test
    public void given__cloud_pullHead_rev_userpass__when__build__then__scmBuilt() throws Exception {
        createGitHubSCMSourceForTest(false, null);
        PullRequestSCMHead head = new PullRequestSCMHead("PR-1", "qa", "qa-repo", "qa-branch", 1,
                new BranchSCMHead("test-branch"), new SCMHeadOrigin.Fork("qa/qa-repo"),
                ChangeRequestCheckoutStrategy.HEAD);
        PullRequestSCMRevision revision = new PullRequestSCMRevision(
                head,
                "deadbeefcafebabedeadbeefcafebabedeadbeef",
                "cafebabedeadbeefcafebabedeadbeefcafebabe"
        );
        source.setCredentialsId("user-pass");
        GitHubSCMBuilder instance = new GitHubSCMBuilder(source, head, revision);
        assertThat(instance.credentialsId(), is("user-pass"));
        assertThat(instance.head(), is((SCMHead) head));
        assertThat(instance.revision(), is((SCMRevision) revision));
        assertThat(instance.refSpecs(), contains("+refs/pull/1/head:refs/remotes/@{remote}/PR-1"));
        assertThat("expecting guess value until withGitHubRemote called",
                instance.remote(), is("https://github.com/tester/test-repo.git"));
        assertThat(instance.browser(), instanceOf(GithubWeb.class));
        assertThat(instance.browser().getRepoUrl(), is("https://github.com/qa/qa-repo"));

        instance.withGitHubRemote();
        assertThat(instance.remote(), is("https://github.com/tester/test-repo.git"));

        GitSCM actual = instance.build();
        assertThat(actual.getBrowser(), instanceOf(GithubWeb.class));
        assertThat(actual.getBrowser().getRepoUrl(), is("https://github.com/qa/qa-repo"));
        assertThat(actual.getGitTool(), nullValue());
        assertThat(actual.getUserRemoteConfigs(), hasSize(1));
        UserRemoteConfig config = actual.getUserRemoteConfigs().get(0);
        assertThat(config.getName(), is("origin"));
        assertThat(config.getRefspec(), is("+refs/pull/1/head:refs/remotes/origin/PR-1"));
        assertThat(config.getUrl(), is("https://github.com/tester/test-repo.git"));
        assertThat(config.getCredentialsId(), is("user-pass"));
        RemoteConfig origin = actual.getRepositoryByName("origin");
        assertThat(origin, notNullValue());
        assertThat(origin.getURIs(), hasSize(1));
        assertThat(origin.getURIs().get(0).toString(), is("https://github.com/tester/test-repo.git"));
        assertThat(origin.getFetchRefSpecs(), hasSize(1));
        assertThat(origin.getFetchRefSpecs().get(0).getSource(), is("refs/pull/1/head"));
        assertThat(origin.getFetchRefSpecs().get(0).getDestination(), is("refs/remotes/origin/PR-1"));
        assertThat(origin.getFetchRefSpecs().get(0).isForceUpdate(), is(true));
        assertThat(origin.getFetchRefSpecs().get(0).isWildcard(), is(false));
        assertThat(actual.getExtensions(), containsInAnyOrder(
                instanceOf(BuildChooserSetting.class),
                instanceOf(GitSCMSourceDefaults.class))
        );
        BuildChooserSetting chooser = getExtension(actual, BuildChooserSetting.class);
        assertThat(chooser.getBuildChooser(), instanceOf(AbstractGitSCMSource.SpecificRevisionBuildChooser.class));
        AbstractGitSCMSource.SpecificRevisionBuildChooser revChooser =
                (AbstractGitSCMSource.SpecificRevisionBuildChooser) chooser.getBuildChooser();
        Collection<Revision> revisions = revChooser
                .getCandidateRevisions(false, "qa-branch", Mockito.mock(GitClient.class), new LogTaskListener(
                        Logger.getAnonymousLogger(), Level.FINEST), null, null);
        assertThat(revisions, hasSize(1));
        assertThat(revisions.iterator().next().getSha1String(), is("cafebabedeadbeefcafebabedeadbeefcafebabe"));
    }

    @Test
    public void given__cloud_pullHead_rev_userkey__when__build__then__scmBuilt() throws Exception {
        PullRequestSCMHead head = new PullRequestSCMHead("PR-1", "qa", "qa-repo", "qa-branch", 1,
                new BranchSCMHead("test-branch"), new SCMHeadOrigin.Fork("qa/qa-repo"),
                ChangeRequestCheckoutStrategy.HEAD);
        PullRequestSCMRevision revision = new PullRequestSCMRevision(
                head,
                "deadbeefcafebabedeadbeefcafebabedeadbeef",
                "cafebabedeadbeefcafebabedeadbeefcafebabe"
        );
        createGitHubSCMSourceForTest(false,null);
        source.setCredentialsId("user-key");
        GitHubSCMBuilder instance = new GitHubSCMBuilder(source, head, revision);
        assertThat(instance.credentialsId(), is("user-key"));
        assertThat(instance.head(), is((SCMHead) head));
        assertThat(instance.revision(), is((SCMRevision) revision));
        assertThat(instance.refSpecs(), contains("+refs/pull/1/head:refs/remotes/@{remote}/PR-1"));
        assertThat("expecting guess value until withGitHubRemote called",
                instance.remote(), is("https://github.com/tester/test-repo.git"));
        assertThat(instance.browser(), instanceOf(GithubWeb.class));
        assertThat(instance.browser().getRepoUrl(), is("https://github.com/qa/qa-repo"));

        instance.withGitHubRemote();
        assertThat(instance.remote(), is("git@github.com:tester/test-repo.git"));

        GitSCM actual = instance.build();
        assertThat(actual.getBrowser(), instanceOf(GithubWeb.class));
        assertThat(actual.getBrowser().getRepoUrl(), is("https://github.com/qa/qa-repo"));
        assertThat(actual.getGitTool(), nullValue());
        assertThat(actual.getUserRemoteConfigs(), hasSize(1));
        UserRemoteConfig config = actual.getUserRemoteConfigs().get(0);
        assertThat(config.getName(), is("origin"));
        assertThat(config.getRefspec(), is("+refs/pull/1/head:refs/remotes/origin/PR-1"));
        assertThat(config.getUrl(), is("git@github.com:tester/test-repo.git"));
        assertThat(config.getCredentialsId(), is("user-key"));
        RemoteConfig origin = actual.getRepositoryByName("origin");
        assertThat(origin, notNullValue());
        assertThat(origin.getURIs(), hasSize(1));
        assertThat(origin.getURIs().get(0).toString(), is("git@github.com:tester/test-repo.git"));
        assertThat(origin.getFetchRefSpecs(), hasSize(1));
        assertThat(origin.getFetchRefSpecs().get(0).getSource(), is("refs/pull/1/head"));
        assertThat(origin.getFetchRefSpecs().get(0).getDestination(), is("refs/remotes/origin/PR-1"));
        assertThat(origin.getFetchRefSpecs().get(0).isForceUpdate(), is(true));
        assertThat(origin.getFetchRefSpecs().get(0).isWildcard(), is(false));
        assertThat(actual.getExtensions(), containsInAnyOrder(
                instanceOf(BuildChooserSetting.class),
                instanceOf(GitSCMSourceDefaults.class))
        );
        BuildChooserSetting chooser = getExtension(actual, BuildChooserSetting.class);
        assertThat(chooser.getBuildChooser(), instanceOf(AbstractGitSCMSource.SpecificRevisionBuildChooser.class));
        AbstractGitSCMSource.SpecificRevisionBuildChooser revChooser =
                (AbstractGitSCMSource.SpecificRevisionBuildChooser) chooser.getBuildChooser();
        Collection<Revision> revisions = revChooser
                .getCandidateRevisions(false, "qa-branch", Mockito.mock(GitClient.class), new LogTaskListener(
                        Logger.getAnonymousLogger(), Level.FINEST), null, null);
        assertThat(revisions, hasSize(1));
        assertThat(revisions.iterator().next().getSha1String(), is("cafebabedeadbeefcafebabedeadbeefcafebabe"));
    }

    @Test
    public void given__cloud_pullHead_norev_anon__when__build__then__scmBuilt() throws Exception {
        createGitHubSCMSourceForTest(false, null);
        PullRequestSCMHead head = new PullRequestSCMHead("PR-1", "qa", "qa-repo", "qa-branch", 1,
                new BranchSCMHead("test-branch"), new SCMHeadOrigin.Fork("qa/qa-repo"),
                ChangeRequestCheckoutStrategy.HEAD);
        source.setCredentialsId(null);
        GitHubSCMBuilder instance = new GitHubSCMBuilder(source, head, null);
        assertThat(instance.credentialsId(), is(nullValue()));
        assertThat(instance.head(), is((SCMHead) head));
        assertThat(instance.revision(), is(nullValue()));
        assertThat(instance.refSpecs(), contains("+refs/pull/1/head:refs/remotes/@{remote}/PR-1"));
        assertThat("expecting guess value until withGitHubRemote called",
                instance.remote(), is("https://github.com/tester/test-repo.git"));
        assertThat(instance.browser(), instanceOf(GithubWeb.class));
        assertThat(instance.browser().getRepoUrl(), is("https://github.com/qa/qa-repo"));

        instance.withGitHubRemote();
        assertThat(instance.remote(), is("https://github.com/tester/test-repo.git"));

        GitSCM actual = instance.build();
        assertThat(actual.getBrowser(), instanceOf(GithubWeb.class));
        assertThat(actual.getBrowser().getRepoUrl(), is("https://github.com/qa/qa-repo"));
        assertThat(actual.getGitTool(), nullValue());
        assertThat(actual.getUserRemoteConfigs(), hasSize(1));
        UserRemoteConfig config = actual.getUserRemoteConfigs().get(0);
        assertThat(config.getName(), is("origin"));
        assertThat(config.getRefspec(), is("+refs/pull/1/head:refs/remotes/origin/PR-1"));
        assertThat(config.getUrl(), is("https://github.com/tester/test-repo.git"));
        assertThat(config.getCredentialsId(), is(nullValue()));
        RemoteConfig origin = actual.getRepositoryByName("origin");
        assertThat(origin, notNullValue());
        assertThat(origin.getURIs(), hasSize(1));
        assertThat(origin.getURIs().get(0).toString(), is("https://github.com/tester/test-repo.git"));
        assertThat(origin.getFetchRefSpecs(), hasSize(1));
        assertThat(origin.getFetchRefSpecs().get(0).getSource(), is("refs/pull/1/head"));
        assertThat(origin.getFetchRefSpecs().get(0).getDestination(), is("refs/remotes/origin/PR-1"));
        assertThat(origin.getFetchRefSpecs().get(0).isForceUpdate(), is(true));
        assertThat(origin.getFetchRefSpecs().get(0).isWildcard(), is(false));
        assertThat(actual.getExtensions(), contains(instanceOf(GitSCMSourceDefaults.class)));
    }

    @Test
    public void given__cloud_pullHead_norev_userpass__when__build__then__scmBuilt() throws Exception {
        createGitHubSCMSourceForTest(false, null);
        PullRequestSCMHead head = new PullRequestSCMHead("PR-1", "qa", "qa-repo", "qa-branch", 1,
                new BranchSCMHead("test-branch"), new SCMHeadOrigin.Fork("qa/qa-repo"),
                ChangeRequestCheckoutStrategy.HEAD);
        source.setCredentialsId("user-pass");
        GitHubSCMBuilder instance = new GitHubSCMBuilder(source, head, null);
        assertThat(instance.credentialsId(), is("user-pass"));
        assertThat(instance.head(), is((SCMHead) head));
        assertThat(instance.revision(), is(nullValue()));
        assertThat(instance.refSpecs(), contains("+refs/pull/1/head:refs/remotes/@{remote}/PR-1"));
        assertThat("expecting guess value until withGitHubRemote called",
                instance.remote(), is("https://github.com/tester/test-repo.git"));
        assertThat(instance.browser(), instanceOf(GithubWeb.class));
        assertThat(instance.browser().getRepoUrl(), is("https://github.com/qa/qa-repo"));

        instance.withGitHubRemote();
        assertThat(instance.remote(), is("https://github.com/tester/test-repo.git"));

        GitSCM actual = instance.build();
        assertThat(actual.getBrowser(), instanceOf(GithubWeb.class));
        assertThat(actual.getBrowser().getRepoUrl(), is("https://github.com/qa/qa-repo"));
        assertThat(actual.getGitTool(), nullValue());
        assertThat(actual.getUserRemoteConfigs(), hasSize(1));
        UserRemoteConfig config = actual.getUserRemoteConfigs().get(0);
        assertThat(config.getName(), is("origin"));
        assertThat(config.getRefspec(), is("+refs/pull/1/head:refs/remotes/origin/PR-1"));
        assertThat(config.getUrl(), is("https://github.com/tester/test-repo.git"));
        assertThat(config.getCredentialsId(), is("user-pass"));
        RemoteConfig origin = actual.getRepositoryByName("origin");
        assertThat(origin, notNullValue());
        assertThat(origin.getURIs(), hasSize(1));
        assertThat(origin.getURIs().get(0).toString(), is("https://github.com/tester/test-repo.git"));
        assertThat(origin.getFetchRefSpecs(), hasSize(1));
        assertThat(origin.getFetchRefSpecs().get(0).getSource(), is("refs/pull/1/head"));
        assertThat(origin.getFetchRefSpecs().get(0).getDestination(), is("refs/remotes/origin/PR-1"));
        assertThat(origin.getFetchRefSpecs().get(0).isForceUpdate(), is(true));
        assertThat(origin.getFetchRefSpecs().get(0).isWildcard(), is(false));
        assertThat(actual.getExtensions(), contains(instanceOf(GitSCMSourceDefaults.class)));
    }

    @Test
    public void given__cloud_pullHead_norev_userkey__when__build__then__scmBuilt() throws Exception {
        createGitHubSCMSourceForTest(false, null);
        PullRequestSCMHead head = new PullRequestSCMHead("PR-1", "qa", "qa-repo", "qa-branch", 1,
                new BranchSCMHead("test-branch"), new SCMHeadOrigin.Fork("qa/qa-repo"),
                ChangeRequestCheckoutStrategy.HEAD);
        source.setCredentialsId("user-key");
        GitHubSCMBuilder instance = new GitHubSCMBuilder(source, head, null);
        assertThat(instance.credentialsId(), is("user-key"));
        assertThat(instance.head(), is((SCMHead) head));
        assertThat(instance.revision(), is(nullValue()));
        assertThat(instance.refSpecs(), contains("+refs/pull/1/head:refs/remotes/@{remote}/PR-1"));
        assertThat("expecting guess value until withGitHubRemote called",
                instance.remote(), is("https://github.com/tester/test-repo.git"));
        assertThat(instance.browser(), instanceOf(GithubWeb.class));
        assertThat(instance.browser().getRepoUrl(), is("https://github.com/qa/qa-repo"));

        instance.withGitHubRemote();
        assertThat(instance.remote(), is("git@github.com:tester/test-repo.git"));

        GitSCM actual = instance.build();
        assertThat(actual.getBrowser(), instanceOf(GithubWeb.class));
        assertThat(actual.getBrowser().getRepoUrl(), is("https://github.com/qa/qa-repo"));
        assertThat(actual.getGitTool(), nullValue());
        assertThat(actual.getUserRemoteConfigs(), hasSize(1));
        UserRemoteConfig config = actual.getUserRemoteConfigs().get(0);
        assertThat(config.getName(), is("origin"));
        assertThat(config.getRefspec(), is("+refs/pull/1/head:refs/remotes/origin/PR-1"));
        assertThat(config.getUrl(), is("git@github.com:tester/test-repo.git"));
        assertThat(config.getCredentialsId(), is("user-key"));
        RemoteConfig origin = actual.getRepositoryByName("origin");
        assertThat(origin, notNullValue());
        assertThat(origin.getURIs(), hasSize(1));
        assertThat(origin.getURIs().get(0).toString(), is("git@github.com:tester/test-repo.git"));
        assertThat(origin.getFetchRefSpecs(), hasSize(1));
        assertThat(origin.getFetchRefSpecs().get(0).getSource(), is("refs/pull/1/head"));
        assertThat(origin.getFetchRefSpecs().get(0).getDestination(), is("refs/remotes/origin/PR-1"));
        assertThat(origin.getFetchRefSpecs().get(0).isForceUpdate(), is(true));
        assertThat(origin.getFetchRefSpecs().get(0).isWildcard(), is(false));
        assertThat(actual.getExtensions(), contains(instanceOf(GitSCMSourceDefaults.class)));
    }

    @Test
    public void given__server_pullHead_rev_anon__when__build__then__scmBuilt() throws Exception {
        createGitHubSCMSourceForTest(true, "https://github.test/tester/test-repo.git");
        PullRequestSCMHead head = new PullRequestSCMHead("PR-1", "qa", "qa-repo", "qa-branch", 1,
                new BranchSCMHead("test-branch"), new SCMHeadOrigin.Fork("qa/qa-repo"),
                ChangeRequestCheckoutStrategy.HEAD);
        PullRequestSCMRevision revision = new PullRequestSCMRevision(
                head,
                "deadbeefcafebabedeadbeefcafebabedeadbeef",
                "cafebabedeadbeefcafebabedeadbeefcafebabe"
        );
        source.setCredentialsId(null);
        GitHubSCMBuilder instance = new GitHubSCMBuilder(source, head, revision);
        assertThat(instance.credentialsId(), is(nullValue()));
        assertThat(instance.head(), is((SCMHead) head));
        assertThat(instance.revision(), is((SCMRevision) revision));
        assertThat(instance.refSpecs(), contains("+refs/pull/1/head:refs/remotes/@{remote}/PR-1"));
        assertThat("expecting guess value until withGitHubRemote called",
                instance.remote(), is("https://github.test/tester/test-repo.git"));
        assertThat(instance.browser(), instanceOf(GithubWeb.class));
        assertThat(instance.browser().getRepoUrl(), is("https://github.test/qa/qa-repo"));

        instance.withGitHubRemote();
        assertThat(instance.remote(), is("https://github.test/tester/test-repo.git"));

        GitSCM actual = instance.build();
        assertThat(actual.getBrowser(), instanceOf(GithubWeb.class));
        assertThat(actual.getBrowser().getRepoUrl(), is("https://github.test/qa/qa-repo"));
        assertThat(actual.getGitTool(), nullValue());
        assertThat(actual.getUserRemoteConfigs(), hasSize(1));
        UserRemoteConfig config = actual.getUserRemoteConfigs().get(0);
        assertThat(config.getName(), is("origin"));
        assertThat(config.getRefspec(), is("+refs/pull/1/head:refs/remotes/origin/PR-1"));
        assertThat(config.getUrl(), is("https://github.test/tester/test-repo.git"));
        assertThat(config.getCredentialsId(), is(nullValue()));
        RemoteConfig origin = actual.getRepositoryByName("origin");
        assertThat(origin, notNullValue());
        assertThat(origin.getURIs(), hasSize(1));
        assertThat(origin.getURIs().get(0).toString(), is("https://github.test/tester/test-repo.git"));
        assertThat(origin.getFetchRefSpecs(), hasSize(1));
        assertThat(origin.getFetchRefSpecs().get(0).getSource(), is("refs/pull/1/head"));
        assertThat(origin.getFetchRefSpecs().get(0).getDestination(), is("refs/remotes/origin/PR-1"));
        assertThat(origin.getFetchRefSpecs().get(0).isForceUpdate(), is(true));
        assertThat(origin.getFetchRefSpecs().get(0).isWildcard(), is(false));
        assertThat(actual.getExtensions(), containsInAnyOrder(
                instanceOf(BuildChooserSetting.class),
                instanceOf(GitSCMSourceDefaults.class))
        );
        BuildChooserSetting chooser = getExtension(actual, BuildChooserSetting.class);
        assertThat(chooser.getBuildChooser(), instanceOf(AbstractGitSCMSource.SpecificRevisionBuildChooser.class));
        AbstractGitSCMSource.SpecificRevisionBuildChooser revChooser =
                (AbstractGitSCMSource.SpecificRevisionBuildChooser) chooser.getBuildChooser();
        Collection<Revision> revisions = revChooser
                .getCandidateRevisions(false, "qa-branch", Mockito.mock(GitClient.class), new LogTaskListener(
                        Logger.getAnonymousLogger(), Level.FINEST), null, null);
        assertThat(revisions, hasSize(1));
        assertThat(revisions.iterator().next().getSha1String(), is("cafebabedeadbeefcafebabedeadbeefcafebabe"));
    }


    @Test
    public void given__server_pullHead_rev_userpass__when__build__then__scmBuilt() throws Exception {
        createGitHubSCMSourceForTest(true, "https://github.test/tester/test-repo.git");
        PullRequestSCMHead head = new PullRequestSCMHead("PR-1", "qa", "qa-repo", "qa-branch", 1,
                new BranchSCMHead("test-branch"), new SCMHeadOrigin.Fork("qa/qa-repo"),
                ChangeRequestCheckoutStrategy.HEAD);
        PullRequestSCMRevision revision = new PullRequestSCMRevision(
                head,
                "deadbeefcafebabedeadbeefcafebabedeadbeef",
                "cafebabedeadbeefcafebabedeadbeefcafebabe"
        );
        source.setCredentialsId("user-pass");
        GitHubSCMBuilder instance = new GitHubSCMBuilder(source, head, revision);
        assertThat(instance.credentialsId(), is("user-pass"));
        assertThat(instance.head(), is((SCMHead) head));
        assertThat(instance.revision(), is((SCMRevision) revision));
        assertThat(instance.refSpecs(), contains("+refs/pull/1/head:refs/remotes/@{remote}/PR-1"));
        assertThat("expecting guess value until withGitHubRemote called",
                instance.remote(), is("https://github.test/tester/test-repo.git"));
        assertThat(instance.browser(), instanceOf(GithubWeb.class));
        assertThat(instance.browser().getRepoUrl(), is("https://github.test/qa/qa-repo"));

        instance.withGitHubRemote();
        assertThat(instance.remote(), is("https://github.test/tester/test-repo.git"));

        GitSCM actual = instance.build();
        assertThat(actual.getBrowser(), instanceOf(GithubWeb.class));
        assertThat(actual.getBrowser().getRepoUrl(), is("https://github.test/qa/qa-repo"));
        assertThat(actual.getGitTool(), nullValue());
        assertThat(actual.getUserRemoteConfigs(), hasSize(1));
        UserRemoteConfig config = actual.getUserRemoteConfigs().get(0);
        assertThat(config.getName(), is("origin"));
        assertThat(config.getRefspec(), is("+refs/pull/1/head:refs/remotes/origin/PR-1"));
        assertThat(config.getUrl(), is("https://github.test/tester/test-repo.git"));
        assertThat(config.getCredentialsId(), is("user-pass"));
        RemoteConfig origin = actual.getRepositoryByName("origin");
        assertThat(origin, notNullValue());
        assertThat(origin.getURIs(), hasSize(1));
        assertThat(origin.getURIs().get(0).toString(), is("https://github.test/tester/test-repo.git"));
        assertThat(origin.getFetchRefSpecs(), hasSize(1));
        assertThat(origin.getFetchRefSpecs().get(0).getSource(), is("refs/pull/1/head"));
        assertThat(origin.getFetchRefSpecs().get(0).getDestination(), is("refs/remotes/origin/PR-1"));
        assertThat(origin.getFetchRefSpecs().get(0).isForceUpdate(), is(true));
        assertThat(origin.getFetchRefSpecs().get(0).isWildcard(), is(false));
        assertThat(actual.getExtensions(), containsInAnyOrder(
                instanceOf(BuildChooserSetting.class),
                instanceOf(GitSCMSourceDefaults.class))
        );
        BuildChooserSetting chooser = getExtension(actual, BuildChooserSetting.class);
        assertThat(chooser.getBuildChooser(), instanceOf(AbstractGitSCMSource.SpecificRevisionBuildChooser.class));
        AbstractGitSCMSource.SpecificRevisionBuildChooser revChooser =
                (AbstractGitSCMSource.SpecificRevisionBuildChooser) chooser.getBuildChooser();
        Collection<Revision> revisions = revChooser
                .getCandidateRevisions(false, "qa-branch", Mockito.mock(GitClient.class), new LogTaskListener(
                        Logger.getAnonymousLogger(), Level.FINEST), null, null);
        assertThat(revisions, hasSize(1));
        assertThat(revisions.iterator().next().getSha1String(), is("cafebabedeadbeefcafebabedeadbeefcafebabe"));
    }

    @Test
    public void given__server_pullHead_rev_userkey__when__build__then__scmBuilt() throws Exception {
        createGitHubSCMSourceForTest(true, "https://github.test/tester/test-repo.git");
        PullRequestSCMHead head = new PullRequestSCMHead("PR-1", "qa", "qa-repo", "qa-branch", 1,
                new BranchSCMHead("test-branch"), new SCMHeadOrigin.Fork("qa/qa-repo"),
                ChangeRequestCheckoutStrategy.HEAD);
        PullRequestSCMRevision revision = new PullRequestSCMRevision(
                head,
                "deadbeefcafebabedeadbeefcafebabedeadbeef",
                "cafebabedeadbeefcafebabedeadbeefcafebabe"
        );
        source.setCredentialsId("user-key");
        GitHubSCMBuilder instance = new GitHubSCMBuilder(source, head, revision);
        assertThat(instance.credentialsId(), is("user-key"));
        assertThat(instance.head(), is((SCMHead) head));
        assertThat(instance.revision(), is((SCMRevision) revision));
        assertThat(instance.refSpecs(), contains("+refs/pull/1/head:refs/remotes/@{remote}/PR-1"));
        assertThat("expecting guess value until withGitHubRemote called",
                instance.remote(), is("https://github.test/tester/test-repo.git"));
        assertThat(instance.browser(), instanceOf(GithubWeb.class));
        assertThat(instance.browser().getRepoUrl(), is("https://github.test/qa/qa-repo"));

        instance.withGitHubRemote();
        assertThat(instance.remote(), is("git@github.test:tester/test-repo.git"));

        GitSCM actual = instance.build();
        assertThat(actual.getBrowser(), instanceOf(GithubWeb.class));
        assertThat(actual.getBrowser().getRepoUrl(), is("https://github.test/qa/qa-repo"));
        assertThat(actual.getGitTool(), nullValue());
        assertThat(actual.getUserRemoteConfigs(), hasSize(1));
        UserRemoteConfig config = actual.getUserRemoteConfigs().get(0);
        assertThat(config.getName(), is("origin"));
        assertThat(config.getRefspec(), is("+refs/pull/1/head:refs/remotes/origin/PR-1"));
        assertThat(config.getUrl(), is("git@github.test:tester/test-repo.git"));
        assertThat(config.getCredentialsId(), is("user-key"));
        RemoteConfig origin = actual.getRepositoryByName("origin");
        assertThat(origin, notNullValue());
        assertThat(origin.getURIs(), hasSize(1));
        assertThat(origin.getURIs().get(0).toString(), is("git@github.test:tester/test-repo.git"));
        assertThat(origin.getFetchRefSpecs(), hasSize(1));
        assertThat(origin.getFetchRefSpecs().get(0).getSource(), is("refs/pull/1/head"));
        assertThat(origin.getFetchRefSpecs().get(0).getDestination(), is("refs/remotes/origin/PR-1"));
        assertThat(origin.getFetchRefSpecs().get(0).isForceUpdate(), is(true));
        assertThat(origin.getFetchRefSpecs().get(0).isWildcard(), is(false));
        assertThat(actual.getExtensions(), containsInAnyOrder(
                instanceOf(BuildChooserSetting.class),
                instanceOf(GitSCMSourceDefaults.class))
        );
        BuildChooserSetting chooser = getExtension(actual, BuildChooserSetting.class);
        assertThat(chooser.getBuildChooser(), instanceOf(AbstractGitSCMSource.SpecificRevisionBuildChooser.class));
        AbstractGitSCMSource.SpecificRevisionBuildChooser revChooser =
                (AbstractGitSCMSource.SpecificRevisionBuildChooser) chooser.getBuildChooser();
        Collection<Revision> revisions = revChooser
                .getCandidateRevisions(false, "qa-branch", Mockito.mock(GitClient.class), new LogTaskListener(
                        Logger.getAnonymousLogger(), Level.FINEST), null, null);
        assertThat(revisions, hasSize(1));
        assertThat(revisions.iterator().next().getSha1String(), is("cafebabedeadbeefcafebabedeadbeefcafebabe"));
    }

    @Test
    public void given__server_pullHead_norev_anon__when__build__then__scmBuilt() throws Exception {
        createGitHubSCMSourceForTest(true, "https://github.test/tester/test-repo.git");
        PullRequestSCMHead head = new PullRequestSCMHead("PR-1", "qa", "qa-repo", "qa-branch", 1,
                new BranchSCMHead("test-branch"), new SCMHeadOrigin.Fork("qa/qa-repo"),
                ChangeRequestCheckoutStrategy.HEAD);
        source.setCredentialsId(null);
        GitHubSCMBuilder instance = new GitHubSCMBuilder(source, head, null);
        assertThat(instance.credentialsId(), is(nullValue()));
        assertThat(instance.head(), is((SCMHead) head));
        assertThat(instance.revision(), is(nullValue()));
        assertThat(instance.refSpecs(), contains("+refs/pull/1/head:refs/remotes/@{remote}/PR-1"));
        assertThat("expecting guess value until withGitHubRemote called",
                instance.remote(), is("https://github.test/tester/test-repo.git"));
        assertThat(instance.browser(), instanceOf(GithubWeb.class));
        assertThat(instance.browser().getRepoUrl(), is("https://github.test/qa/qa-repo"));

        instance.withGitHubRemote();
        assertThat(instance.remote(), is("https://github.test/tester/test-repo.git"));

        GitSCM actual = instance.build();
        assertThat(actual.getBrowser(), instanceOf(GithubWeb.class));
        assertThat(actual.getBrowser().getRepoUrl(), is("https://github.test/qa/qa-repo"));
        assertThat(actual.getGitTool(), nullValue());
        assertThat(actual.getUserRemoteConfigs(), hasSize(1));
        UserRemoteConfig config = actual.getUserRemoteConfigs().get(0);
        assertThat(config.getName(), is("origin"));
        assertThat(config.getRefspec(), is("+refs/pull/1/head:refs/remotes/origin/PR-1"));
        assertThat(config.getUrl(), is("https://github.test/tester/test-repo.git"));
        assertThat(config.getCredentialsId(), is(nullValue()));
        RemoteConfig origin = actual.getRepositoryByName("origin");
        assertThat(origin, notNullValue());
        assertThat(origin.getURIs(), hasSize(1));
        assertThat(origin.getURIs().get(0).toString(), is("https://github.test/tester/test-repo.git"));
        assertThat(origin.getFetchRefSpecs(), hasSize(1));
        assertThat(origin.getFetchRefSpecs().get(0).getSource(), is("refs/pull/1/head"));
        assertThat(origin.getFetchRefSpecs().get(0).getDestination(), is("refs/remotes/origin/PR-1"));
        assertThat(origin.getFetchRefSpecs().get(0).isForceUpdate(), is(true));
        assertThat(origin.getFetchRefSpecs().get(0).isWildcard(), is(false));
        assertThat(actual.getExtensions(), contains(instanceOf(GitSCMSourceDefaults.class)));
    }

    @Test
    public void given__server_pullHead_norev_userpass__when__build__then__scmBuilt() throws Exception {
        createGitHubSCMSourceForTest(true, "https://github.test/tester/test-repo.git");
        PullRequestSCMHead head = new PullRequestSCMHead("PR-1", "qa", "qa-repo", "qa-branch", 1,
                new BranchSCMHead("test-branch"), new SCMHeadOrigin.Fork("qa/qa-repo"),
                ChangeRequestCheckoutStrategy.HEAD);
        source.setCredentialsId("user-pass");
        GitHubSCMBuilder instance = new GitHubSCMBuilder(source, head, null);
        assertThat(instance.credentialsId(), is("user-pass"));
        assertThat(instance.head(), is((SCMHead) head));
        assertThat(instance.revision(), is(nullValue()));
        assertThat(instance.refSpecs(), contains("+refs/pull/1/head:refs/remotes/@{remote}/PR-1"));
        assertThat("expecting guess value until withGitHubRemote called",
                instance.remote(), is("https://github.test/tester/test-repo.git"));
        assertThat(instance.browser(), instanceOf(GithubWeb.class));
        assertThat(instance.browser().getRepoUrl(), is("https://github.test/qa/qa-repo"));

        instance.withGitHubRemote();
        assertThat(instance.remote(), is("https://github.test/tester/test-repo.git"));

        GitSCM actual = instance.build();
        assertThat(actual.getBrowser(), instanceOf(GithubWeb.class));
        assertThat(actual.getBrowser().getRepoUrl(), is("https://github.test/qa/qa-repo"));
        assertThat(actual.getGitTool(), nullValue());
        assertThat(actual.getUserRemoteConfigs(), hasSize(1));
        UserRemoteConfig config = actual.getUserRemoteConfigs().get(0);
        assertThat(config.getName(), is("origin"));
        assertThat(config.getRefspec(), is("+refs/pull/1/head:refs/remotes/origin/PR-1"));
        assertThat(config.getUrl(), is("https://github.test/tester/test-repo.git"));
        assertThat(config.getCredentialsId(), is("user-pass"));
        RemoteConfig origin = actual.getRepositoryByName("origin");
        assertThat(origin, notNullValue());
        assertThat(origin.getURIs(), hasSize(1));
        assertThat(origin.getURIs().get(0).toString(), is("https://github.test/tester/test-repo.git"));
        assertThat(origin.getFetchRefSpecs(), hasSize(1));
        assertThat(origin.getFetchRefSpecs().get(0).getSource(), is("refs/pull/1/head"));
        assertThat(origin.getFetchRefSpecs().get(0).getDestination(), is("refs/remotes/origin/PR-1"));
        assertThat(origin.getFetchRefSpecs().get(0).isForceUpdate(), is(true));
        assertThat(origin.getFetchRefSpecs().get(0).isWildcard(), is(false));
        assertThat(actual.getExtensions(), contains(instanceOf(GitSCMSourceDefaults.class)));
    }

    @Test
    public void given__server_pullHead_norev_userkey__when__build__then__scmBuilt() throws Exception {
        createGitHubSCMSourceForTest(true, "https://github.test/tester/test-repo.git");
        PullRequestSCMHead head = new PullRequestSCMHead("PR-1", "qa", "qa-repo", "qa-branch", 1,
                new BranchSCMHead("test-branch"), new SCMHeadOrigin.Fork("qa/qa-repo"),
                ChangeRequestCheckoutStrategy.HEAD);
        source.setCredentialsId("user-key");
        GitHubSCMBuilder instance = new GitHubSCMBuilder(source, head, null);
        assertThat(instance.credentialsId(), is("user-key"));
        assertThat(instance.head(), is((SCMHead) head));
        assertThat(instance.revision(), is(nullValue()));
        assertThat(instance.refSpecs(), contains("+refs/pull/1/head:refs/remotes/@{remote}/PR-1"));
        assertThat("expecting guess value until withGitHubRemote called",
                instance.remote(), is("https://github.test/tester/test-repo.git"));
        assertThat(instance.browser(), instanceOf(GithubWeb.class));
        assertThat(instance.browser().getRepoUrl(), is("https://github.test/qa/qa-repo"));

        instance.withGitHubRemote();
        assertThat(instance.remote(), is("git@github.test:tester/test-repo.git"));

        GitSCM actual = instance.build();
        assertThat(actual.getBrowser(), instanceOf(GithubWeb.class));
        assertThat(actual.getBrowser().getRepoUrl(), is("https://github.test/qa/qa-repo"));
        assertThat(actual.getGitTool(), nullValue());
        assertThat(actual.getUserRemoteConfigs(), hasSize(1));
        UserRemoteConfig config = actual.getUserRemoteConfigs().get(0);
        assertThat(config.getName(), is("origin"));
        assertThat(config.getRefspec(), is("+refs/pull/1/head:refs/remotes/origin/PR-1"));
        assertThat(config.getUrl(), is("git@github.test:tester/test-repo.git"));
        assertThat(config.getCredentialsId(), is("user-key"));
        RemoteConfig origin = actual.getRepositoryByName("origin");
        assertThat(origin, notNullValue());
        assertThat(origin.getURIs(), hasSize(1));
        assertThat(origin.getURIs().get(0).toString(), is("git@github.test:tester/test-repo.git"));
        assertThat(origin.getFetchRefSpecs(), hasSize(1));
        assertThat(origin.getFetchRefSpecs().get(0).getSource(), is("refs/pull/1/head"));
        assertThat(origin.getFetchRefSpecs().get(0).getDestination(), is("refs/remotes/origin/PR-1"));
        assertThat(origin.getFetchRefSpecs().get(0).isForceUpdate(), is(true));
        assertThat(origin.getFetchRefSpecs().get(0).isWildcard(), is(false));
        assertThat(actual.getExtensions(), contains(instanceOf(GitSCMSourceDefaults.class)));
    }

    @Test
    public void given__cloud_pullMerge_rev_anon__when__build__then__scmBuilt() throws Exception {
        createGitHubSCMSourceForTest(false, null);
        PullRequestSCMHead head = new PullRequestSCMHead("PR-1", "qa", "qa-repo", "qa-branch", 1,
                new BranchSCMHead("test-branch"), new SCMHeadOrigin.Fork("qa/qa-repo"),
                ChangeRequestCheckoutStrategy.MERGE);
        PullRequestSCMRevision revision = new PullRequestSCMRevision(
                head,
                "deadbeefcafebabedeadbeefcafebabedeadbeef",
                "cafebabedeadbeefcafebabedeadbeefcafebabe"
        );
        source.setCredentialsId(null);
        GitHubSCMBuilder instance = new GitHubSCMBuilder(source, head, revision);
        assertThat(instance.credentialsId(), is(nullValue()));
        assertThat(instance.head(), is((SCMHead) head));
        assertThat(instance.revision(), is((SCMRevision) revision));
        assertThat(instance.refSpecs(), contains("+refs/pull/1/head:refs/remotes/@{remote}/PR-1"));
        assertThat("expecting guess value until withGitHubRemote called",
                instance.remote(), is("https://github.com/tester/test-repo.git"));
        assertThat(instance.browser(), instanceOf(GithubWeb.class));
        assertThat(instance.browser().getRepoUrl(), is("https://github.com/qa/qa-repo"));

        instance.withGitHubRemote();
        assertThat(instance.remote(), is("https://github.com/tester/test-repo.git"));

        GitSCM actual = instance.build();
        assertThat(actual.getBrowser(), instanceOf(GithubWeb.class));
        assertThat(actual.getBrowser().getRepoUrl(), is("https://github.com/qa/qa-repo"));
        assertThat(actual.getGitTool(), nullValue());
        assertThat(actual.getUserRemoteConfigs(), hasSize(1));
        UserRemoteConfig config = actual.getUserRemoteConfigs().get(0);
        assertThat(config.getName(), is("origin"));
        assertThat(config.getRefspec(), is("+refs/pull/1/head:refs/remotes/origin/PR-1 "
                + "+refs/heads/test-branch:refs/remotes/origin/test-branch"));
        assertThat(config.getUrl(), is("https://github.com/tester/test-repo.git"));
        assertThat(config.getCredentialsId(), is(nullValue()));
        RemoteConfig origin = actual.getRepositoryByName("origin");
        assertThat(origin, notNullValue());
        assertThat(origin.getURIs(), hasSize(1));
        assertThat(origin.getURIs().get(0).toString(), is("https://github.com/tester/test-repo.git"));
        assertThat(origin.getFetchRefSpecs(), hasSize(2));
        assertThat(origin.getFetchRefSpecs().get(0).getSource(), is("refs/pull/1/head"));
        assertThat(origin.getFetchRefSpecs().get(0).getDestination(), is("refs/remotes/origin/PR-1"));
        assertThat(origin.getFetchRefSpecs().get(0).isForceUpdate(), is(true));
        assertThat(origin.getFetchRefSpecs().get(0).isWildcard(), is(false));
        assertThat(origin.getFetchRefSpecs().get(1).getSource(), is("refs/heads/test-branch"));
        assertThat(origin.getFetchRefSpecs().get(1).getDestination(), is("refs/remotes/origin/test-branch"));
        assertThat(origin.getFetchRefSpecs().get(1).isForceUpdate(), is(true));
        assertThat(origin.getFetchRefSpecs().get(1).isWildcard(), is(false));
        assertThat(actual.getExtensions(), containsInAnyOrder(
                instanceOf(GitSCMSourceDefaults.class),
                instanceOf(BuildChooserSetting.class),
                instanceOf(MergeWithGitSCMExtension.class)
        ));
        BuildChooserSetting chooser = getExtension(actual, BuildChooserSetting.class);
        assertThat(chooser, notNullValue());
        assertThat(chooser.getBuildChooser(), instanceOf(AbstractGitSCMSource.SpecificRevisionBuildChooser.class));
        AbstractGitSCMSource.SpecificRevisionBuildChooser revChooser =
                (AbstractGitSCMSource.SpecificRevisionBuildChooser) chooser.getBuildChooser();
        Collection<Revision> revisions = revChooser
                .getCandidateRevisions(false, "test-branch", Mockito.mock(GitClient.class), new LogTaskListener(
                        Logger.getAnonymousLogger(), Level.FINEST), null, null);
        assertThat(revisions, hasSize(1));
        assertThat(revisions.iterator().next().getSha1String(), is("cafebabedeadbeefcafebabedeadbeefcafebabe"));
        MergeWithGitSCMExtension merge = getExtension(actual, MergeWithGitSCMExtension.class);
        assertThat(merge, notNullValue());
        assertThat(merge.getBaseName(), is("remotes/origin/test-branch"));
        assertThat(merge.getBaseHash(), is("deadbeefcafebabedeadbeefcafebabedeadbeef"));
    }

    @Test
    public void given__cloud_pullMerge_rev_userpass__when__build__then__scmBuilt() throws Exception {
        createGitHubSCMSourceForTest(false, null);
        PullRequestSCMHead head = new PullRequestSCMHead("PR-1", "qa", "qa-repo", "qa-branch", 1,
                new BranchSCMHead("test-branch"), new SCMHeadOrigin.Fork("qa/qa-repo"),
                ChangeRequestCheckoutStrategy.MERGE);
        PullRequestSCMRevision revision = new PullRequestSCMRevision(
                head,
                "deadbeefcafebabedeadbeefcafebabedeadbeef",
                "cafebabedeadbeefcafebabedeadbeefcafebabe"
        );
        source.setCredentialsId("user-pass");
        GitHubSCMBuilder instance = new GitHubSCMBuilder(source, head, revision);
        assertThat(instance.credentialsId(), is("user-pass"));
        assertThat(instance.head(), is((SCMHead) head));
        assertThat(instance.revision(), is((SCMRevision) revision));
        assertThat(instance.refSpecs(), contains("+refs/pull/1/head:refs/remotes/@{remote}/PR-1"));
        assertThat("expecting guess value until withGitHubRemote called",
                instance.remote(), is("https://github.com/tester/test-repo.git"));
        assertThat(instance.browser(), instanceOf(GithubWeb.class));
        assertThat(instance.browser().getRepoUrl(), is("https://github.com/qa/qa-repo"));

        instance.withGitHubRemote();
        assertThat(instance.remote(), is("https://github.com/tester/test-repo.git"));

        GitSCM actual = instance.build();
        assertThat(actual.getBrowser(), instanceOf(GithubWeb.class));
        assertThat(actual.getBrowser().getRepoUrl(), is("https://github.com/qa/qa-repo"));
        assertThat(actual.getGitTool(), nullValue());
        assertThat(actual.getUserRemoteConfigs(), hasSize(1));
        UserRemoteConfig config = actual.getUserRemoteConfigs().get(0);
        assertThat(config.getName(), is("origin"));
        assertThat(config.getRefspec(), is("+refs/pull/1/head:refs/remotes/origin/PR-1 "
                + "+refs/heads/test-branch:refs/remotes/origin/test-branch"));
        assertThat(config.getUrl(), is("https://github.com/tester/test-repo.git"));
        assertThat(config.getCredentialsId(), is("user-pass"));
        RemoteConfig origin = actual.getRepositoryByName("origin");
        assertThat(origin, notNullValue());
        assertThat(origin.getURIs(), hasSize(1));
        assertThat(origin.getURIs().get(0).toString(), is("https://github.com/tester/test-repo.git"));
        assertThat(origin.getFetchRefSpecs(), hasSize(2));
        assertThat(origin.getFetchRefSpecs().get(0).getSource(), is("refs/pull/1/head"));
        assertThat(origin.getFetchRefSpecs().get(0).getDestination(), is("refs/remotes/origin/PR-1"));
        assertThat(origin.getFetchRefSpecs().get(0).isForceUpdate(), is(true));
        assertThat(origin.getFetchRefSpecs().get(0).isWildcard(), is(false));
        assertThat(origin.getFetchRefSpecs().get(1).getSource(), is("refs/heads/test-branch"));
        assertThat(origin.getFetchRefSpecs().get(1).getDestination(), is("refs/remotes/origin/test-branch"));
        assertThat(origin.getFetchRefSpecs().get(1).isForceUpdate(), is(true));
        assertThat(origin.getFetchRefSpecs().get(1).isWildcard(), is(false));
        assertThat(actual.getExtensions(), containsInAnyOrder(
                instanceOf(GitSCMSourceDefaults.class),
                instanceOf(BuildChooserSetting.class),
                instanceOf(MergeWithGitSCMExtension.class)
        ));
        BuildChooserSetting chooser = getExtension(actual, BuildChooserSetting.class);
        assertThat(chooser, notNullValue());
        assertThat(chooser.getBuildChooser(), instanceOf(AbstractGitSCMSource.SpecificRevisionBuildChooser.class));
        AbstractGitSCMSource.SpecificRevisionBuildChooser revChooser =
                (AbstractGitSCMSource.SpecificRevisionBuildChooser) chooser.getBuildChooser();
        Collection<Revision> revisions = revChooser
                .getCandidateRevisions(false, "test-branch", Mockito.mock(GitClient.class), new LogTaskListener(
                        Logger.getAnonymousLogger(), Level.FINEST), null, null);
        assertThat(revisions, hasSize(1));
        assertThat(revisions.iterator().next().getSha1String(), is("cafebabedeadbeefcafebabedeadbeefcafebabe"));
        MergeWithGitSCMExtension merge = getExtension(actual, MergeWithGitSCMExtension.class);
        assertThat(merge, notNullValue());
        assertThat(merge.getBaseName(), is("remotes/origin/test-branch"));
        assertThat(merge.getBaseHash(), is("deadbeefcafebabedeadbeefcafebabedeadbeef"));
    }

    @Test
    public void given__cloud_pullMerge_rev_userkey__when__build__then__scmBuilt() throws Exception {
        createGitHubSCMSourceForTest(false, null);
        PullRequestSCMHead head = new PullRequestSCMHead("PR-1", "qa", "qa-repo", "qa-branch", 1,
                new BranchSCMHead("test-branch"), new SCMHeadOrigin.Fork("qa/qa-repo"),
                ChangeRequestCheckoutStrategy.MERGE);
        PullRequestSCMRevision revision = new PullRequestSCMRevision(
                head,
                "deadbeefcafebabedeadbeefcafebabedeadbeef",
                "cafebabedeadbeefcafebabedeadbeefcafebabe"
        );
        source.setCredentialsId("user-key");
        GitHubSCMBuilder instance = new GitHubSCMBuilder(source, head, revision);
        assertThat(instance.credentialsId(), is("user-key"));
        assertThat(instance.head(), is((SCMHead) head));
        assertThat(instance.revision(), is((SCMRevision) revision));
        assertThat(instance.refSpecs(), contains("+refs/pull/1/head:refs/remotes/@{remote}/PR-1"));
        assertThat("expecting guess value until withGitHubRemote called",
                instance.remote(), is("https://github.com/tester/test-repo.git"));
        assertThat(instance.browser(), instanceOf(GithubWeb.class));
        assertThat(instance.browser().getRepoUrl(), is("https://github.com/qa/qa-repo"));

        instance.withGitHubRemote();
        assertThat(instance.remote(), is("git@github.com:tester/test-repo.git"));

        GitSCM actual = instance.build();
        assertThat(actual.getBrowser(), instanceOf(GithubWeb.class));
        assertThat(actual.getBrowser().getRepoUrl(), is("https://github.com/qa/qa-repo"));
        assertThat(actual.getGitTool(), nullValue());
        assertThat(actual.getUserRemoteConfigs(), hasSize(1));
        UserRemoteConfig config = actual.getUserRemoteConfigs().get(0);
        assertThat(config.getName(), is("origin"));
        assertThat(config.getRefspec(), is("+refs/pull/1/head:refs/remotes/origin/PR-1 "
                + "+refs/heads/test-branch:refs/remotes/origin/test-branch"));
        assertThat(config.getUrl(), is("git@github.com:tester/test-repo.git"));
        assertThat(config.getCredentialsId(), is("user-key"));
        RemoteConfig origin = actual.getRepositoryByName("origin");
        assertThat(origin, notNullValue());
        assertThat(origin.getURIs(), hasSize(1));
        assertThat(origin.getURIs().get(0).toString(), is("git@github.com:tester/test-repo.git"));
        assertThat(origin.getFetchRefSpecs(), hasSize(2));
        assertThat(origin.getFetchRefSpecs().get(0).getSource(), is("refs/pull/1/head"));
        assertThat(origin.getFetchRefSpecs().get(0).getDestination(), is("refs/remotes/origin/PR-1"));
        assertThat(origin.getFetchRefSpecs().get(0).isForceUpdate(), is(true));
        assertThat(origin.getFetchRefSpecs().get(0).isWildcard(), is(false));
        assertThat(origin.getFetchRefSpecs().get(1).getSource(), is("refs/heads/test-branch"));
        assertThat(origin.getFetchRefSpecs().get(1).getDestination(), is("refs/remotes/origin/test-branch"));
        assertThat(origin.getFetchRefSpecs().get(1).isForceUpdate(), is(true));
        assertThat(origin.getFetchRefSpecs().get(1).isWildcard(), is(false));
        assertThat(actual.getExtensions(), containsInAnyOrder(
                instanceOf(GitSCMSourceDefaults.class),
                instanceOf(BuildChooserSetting.class),
                instanceOf(MergeWithGitSCMExtension.class)
        ));
        BuildChooserSetting chooser = getExtension(actual, BuildChooserSetting.class);
        assertThat(chooser, notNullValue());
        assertThat(chooser.getBuildChooser(), instanceOf(AbstractGitSCMSource.SpecificRevisionBuildChooser.class));
        AbstractGitSCMSource.SpecificRevisionBuildChooser revChooser =
                (AbstractGitSCMSource.SpecificRevisionBuildChooser) chooser.getBuildChooser();
        Collection<Revision> revisions = revChooser
                .getCandidateRevisions(false, "test-branch", Mockito.mock(GitClient.class), new LogTaskListener(
                        Logger.getAnonymousLogger(), Level.FINEST), null, null);
        assertThat(revisions, hasSize(1));
        assertThat(revisions.iterator().next().getSha1String(), is("cafebabedeadbeefcafebabedeadbeefcafebabe"));
        MergeWithGitSCMExtension merge = getExtension(actual, MergeWithGitSCMExtension.class);
        assertThat(merge, notNullValue());
        assertThat(merge.getBaseName(), is("remotes/origin/test-branch"));
        assertThat(merge.getBaseHash(), is("deadbeefcafebabedeadbeefcafebabedeadbeef"));
    }

    @Test
    public void given__cloud_pullMerge_norev_anon__when__build__then__scmBuilt() throws Exception {
        createGitHubSCMSourceForTest(false, null);
        PullRequestSCMHead head = new PullRequestSCMHead("PR-1", "qa", "qa-repo", "qa-branch", 1,
                new BranchSCMHead("test-branch"), new SCMHeadOrigin.Fork("qa/qa-repo"),
                ChangeRequestCheckoutStrategy.MERGE);
        source.setCredentialsId(null);
        GitHubSCMBuilder instance = new GitHubSCMBuilder(source, head, null);
        assertThat(instance.credentialsId(), is(nullValue()));
        assertThat(instance.head(), is((SCMHead) head));
        assertThat(instance.revision(), is(nullValue()));
        assertThat(instance.refSpecs(), contains("+refs/pull/1/head:refs/remotes/@{remote}/PR-1"));
        assertThat("expecting guess value until withGitHubRemote called",
                instance.remote(), is("https://github.com/tester/test-repo.git"));
        assertThat(instance.browser(), instanceOf(GithubWeb.class));
        assertThat(instance.browser().getRepoUrl(), is("https://github.com/qa/qa-repo"));

        instance.withGitHubRemote();
        assertThat(instance.remote(), is("https://github.com/tester/test-repo.git"));

        GitSCM actual = instance.build();
        assertThat(actual.getBrowser(), instanceOf(GithubWeb.class));
        assertThat(actual.getBrowser().getRepoUrl(), is("https://github.com/qa/qa-repo"));
        assertThat(actual.getGitTool(), nullValue());
        assertThat(actual.getUserRemoteConfigs(), hasSize(1));
        UserRemoteConfig config = actual.getUserRemoteConfigs().get(0);
        assertThat(config.getName(), is("origin"));
        assertThat(config.getRefspec(), is("+refs/pull/1/head:refs/remotes/origin/PR-1 "
                + "+refs/heads/test-branch:refs/remotes/origin/test-branch"));
        assertThat(config.getUrl(), is("https://github.com/tester/test-repo.git"));
        assertThat(config.getCredentialsId(), is(nullValue()));
        RemoteConfig origin = actual.getRepositoryByName("origin");
        assertThat(origin, notNullValue());
        assertThat(origin.getURIs(), hasSize(1));
        assertThat(origin.getURIs().get(0).toString(), is("https://github.com/tester/test-repo.git"));
        assertThat(origin.getFetchRefSpecs(), hasSize(2));
        assertThat(origin.getFetchRefSpecs().get(0).getSource(), is("refs/pull/1/head"));
        assertThat(origin.getFetchRefSpecs().get(0).getDestination(), is("refs/remotes/origin/PR-1"));
        assertThat(origin.getFetchRefSpecs().get(0).isForceUpdate(), is(true));
        assertThat(origin.getFetchRefSpecs().get(0).isWildcard(), is(false));
        assertThat(origin.getFetchRefSpecs().get(1).getSource(), is("refs/heads/test-branch"));
        assertThat(origin.getFetchRefSpecs().get(1).getDestination(), is("refs/remotes/origin/test-branch"));
        assertThat(origin.getFetchRefSpecs().get(1).isForceUpdate(), is(true));
        assertThat(origin.getFetchRefSpecs().get(1).isWildcard(), is(false));
        assertThat(actual.getExtensions(), containsInAnyOrder(
                instanceOf(GitSCMSourceDefaults.class),
                instanceOf(MergeWithGitSCMExtension.class)
        ));
        MergeWithGitSCMExtension merge = getExtension(actual, MergeWithGitSCMExtension.class);
        assertThat(merge.getBaseName(), is("remotes/origin/test-branch"));
        assertThat(merge.getBaseHash(), is(nullValue()));
    }

    @Test
    public void given__cloud_pullMerge_norev_userpass__when__build__then__scmBuilt() throws Exception {
        createGitHubSCMSourceForTest(false, null);
        PullRequestSCMHead head = new PullRequestSCMHead("PR-1", "qa", "qa-repo", "qa-branch", 1,
                new BranchSCMHead("test-branch"), new SCMHeadOrigin.Fork("qa/qa-repo"),
                ChangeRequestCheckoutStrategy.MERGE);
        source.setCredentialsId("user-pass");
        GitHubSCMBuilder instance = new GitHubSCMBuilder(source, head, null);
        assertThat(instance.credentialsId(), is("user-pass"));
        assertThat(instance.head(), is((SCMHead) head));
        assertThat(instance.revision(), is(nullValue()));
        assertThat(instance.refSpecs(), contains("+refs/pull/1/head:refs/remotes/@{remote}/PR-1"));
        assertThat("expecting guess value until withGitHubRemote called",
                instance.remote(), is("https://github.com/tester/test-repo.git"));
        assertThat(instance.browser(), instanceOf(GithubWeb.class));
        assertThat(instance.browser().getRepoUrl(), is("https://github.com/qa/qa-repo"));

        instance.withGitHubRemote();
        assertThat(instance.remote(), is("https://github.com/tester/test-repo.git"));

        GitSCM actual = instance.build();
        assertThat(actual.getBrowser(), instanceOf(GithubWeb.class));
        assertThat(actual.getBrowser().getRepoUrl(), is("https://github.com/qa/qa-repo"));
        assertThat(actual.getGitTool(), nullValue());
        assertThat(actual.getUserRemoteConfigs(), hasSize(1));
        UserRemoteConfig config = actual.getUserRemoteConfigs().get(0);
        assertThat(config.getName(), is("origin"));
        assertThat(config.getRefspec(), is("+refs/pull/1/head:refs/remotes/origin/PR-1 "
                + "+refs/heads/test-branch:refs/remotes/origin/test-branch"));
        assertThat(config.getUrl(), is("https://github.com/tester/test-repo.git"));
        assertThat(config.getCredentialsId(), is("user-pass"));
        RemoteConfig origin = actual.getRepositoryByName("origin");
        assertThat(origin, notNullValue());
        assertThat(origin.getURIs(), hasSize(1));
        assertThat(origin.getURIs().get(0).toString(), is("https://github.com/tester/test-repo.git"));
        assertThat(origin.getFetchRefSpecs(), hasSize(2));
        assertThat(origin.getFetchRefSpecs().get(0).getSource(), is("refs/pull/1/head"));
        assertThat(origin.getFetchRefSpecs().get(0).getDestination(), is("refs/remotes/origin/PR-1"));
        assertThat(origin.getFetchRefSpecs().get(0).isForceUpdate(), is(true));
        assertThat(origin.getFetchRefSpecs().get(0).isWildcard(), is(false));
        assertThat(origin.getFetchRefSpecs().get(1).getSource(), is("refs/heads/test-branch"));
        assertThat(origin.getFetchRefSpecs().get(1).getDestination(), is("refs/remotes/origin/test-branch"));
        assertThat(origin.getFetchRefSpecs().get(1).isForceUpdate(), is(true));
        assertThat(origin.getFetchRefSpecs().get(1).isWildcard(), is(false));
        assertThat(actual.getExtensions(), containsInAnyOrder(
                instanceOf(GitSCMSourceDefaults.class),
                instanceOf(MergeWithGitSCMExtension.class)
        ));
        MergeWithGitSCMExtension merge = getExtension(actual, MergeWithGitSCMExtension.class);
        assertThat(merge.getBaseName(), is("remotes/origin/test-branch"));
        assertThat(merge.getBaseHash(), is(nullValue()));
    }

    @Test
    public void given__cloud_pullMerge_norev_userkey__when__build__then__scmBuilt() throws Exception {
        createGitHubSCMSourceForTest(false, null);
        PullRequestSCMHead head = new PullRequestSCMHead("PR-1", "qa", "qa-repo", "qa-branch", 1,
                new BranchSCMHead("test-branch"), new SCMHeadOrigin.Fork("qa/qa-repo"),
                ChangeRequestCheckoutStrategy.MERGE);
        source.setCredentialsId("user-key");
        GitHubSCMBuilder instance = new GitHubSCMBuilder(source, head, null);
        assertThat(instance.credentialsId(), is("user-key"));
        assertThat(instance.head(), is((SCMHead) head));
        assertThat(instance.revision(), is(nullValue()));
        assertThat(instance.refSpecs(), contains("+refs/pull/1/head:refs/remotes/@{remote}/PR-1"));
        assertThat("expecting guess value until withGitHubRemote called",
                instance.remote(), is("https://github.com/tester/test-repo.git"));
        assertThat(instance.browser(), instanceOf(GithubWeb.class));
        assertThat(instance.browser().getRepoUrl(), is("https://github.com/qa/qa-repo"));

        instance.withGitHubRemote();
        assertThat(instance.remote(), is("git@github.com:tester/test-repo.git"));

        GitSCM actual = instance.build();
        assertThat(actual.getBrowser(), instanceOf(GithubWeb.class));
        assertThat(actual.getBrowser().getRepoUrl(), is("https://github.com/qa/qa-repo"));
        assertThat(actual.getGitTool(), nullValue());
        assertThat(actual.getUserRemoteConfigs(), hasSize(1));
        UserRemoteConfig config = actual.getUserRemoteConfigs().get(0);
        assertThat(config.getName(), is("origin"));
        assertThat(config.getRefspec(), is("+refs/pull/1/head:refs/remotes/origin/PR-1 "
                + "+refs/heads/test-branch:refs/remotes/origin/test-branch"));
        assertThat(config.getUrl(), is("git@github.com:tester/test-repo.git"));
        assertThat(config.getCredentialsId(), is("user-key"));
        RemoteConfig origin = actual.getRepositoryByName("origin");
        assertThat(origin, notNullValue());
        assertThat(origin.getURIs(), hasSize(1));
        assertThat(origin.getURIs().get(0).toString(), is("git@github.com:tester/test-repo.git"));
        assertThat(origin.getFetchRefSpecs(), hasSize(2));
        assertThat(origin.getFetchRefSpecs().get(0).getSource(), is("refs/pull/1/head"));
        assertThat(origin.getFetchRefSpecs().get(0).getDestination(), is("refs/remotes/origin/PR-1"));
        assertThat(origin.getFetchRefSpecs().get(0).isForceUpdate(), is(true));
        assertThat(origin.getFetchRefSpecs().get(0).isWildcard(), is(false));
        assertThat(origin.getFetchRefSpecs().get(1).getSource(), is("refs/heads/test-branch"));
        assertThat(origin.getFetchRefSpecs().get(1).getDestination(), is("refs/remotes/origin/test-branch"));
        assertThat(origin.getFetchRefSpecs().get(1).isForceUpdate(), is(true));
        assertThat(origin.getFetchRefSpecs().get(1).isWildcard(), is(false));
        assertThat(actual.getExtensions(), containsInAnyOrder(
                instanceOf(GitSCMSourceDefaults.class),
                instanceOf(MergeWithGitSCMExtension.class)
        ));
        MergeWithGitSCMExtension merge = getExtension(actual, MergeWithGitSCMExtension.class);
        assertThat(merge.getBaseName(), is("remotes/origin/test-branch"));
        assertThat(merge.getBaseHash(), is(nullValue()));
    }

    @Test
    public void given__server_pullMerge_rev_anon__when__build__then__scmBuilt() throws Exception {
        createGitHubSCMSourceForTest(true, "https://github.test/tester/test-repo.git");
        PullRequestSCMHead head = new PullRequestSCMHead("PR-1", "qa", "qa-repo", "qa-branch", 1,
                new BranchSCMHead("test-branch"), new SCMHeadOrigin.Fork("qa/qa-repo"),
                ChangeRequestCheckoutStrategy.MERGE);
        PullRequestSCMRevision revision = new PullRequestSCMRevision(
                head,
                "deadbeefcafebabedeadbeefcafebabedeadbeef",
                "cafebabedeadbeefcafebabedeadbeefcafebabe"
        );
        source.setCredentialsId(null);
        GitHubSCMBuilder instance = new GitHubSCMBuilder(source, head, revision);
        assertThat(instance.credentialsId(), is(nullValue()));
        assertThat(instance.head(), is((SCMHead) head));
        assertThat(instance.revision(), is((SCMRevision) revision));
        assertThat(instance.refSpecs(), contains("+refs/pull/1/head:refs/remotes/@{remote}/PR-1"));
        assertThat("expecting guess value until withGitHubRemote called",
                instance.remote(), is("https://github.test/tester/test-repo.git"));
        assertThat(instance.browser(), instanceOf(GithubWeb.class));
        assertThat(instance.browser().getRepoUrl(), is("https://github.test/qa/qa-repo"));

        instance.withGitHubRemote();
        assertThat(instance.remote(), is("https://github.test/tester/test-repo.git"));

        GitSCM actual = instance.build();
        assertThat(actual.getBrowser(), instanceOf(GithubWeb.class));
        assertThat(actual.getBrowser().getRepoUrl(), is("https://github.test/qa/qa-repo"));
        assertThat(actual.getGitTool(), nullValue());
        assertThat(actual.getUserRemoteConfigs(), hasSize(1));
        UserRemoteConfig config = actual.getUserRemoteConfigs().get(0);
        assertThat(config.getName(), is("origin"));
        assertThat(config.getRefspec(), is("+refs/pull/1/head:refs/remotes/origin/PR-1 "
                + "+refs/heads/test-branch:refs/remotes/origin/test-branch"));
        assertThat(config.getUrl(), is("https://github.test/tester/test-repo.git"));
        assertThat(config.getCredentialsId(), is(nullValue()));
        RemoteConfig origin = actual.getRepositoryByName("origin");
        assertThat(origin, notNullValue());
        assertThat(origin.getURIs(), hasSize(1));
        assertThat(origin.getURIs().get(0).toString(), is("https://github.test/tester/test-repo.git"));
        assertThat(origin.getFetchRefSpecs(), hasSize(2));
        assertThat(origin.getFetchRefSpecs().get(0).getSource(), is("refs/pull/1/head"));
        assertThat(origin.getFetchRefSpecs().get(0).getDestination(), is("refs/remotes/origin/PR-1"));
        assertThat(origin.getFetchRefSpecs().get(0).isForceUpdate(), is(true));
        assertThat(origin.getFetchRefSpecs().get(0).isWildcard(), is(false));
        assertThat(origin.getFetchRefSpecs().get(1).getSource(), is("refs/heads/test-branch"));
        assertThat(origin.getFetchRefSpecs().get(1).getDestination(), is("refs/remotes/origin/test-branch"));
        assertThat(origin.getFetchRefSpecs().get(1).isForceUpdate(), is(true));
        assertThat(origin.getFetchRefSpecs().get(1).isWildcard(), is(false));
        assertThat(actual.getExtensions(), containsInAnyOrder(
                instanceOf(MergeWithGitSCMExtension.class),
                instanceOf(BuildChooserSetting.class),
                instanceOf(GitSCMSourceDefaults.class))
        );
        BuildChooserSetting chooser = getExtension(actual, BuildChooserSetting.class);
        assertThat(chooser, notNullValue());
        assertThat(chooser.getBuildChooser(), instanceOf(AbstractGitSCMSource.SpecificRevisionBuildChooser.class));
        AbstractGitSCMSource.SpecificRevisionBuildChooser revChooser =
                (AbstractGitSCMSource.SpecificRevisionBuildChooser) chooser.getBuildChooser();
        Collection<Revision> revisions = revChooser
                .getCandidateRevisions(false, "test-branch", Mockito.mock(GitClient.class), new LogTaskListener(
                        Logger.getAnonymousLogger(), Level.FINEST), null, null);
        assertThat(revisions, hasSize(1));
        assertThat(revisions.iterator().next().getSha1String(), is("cafebabedeadbeefcafebabedeadbeefcafebabe"));
        MergeWithGitSCMExtension merge = getExtension(actual, MergeWithGitSCMExtension.class);
        assertThat(merge, notNullValue());
        assertThat(merge.getBaseName(), is("remotes/origin/test-branch"));
        assertThat(merge.getBaseHash(), is("deadbeefcafebabedeadbeefcafebabedeadbeef"));
    }


    @Test
    public void given__server_pullMerge_rev_userpass__when__build__then__scmBuilt() throws Exception {
        createGitHubSCMSourceForTest(true, "https://github.test/tester/test-repo.git");
        PullRequestSCMHead head = new PullRequestSCMHead("PR-1", "qa", "qa-repo", "qa-branch", 1,
                new BranchSCMHead("test-branch"), new SCMHeadOrigin.Fork("qa/qa-repo"),
                ChangeRequestCheckoutStrategy.MERGE);
        PullRequestSCMRevision revision = new PullRequestSCMRevision(
                head,
                "deadbeefcafebabedeadbeefcafebabedeadbeef",
                "cafebabedeadbeefcafebabedeadbeefcafebabe"
        );
        source.setCredentialsId("user-pass");
        GitHubSCMBuilder instance = new GitHubSCMBuilder(source, head, revision);
        assertThat(instance.credentialsId(), is("user-pass"));
        assertThat(instance.head(), is((SCMHead) head));
        assertThat(instance.revision(), is((SCMRevision) revision));
        assertThat(instance.refSpecs(), contains("+refs/pull/1/head:refs/remotes/@{remote}/PR-1"));
        assertThat("expecting guess value until withGitHubRemote called",
                instance.remote(), is("https://github.test/tester/test-repo.git"));
        assertThat(instance.browser(), instanceOf(GithubWeb.class));
        assertThat(instance.browser().getRepoUrl(), is("https://github.test/qa/qa-repo"));

        instance.withGitHubRemote();
        assertThat(instance.remote(), is("https://github.test/tester/test-repo.git"));

        GitSCM actual = instance.build();
        assertThat(actual.getBrowser(), instanceOf(GithubWeb.class));
        assertThat(actual.getBrowser().getRepoUrl(), is("https://github.test/qa/qa-repo"));
        assertThat(actual.getGitTool(), nullValue());
        assertThat(actual.getUserRemoteConfigs(), hasSize(1));
        UserRemoteConfig config = actual.getUserRemoteConfigs().get(0);
        assertThat(config.getName(), is("origin"));
        assertThat(config.getRefspec(), is("+refs/pull/1/head:refs/remotes/origin/PR-1 "
                + "+refs/heads/test-branch:refs/remotes/origin/test-branch"));
        assertThat(config.getUrl(), is("https://github.test/tester/test-repo.git"));
        assertThat(config.getCredentialsId(), is("user-pass"));
        RemoteConfig origin = actual.getRepositoryByName("origin");
        assertThat(origin, notNullValue());
        assertThat(origin.getURIs(), hasSize(1));
        assertThat(origin.getURIs().get(0).toString(), is("https://github.test/tester/test-repo.git"));
        assertThat(origin.getFetchRefSpecs(), hasSize(2));
        assertThat(origin.getFetchRefSpecs().get(0).getSource(), is("refs/pull/1/head"));
        assertThat(origin.getFetchRefSpecs().get(0).getDestination(), is("refs/remotes/origin/PR-1"));
        assertThat(origin.getFetchRefSpecs().get(0).isForceUpdate(), is(true));
        assertThat(origin.getFetchRefSpecs().get(0).isWildcard(), is(false));
        assertThat(origin.getFetchRefSpecs().get(1).getSource(), is("refs/heads/test-branch"));
        assertThat(origin.getFetchRefSpecs().get(1).getDestination(), is("refs/remotes/origin/test-branch"));
        assertThat(origin.getFetchRefSpecs().get(1).isForceUpdate(), is(true));
        assertThat(origin.getFetchRefSpecs().get(1).isWildcard(), is(false));
        assertThat(actual.getExtensions(), containsInAnyOrder(
                instanceOf(MergeWithGitSCMExtension.class),
                instanceOf(BuildChooserSetting.class),
                instanceOf(GitSCMSourceDefaults.class))
        );
        BuildChooserSetting chooser = getExtension(actual, BuildChooserSetting.class);
        assertThat(chooser, notNullValue());
        assertThat(chooser.getBuildChooser(), instanceOf(AbstractGitSCMSource.SpecificRevisionBuildChooser.class));
        AbstractGitSCMSource.SpecificRevisionBuildChooser revChooser =
                (AbstractGitSCMSource.SpecificRevisionBuildChooser) chooser.getBuildChooser();
        Collection<Revision> revisions = revChooser
                .getCandidateRevisions(false, "test-branch", Mockito.mock(GitClient.class), new LogTaskListener(
                        Logger.getAnonymousLogger(), Level.FINEST), null, null);
        assertThat(revisions, hasSize(1));
        assertThat(revisions.iterator().next().getSha1String(), is("cafebabedeadbeefcafebabedeadbeefcafebabe"));
        MergeWithGitSCMExtension merge = getExtension(actual, MergeWithGitSCMExtension.class);
        assertThat(merge, notNullValue());
        assertThat(merge.getBaseName(), is("remotes/origin/test-branch"));
        assertThat(merge.getBaseHash(), is("deadbeefcafebabedeadbeefcafebabedeadbeef"));
    }

    @Test
    public void given__server_pullMerge_rev_userkey__when__build__then__scmBuilt() throws Exception {
        createGitHubSCMSourceForTest(true, "https://github.test/tester/test-repo.git");
        PullRequestSCMHead head = new PullRequestSCMHead("PR-1", "qa", "qa-repo", "qa-branch", 1,
                new BranchSCMHead("test-branch"), new SCMHeadOrigin.Fork("qa/qa-repo"),
                ChangeRequestCheckoutStrategy.MERGE);
        PullRequestSCMRevision revision = new PullRequestSCMRevision(
                head,
                "deadbeefcafebabedeadbeefcafebabedeadbeef",
                "cafebabedeadbeefcafebabedeadbeefcafebabe"
        );
        source.setCredentialsId("user-key");
        GitHubSCMBuilder instance = new GitHubSCMBuilder(source, head, revision);
        assertThat(instance.credentialsId(), is("user-key"));
        assertThat(instance.head(), is((SCMHead) head));
        assertThat(instance.revision(), is((SCMRevision) revision));
        assertThat(instance.refSpecs(), contains("+refs/pull/1/head:refs/remotes/@{remote}/PR-1"));
        assertThat("expecting guess value until withGitHubRemote called",
                instance.remote(), is("https://github.test/tester/test-repo.git"));
        assertThat(instance.browser(), instanceOf(GithubWeb.class));
        assertThat(instance.browser().getRepoUrl(), is("https://github.test/qa/qa-repo"));

        instance.withGitHubRemote();
        assertThat(instance.remote(), is("git@github.test:tester/test-repo.git"));

        GitSCM actual = instance.build();
        assertThat(actual.getBrowser(), instanceOf(GithubWeb.class));
        assertThat(actual.getBrowser().getRepoUrl(), is("https://github.test/qa/qa-repo"));
        assertThat(actual.getGitTool(), nullValue());
        assertThat(actual.getUserRemoteConfigs(), hasSize(1));
        UserRemoteConfig config = actual.getUserRemoteConfigs().get(0);
        assertThat(config.getName(), is("origin"));
        assertThat(config.getRefspec(), is("+refs/pull/1/head:refs/remotes/origin/PR-1 "
                + "+refs/heads/test-branch:refs/remotes/origin/test-branch"));
        assertThat(config.getUrl(), is("git@github.test:tester/test-repo.git"));
        assertThat(config.getCredentialsId(), is("user-key"));
        RemoteConfig origin = actual.getRepositoryByName("origin");
        assertThat(origin, notNullValue());
        assertThat(origin.getURIs(), hasSize(1));
        assertThat(origin.getURIs().get(0).toString(), is("git@github.test:tester/test-repo.git"));
        assertThat(origin.getFetchRefSpecs(), hasSize(2));
        assertThat(origin.getFetchRefSpecs().get(0).getSource(), is("refs/pull/1/head"));
        assertThat(origin.getFetchRefSpecs().get(0).getDestination(), is("refs/remotes/origin/PR-1"));
        assertThat(origin.getFetchRefSpecs().get(0).isForceUpdate(), is(true));
        assertThat(origin.getFetchRefSpecs().get(0).isWildcard(), is(false));
        assertThat(origin.getFetchRefSpecs().get(1).getSource(), is("refs/heads/test-branch"));
        assertThat(origin.getFetchRefSpecs().get(1).getDestination(), is("refs/remotes/origin/test-branch"));
        assertThat(origin.getFetchRefSpecs().get(1).isForceUpdate(), is(true));
        assertThat(origin.getFetchRefSpecs().get(1).isWildcard(), is(false));
        assertThat(actual.getExtensions(), containsInAnyOrder(
                instanceOf(MergeWithGitSCMExtension.class),
                instanceOf(BuildChooserSetting.class),
                instanceOf(GitSCMSourceDefaults.class))
        );
        BuildChooserSetting chooser = getExtension(actual, BuildChooserSetting.class);
        assertThat(chooser, notNullValue());
        assertThat(chooser.getBuildChooser(), instanceOf(AbstractGitSCMSource.SpecificRevisionBuildChooser.class));
        AbstractGitSCMSource.SpecificRevisionBuildChooser revChooser =
                (AbstractGitSCMSource.SpecificRevisionBuildChooser) chooser.getBuildChooser();
        Collection<Revision> revisions = revChooser
                .getCandidateRevisions(false, "test-branch", Mockito.mock(GitClient.class), new LogTaskListener(
                        Logger.getAnonymousLogger(), Level.FINEST), null, null);
        assertThat(revisions, hasSize(1));
        assertThat(revisions.iterator().next().getSha1String(), is("cafebabedeadbeefcafebabedeadbeefcafebabe"));
        MergeWithGitSCMExtension merge = getExtension(actual, MergeWithGitSCMExtension.class);
        assertThat(merge, notNullValue());
        assertThat(merge.getBaseName(), is("remotes/origin/test-branch"));
        assertThat(merge.getBaseHash(), is("deadbeefcafebabedeadbeefcafebabedeadbeef"));
    }

    @Test
    public void given__server_pullMerge_norev_anon__when__build__then__scmBuilt() throws Exception {
        createGitHubSCMSourceForTest(true, "https://github.test/tester/test-repo.git");
        PullRequestSCMHead head = new PullRequestSCMHead("PR-1", "qa", "qa-repo", "qa-branch", 1,
                new BranchSCMHead("test-branch"), new SCMHeadOrigin.Fork("qa/qa-repo"),
                ChangeRequestCheckoutStrategy.MERGE);
        source.setCredentialsId(null);
        GitHubSCMBuilder instance = new GitHubSCMBuilder(source, head, null);
        assertThat(instance.credentialsId(), is(nullValue()));
        assertThat(instance.head(), is((SCMHead) head));
        assertThat(instance.revision(), is(nullValue()));
        assertThat(instance.refSpecs(), contains("+refs/pull/1/head:refs/remotes/@{remote}/PR-1"));
        assertThat("expecting guess value until withGitHubRemote called",
                instance.remote(), is("https://github.test/tester/test-repo.git"));
        assertThat(instance.browser(), instanceOf(GithubWeb.class));
        assertThat(instance.browser().getRepoUrl(), is("https://github.test/qa/qa-repo"));

        instance.withGitHubRemote();
        assertThat(instance.remote(), is("https://github.test/tester/test-repo.git"));

        GitSCM actual = instance.build();
        assertThat(actual.getBrowser(), instanceOf(GithubWeb.class));
        assertThat(actual.getBrowser().getRepoUrl(), is("https://github.test/qa/qa-repo"));
        assertThat(actual.getGitTool(), nullValue());
        assertThat(actual.getUserRemoteConfigs(), hasSize(1));
        UserRemoteConfig config = actual.getUserRemoteConfigs().get(0);
        assertThat(config.getName(), is("origin"));
        assertThat(config.getRefspec(), is("+refs/pull/1/head:refs/remotes/origin/PR-1 "
                + "+refs/heads/test-branch:refs/remotes/origin/test-branch"));
        assertThat(config.getUrl(), is("https://github.test/tester/test-repo.git"));
        assertThat(config.getCredentialsId(), is(nullValue()));
        RemoteConfig origin = actual.getRepositoryByName("origin");
        assertThat(origin, notNullValue());
        assertThat(origin.getURIs(), hasSize(1));
        assertThat(origin.getURIs().get(0).toString(), is("https://github.test/tester/test-repo.git"));
        assertThat(origin.getFetchRefSpecs(), hasSize(2));
        assertThat(origin.getFetchRefSpecs().get(0).getSource(), is("refs/pull/1/head"));
        assertThat(origin.getFetchRefSpecs().get(0).getDestination(), is("refs/remotes/origin/PR-1"));
        assertThat(origin.getFetchRefSpecs().get(0).isForceUpdate(), is(true));
        assertThat(origin.getFetchRefSpecs().get(0).isWildcard(), is(false));
        assertThat(origin.getFetchRefSpecs().get(1).getSource(), is("refs/heads/test-branch"));
        assertThat(origin.getFetchRefSpecs().get(1).getDestination(), is("refs/remotes/origin/test-branch"));
        assertThat(origin.getFetchRefSpecs().get(1).isForceUpdate(), is(true));
        assertThat(origin.getFetchRefSpecs().get(1).isWildcard(), is(false));
        assertThat(actual.getExtensions(), containsInAnyOrder(
                instanceOf(MergeWithGitSCMExtension.class),
                instanceOf(GitSCMSourceDefaults.class))
        );
        MergeWithGitSCMExtension merge = getExtension(actual, MergeWithGitSCMExtension.class);
        assertThat(merge, notNullValue());
        assertThat(merge.getBaseName(), is("remotes/origin/test-branch"));
        assertThat(merge.getBaseHash(), is(nullValue()));
    }

    @Test
    public void given__server_pullMerge_norev_userpass__when__build__then__scmBuilt() throws Exception {
        createGitHubSCMSourceForTest(true, "https://github.test/tester/test-repo.git");
        PullRequestSCMHead head = new PullRequestSCMHead("PR-1", "qa", "qa-repo", "qa-branch", 1,
                new BranchSCMHead("test-branch"), new SCMHeadOrigin.Fork("qa/qa-repo"),
                ChangeRequestCheckoutStrategy.MERGE);
        source.setCredentialsId("user-pass");
        GitHubSCMBuilder instance = new GitHubSCMBuilder(source, head, null);
        assertThat(instance.credentialsId(), is("user-pass"));
        assertThat(instance.head(), is((SCMHead) head));
        assertThat(instance.revision(), is(nullValue()));
        assertThat(instance.refSpecs(), contains("+refs/pull/1/head:refs/remotes/@{remote}/PR-1"));
        assertThat("expecting guess value until withGitHubRemote called",
                instance.remote(), is("https://github.test/tester/test-repo.git"));
        assertThat(instance.browser(), instanceOf(GithubWeb.class));
        assertThat(instance.browser().getRepoUrl(), is("https://github.test/qa/qa-repo"));

        instance.withGitHubRemote();
        assertThat(instance.remote(), is("https://github.test/tester/test-repo.git"));

        GitSCM actual = instance.build();
        assertThat(actual.getBrowser(), instanceOf(GithubWeb.class));
        assertThat(actual.getBrowser().getRepoUrl(), is("https://github.test/qa/qa-repo"));
        assertThat(actual.getGitTool(), nullValue());
        assertThat(actual.getUserRemoteConfigs(), hasSize(1));
        UserRemoteConfig config = actual.getUserRemoteConfigs().get(0);
        assertThat(config.getName(), is("origin"));
        assertThat(config.getRefspec(), is("+refs/pull/1/head:refs/remotes/origin/PR-1 "
                + "+refs/heads/test-branch:refs/remotes/origin/test-branch"));
        assertThat(config.getUrl(), is("https://github.test/tester/test-repo.git"));
        assertThat(config.getCredentialsId(), is("user-pass"));
        RemoteConfig origin = actual.getRepositoryByName("origin");
        assertThat(origin, notNullValue());
        assertThat(origin.getURIs(), hasSize(1));
        assertThat(origin.getURIs().get(0).toString(), is("https://github.test/tester/test-repo.git"));
        assertThat(origin.getFetchRefSpecs(), hasSize(2));
        assertThat(origin.getFetchRefSpecs().get(0).getSource(), is("refs/pull/1/head"));
        assertThat(origin.getFetchRefSpecs().get(0).getDestination(), is("refs/remotes/origin/PR-1"));
        assertThat(origin.getFetchRefSpecs().get(0).isForceUpdate(), is(true));
        assertThat(origin.getFetchRefSpecs().get(0).isWildcard(), is(false));
        assertThat(origin.getFetchRefSpecs().get(1).getSource(), is("refs/heads/test-branch"));
        assertThat(origin.getFetchRefSpecs().get(1).getDestination(), is("refs/remotes/origin/test-branch"));
        assertThat(origin.getFetchRefSpecs().get(1).isForceUpdate(), is(true));
        assertThat(origin.getFetchRefSpecs().get(1).isWildcard(), is(false));
        assertThat(actual.getExtensions(), containsInAnyOrder(
                instanceOf(MergeWithGitSCMExtension.class),
                instanceOf(GitSCMSourceDefaults.class))
        );
        MergeWithGitSCMExtension merge = getExtension(actual, MergeWithGitSCMExtension.class);
        assertThat(merge, notNullValue());
        assertThat(merge.getBaseName(), is("remotes/origin/test-branch"));
        assertThat(merge.getBaseHash(), is(nullValue()));
    }

    @Test
    public void given__server_pullMerge_norev_userkey__when__build__then__scmBuilt() throws Exception {
        createGitHubSCMSourceForTest(true, "https://github.test/tester/test-repo.git");
        PullRequestSCMHead head = new PullRequestSCMHead("PR-1", "qa", "qa-repo", "qa-branch", 1,
                new BranchSCMHead("test-branch"), new SCMHeadOrigin.Fork("qa/qa-repo"),
                ChangeRequestCheckoutStrategy.MERGE);
        source.setCredentialsId("user-key");
        GitHubSCMBuilder instance = new GitHubSCMBuilder(source, head, null);
        assertThat(instance.credentialsId(), is("user-key"));
        assertThat(instance.head(), is((SCMHead) head));
        assertThat(instance.revision(), is(nullValue()));
        assertThat(instance.refSpecs(), contains("+refs/pull/1/head:refs/remotes/@{remote}/PR-1"));
        assertThat("expecting guess value until withGitHubRemote called",
                instance.remote(), is("https://github.test/tester/test-repo.git"));
        assertThat(instance.browser(), instanceOf(GithubWeb.class));
        assertThat(instance.browser().getRepoUrl(), is("https://github.test/qa/qa-repo"));

        instance.withGitHubRemote();
        assertThat(instance.remote(), is("git@github.test:tester/test-repo.git"));

        GitSCM actual = instance.build();
        assertThat(actual.getBrowser(), instanceOf(GithubWeb.class));
        assertThat(actual.getBrowser().getRepoUrl(), is("https://github.test/qa/qa-repo"));
        assertThat(actual.getGitTool(), nullValue());
        assertThat(actual.getUserRemoteConfigs(), hasSize(1));
        UserRemoteConfig config = actual.getUserRemoteConfigs().get(0);
        assertThat(config.getName(), is("origin"));
        assertThat(config.getRefspec(), is("+refs/pull/1/head:refs/remotes/origin/PR-1 "
                + "+refs/heads/test-branch:refs/remotes/origin/test-branch"));
        assertThat(config.getUrl(), is("git@github.test:tester/test-repo.git"));
        assertThat(config.getCredentialsId(), is("user-key"));
        RemoteConfig origin = actual.getRepositoryByName("origin");
        assertThat(origin, notNullValue());
        assertThat(origin.getURIs(), hasSize(1));
        assertThat(origin.getURIs().get(0).toString(), is("git@github.test:tester/test-repo.git"));
        assertThat(origin.getFetchRefSpecs(), hasSize(2));
        assertThat(origin.getFetchRefSpecs().get(0).getSource(), is("refs/pull/1/head"));
        assertThat(origin.getFetchRefSpecs().get(0).getDestination(), is("refs/remotes/origin/PR-1"));
        assertThat(origin.getFetchRefSpecs().get(0).isForceUpdate(), is(true));
        assertThat(origin.getFetchRefSpecs().get(0).isWildcard(), is(false));
        assertThat(origin.getFetchRefSpecs().get(1).getSource(), is("refs/heads/test-branch"));
        assertThat(origin.getFetchRefSpecs().get(1).getDestination(), is("refs/remotes/origin/test-branch"));
        assertThat(origin.getFetchRefSpecs().get(1).isForceUpdate(), is(true));
        assertThat(origin.getFetchRefSpecs().get(1).isWildcard(), is(false));
        assertThat(actual.getExtensions(), containsInAnyOrder(
                instanceOf(MergeWithGitSCMExtension.class),
                instanceOf(GitSCMSourceDefaults.class))
        );
        MergeWithGitSCMExtension merge = getExtension(actual, MergeWithGitSCMExtension.class);
        assertThat(merge, notNullValue());
        assertThat(merge.getBaseName(), is("remotes/origin/test-branch"));
        assertThat(merge.getBaseHash(), is(nullValue()));
    }

    private static <T extends GitSCMExtension> T getExtension(GitSCM scm, Class<T> type) {
        for (GitSCMExtension e : scm.getExtensions()) {
            if (type.isInstance(e)) {
                return type.cast(e);
            }
        }
        return null;
    }
}<|MERGE_RESOLUTION|>--- conflicted
+++ resolved
@@ -78,11 +78,7 @@
             }
             source = new GitHubSCMSource("", "", repoUrlToConfigure, true);
         } else {
-<<<<<<< HEAD
-            source = new GitHubSCMSource("tester", "test-repo");
-=======
             source = new GitHubSCMSource("tester", "test-repo", null, false);
->>>>>>> 3059575b
         }
         source.setOwner(owner);
     }
