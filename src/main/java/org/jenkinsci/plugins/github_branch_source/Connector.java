/*
 * The MIT License
 *
 * Copyright 2015 CloudBees, Inc.
 *
 * Permission is hereby granted, free of charge, to any person obtaining a copy
 * of this software and associated documentation files (the "Software"), to deal
 * in the Software without restriction, including without limitation the rights
 * to use, copy, modify, merge, publish, distribute, sublicense, and/or sell
 * copies of the Software, and to permit persons to whom the Software is
 * furnished to do so, subject to the following conditions:
 *
 * The above copyright notice and this permission notice shall be included in
 * all copies or substantial portions of the Software.
 *
 * THE SOFTWARE IS PROVIDED "AS IS", WITHOUT WARRANTY OF ANY KIND, EXPRESS OR
 * IMPLIED, INCLUDING BUT NOT LIMITED TO THE WARRANTIES OF MERCHANTABILITY,
 * FITNESS FOR A PARTICULAR PURPOSE AND NONINFRINGEMENT. IN NO EVENT SHALL THE
 * AUTHORS OR COPYRIGHT HOLDERS BE LIABLE FOR ANY CLAIM, DAMAGES OR OTHER
 * LIABILITY, WHETHER IN AN ACTION OF CONTRACT, TORT OR OTHERWISE, ARISING FROM,
 * OUT OF OR IN CONNECTION WITH THE SOFTWARE OR THE USE OR OTHER DEALINGS IN
 * THE SOFTWARE.
 */

package org.jenkinsci.plugins.github_branch_source;

import static java.util.logging.Level.FINE;
import static java.util.logging.Level.WARNING;

import com.cloudbees.plugins.credentials.CredentialsMatcher;
import com.cloudbees.plugins.credentials.CredentialsMatchers;
import com.cloudbees.plugins.credentials.CredentialsNameProvider;
import com.cloudbees.plugins.credentials.CredentialsProvider;
import com.cloudbees.plugins.credentials.common.StandardCredentials;
import com.cloudbees.plugins.credentials.common.StandardListBoxModel;
import com.cloudbees.plugins.credentials.common.StandardUsernameCredentials;
import com.cloudbees.plugins.credentials.common.StandardUsernamePasswordCredentials;
import com.cloudbees.plugins.credentials.domains.DomainRequirement;
import com.cloudbees.plugins.credentials.domains.URIRequirementBuilder;
import edu.umd.cs.findbugs.annotations.NonNull;
import hudson.AbortException;
import hudson.Extension;
import hudson.Util;
import hudson.model.Item;
import hudson.model.PeriodicWork;
import hudson.model.Queue;
import hudson.model.TaskListener;
import hudson.security.ACL;
import hudson.util.FormValidation;
import hudson.util.ListBoxModel;
import java.io.File;
import java.io.IOException;
import java.net.HttpURLConnection;
import java.net.MalformedURLException;
import java.net.Proxy;
import java.net.URL;
import java.nio.charset.StandardCharsets;
import java.security.MessageDigest;
import java.security.NoSuchAlgorithmException;
<<<<<<< HEAD
import java.util.HashMap;
import java.util.Iterator;
=======
>>>>>>> 3aaa7e08
import java.util.List;
import java.util.Map;
import java.util.Objects;
import java.util.Random;
import java.util.WeakHashMap;
import java.util.concurrent.ConcurrentHashMap;
import java.util.concurrent.TimeUnit;
import java.util.concurrent.atomic.AtomicInteger;
import java.util.concurrent.atomic.AtomicLong;
import java.util.function.Supplier;
import java.util.logging.Level;
import java.util.logging.Logger;
import javax.annotation.CheckForNull;
import javax.annotation.Nonnull;
import jenkins.model.Jenkins;
import jenkins.scm.api.SCMSourceOwner;
import jenkins.util.JenkinsJVM;
import okhttp3.Cache;
import okhttp3.OkHttpClient;
import org.apache.commons.codec.binary.Base64;
import org.apache.commons.lang.StringUtils;
import org.jenkinsci.plugins.gitclient.GitClient;
import org.jenkinsci.plugins.github.config.GitHubServerConfig;
import org.kohsuke.github.GHAppInstallationToken;
import org.kohsuke.github.GitHub;
import org.kohsuke.github.GitHubBuilder;
import org.kohsuke.github.RateLimitHandler;
import org.kohsuke.github.authorization.ImmutableAuthorizationProvider;
import org.kohsuke.github.extras.okhttp3.OkHttpConnector;

/** Utilities that could perhaps be moved into {@code github-api}. */
public class Connector {
  private static final Logger LOGGER = Logger.getLogger(Connector.class.getName());

<<<<<<< HEAD
  private static final Map<ConnectionId, GitHubConnection> connections = new HashMap<>();
  private static final Map<GitHub, GitHubConnection> reverseLookup = new HashMap<>();
=======
  private static final Map<ConnectionId, GitHubConnection> connections = new ConcurrentHashMap<>();
  private static final Map<GitHub, ConnectionId> reverseLookup = new ConcurrentHashMap<>();
>>>>>>> 3aaa7e08

  private static final Map<TaskListener, Map<GitHub, Void>> checked = new WeakHashMap<>();
  private static final long API_URL_REVALIDATE_MILLIS = TimeUnit.MINUTES.toMillis(5);

  private static final Random ENTROPY = new Random();
  private static final String SALT = Long.toHexString(ENTROPY.nextLong());
  private static final OkHttpClient baseClient = new OkHttpClient();

  private Connector() {
    throw new IllegalAccessError("Utility class");
  }

  /**
   * Retained for binary compatibility only.
   *
   * @param context the context.
   * @param apiUri the api endpoint.
   * @return a {@link ListBoxModel}.
   * @deprecated use {@link #listCheckoutCredentials(Item, String)}.
   */
  @NonNull
  @Deprecated
  public static ListBoxModel listScanCredentials(
      @CheckForNull SCMSourceOwner context, String apiUri) {
    return listScanCredentials((Item) context, apiUri);
  }

  /**
   * Populates a {@link ListBoxModel} with the scan credentials appropriate for the supplied context
   * against the supplied API endpoint.
   *
   * @param context the context.
   * @param apiUri the api endpoint.
   * @return a {@link ListBoxModel}.
   */
  @NonNull
  public static ListBoxModel listScanCredentials(@CheckForNull Item context, String apiUri) {
    return new StandardListBoxModel()
        .includeEmptyValue()
        .includeMatchingAs(
            context instanceof Queue.Task
                ? ((Queue.Task) context).getDefaultAuthentication()
                : ACL.SYSTEM,
            context,
            StandardUsernameCredentials.class,
            githubDomainRequirements(apiUri),
            githubScanCredentialsMatcher());
  }

  /**
   * Retained for binary compatibility only.
   *
   * @param context the context.
   * @param apiUri the api endpoint.
   * @param scanCredentialsId the credentials ID.
   * @return the {@link FormValidation} results.
   * @deprecated use {@link #checkScanCredentials(Item, String, String)}
   */
  @Deprecated
  public static FormValidation checkScanCredentials(
      @CheckForNull SCMSourceOwner context, String apiUri, String scanCredentialsId) {
    return checkScanCredentials((Item) context, apiUri, scanCredentialsId);
  }

  /**
   * Checks the credential ID for use as scan credentials in the supplied context against the
   * supplied API endpoint.
   *
   * @param context the context.
   * @param apiUri the api endpoint.
   * @param scanCredentialsId the credentials ID.
   * @return the {@link FormValidation} results.
   */
  public static FormValidation checkScanCredentials(
      @CheckForNull Item context, String apiUri, String scanCredentialsId) {
    if (context == null && !Jenkins.get().hasPermission(Jenkins.ADMINISTER)
        || context != null && !context.hasPermission(Item.EXTENDED_READ)) {
      return FormValidation.ok();
    }
    if (!scanCredentialsId.isEmpty()) {
      ListBoxModel options = listScanCredentials(context, apiUri);
      boolean found = false;
      for (ListBoxModel.Option b : options) {
        if (scanCredentialsId.equals(b.value)) {
          found = true;
          break;
        }
      }
      if (!found) {
        return FormValidation.error("Credentials not found");
      }
      if (context != null && !context.hasPermission(CredentialsProvider.USE_ITEM)) {
        return FormValidation.ok("Credentials found");
      }
      StandardCredentials credentials =
          Connector.lookupScanCredentials(
              context,
              StringUtils.defaultIfEmpty(apiUri, GitHubServerConfig.GITHUB_URL),
              scanCredentialsId);
      if (credentials == null) {
        return FormValidation.error("Credentials not found");
      } else {
        try {
          GitHub connector = Connector.connect(apiUri, credentials);
          try {
            try {
              boolean githubAppAuthentication = credentials instanceof GitHubAppCredentials;
              if (githubAppAuthentication) {
                int remaining = connector.getRateLimit().getRemaining();
                return FormValidation.ok("GHApp verified, remaining rate limit: %d", remaining);
              }

              return FormValidation.ok("User %s", connector.getMyself().getLogin());
            } catch (Exception e) {
              return FormValidation.error("Invalid credentials: %s", e.getMessage());
            }
          } finally {
            Connector.release(connector);
          }
        } catch (IllegalArgumentException | InvalidPrivateKeyException e) {
          String msg =
              "Exception validating credentials " + CredentialsNameProvider.name(credentials);
          LOGGER.log(Level.WARNING, msg, e);
          return FormValidation.error(e, msg);
        } catch (IOException e) {
          // ignore, never thrown
          LOGGER.log(
              Level.WARNING,
              "Exception validating credentials {0} on {1}",
              new Object[] {CredentialsNameProvider.name(credentials), apiUri});
          return FormValidation.error("Exception validating credentials");
        }
      }
    } else {
      return FormValidation.warning("Credentials are recommended");
<<<<<<< HEAD
    }
  }

  /**
   * Retained for binary compatibility only.
   *
   * @param context the context.
   * @param apiUri the API endpoint.
   * @param scanCredentialsId the credentials to resolve.
   * @return the {@link StandardCredentials} or {@code null}
   * @deprecated use {@link #lookupScanCredentials(Item, String, String)}
   */
  @Deprecated
  @CheckForNull
  public static StandardCredentials lookupScanCredentials(
      @CheckForNull SCMSourceOwner context,
      @CheckForNull String apiUri,
      @CheckForNull String scanCredentialsId) {
    return lookupScanCredentials((Item) context, apiUri, scanCredentialsId);
  }

  /**
   * Resolves the specified scan credentials in the specified context for use against the specified
   * API endpoint.
   *
   * @param context the context.
   * @param apiUri the API endpoint.
   * @param scanCredentialsId the credentials to resolve.
   * @return the {@link StandardCredentials} or {@code null}
   */
  @CheckForNull
  public static StandardCredentials lookupScanCredentials(
      @CheckForNull Item context,
      @CheckForNull String apiUri,
      @CheckForNull String scanCredentialsId) {
    if (Util.fixEmpty(scanCredentialsId) == null) {
      return null;
    } else {
      return CredentialsMatchers.firstOrNull(
          CredentialsProvider.lookupCredentials(
              StandardUsernameCredentials.class,
              context,
              context instanceof Queue.Task
                  ? ((Queue.Task) context).getDefaultAuthentication()
                  : ACL.SYSTEM,
              githubDomainRequirements(apiUri)),
          CredentialsMatchers.allOf(
              CredentialsMatchers.withId(scanCredentialsId), githubScanCredentialsMatcher()));
    }
  }

  /**
   * Retained for binary compatibility only.
   *
   * @param context the context.
   * @param apiUri the API endpoint.
   * @return the {@link StandardCredentials} or {@code null}
   * @deprecated use {@link #listCheckoutCredentials(Item, String)}
   */
  @NonNull
  public static ListBoxModel listCheckoutCredentials(
      @CheckForNull SCMSourceOwner context, String apiUri) {
    return listCheckoutCredentials((Item) context, apiUri);
  }

  /**
   * Populates a {@link ListBoxModel} with the checkout credentials appropriate for the supplied
   * context against the supplied API endpoint.
   *
   * @param context the context.
   * @param apiUri the api endpoint.
   * @return a {@link ListBoxModel}.
   */
  @NonNull
  public static ListBoxModel listCheckoutCredentials(@CheckForNull Item context, String apiUri) {
    StandardListBoxModel result = new StandardListBoxModel();
    result.includeEmptyValue();
    result.add("- same as scan credentials -", GitHubSCMSource.DescriptorImpl.SAME);
    result.add("- anonymous -", GitHubSCMSource.DescriptorImpl.ANONYMOUS);
    return result.includeMatchingAs(
        context instanceof Queue.Task
            ? ((Queue.Task) context).getDefaultAuthentication()
            : ACL.SYSTEM,
        context,
        StandardUsernameCredentials.class,
        githubDomainRequirements(apiUri),
        GitClient.CREDENTIALS_MATCHER);
  }

  public static @Nonnull GitHub connect(
      @CheckForNull String apiUri, @CheckForNull StandardCredentials credentials)
      throws IOException {
    String apiUrl = Util.fixEmptyAndTrim(apiUri);
    apiUrl = apiUrl != null ? apiUrl : GitHubServerConfig.GITHUB_URL;
    String username;
    String password = null;
    String hash;
    String authHash;
    GitHubAppCredentials gitHubAppCredentials = null;
    Jenkins jenkins = Jenkins.get();
    if (credentials == null) {
      username = null;
      password = null;
      hash = "anonymous";
      authHash = "anonymous";
    } else if (credentials instanceof GitHubAppCredentials) {
      gitHubAppCredentials = (GitHubAppCredentials) credentials;
      hash =
          Util.getDigestOf(
              gitHubAppCredentials.getAppID()
                  + gitHubAppCredentials.getOwner()
                  + gitHubAppCredentials.getPrivateKey().getPlainText()
                  + SALT); // want to ensure pooling by credential
      authHash =
          Util.getDigestOf(
              gitHubAppCredentials.getAppID()
                  + "::"
                  + gitHubAppCredentials.getOwner()
                  + "::"
                  + gitHubAppCredentials.getPrivateKey().getPlainText()
                  + "::"
                  + jenkins.getLegacyInstanceId());
      username = gitHubAppCredentials.getUsername();
    } else if (credentials instanceof StandardUsernamePasswordCredentials) {
      StandardUsernamePasswordCredentials c = (StandardUsernamePasswordCredentials) credentials;
      username = c.getUsername();
      password = c.getPassword().getPlainText();
      hash = Util.getDigestOf(password + SALT); // want to ensure pooling by credential
      authHash = Util.getDigestOf(password + "::" + jenkins.getLegacyInstanceId());
    } else {
      // TODO OAuth support
      throw new IOException("Unsupported credential type: " + credentials.getClass().getName());
    }

    ConnectionId connectionId = new ConnectionId(apiUrl, hash);

    synchronized (connections) {
      GitHubConnection record = GitHubConnection.lookup(connectionId);
      if (record == null) {
        Cache cache = getCache(jenkins, apiUrl, authHash, username);

        GitHubBuilder gb = createGitHubBuilder(apiUrl, cache);
=======
    }
  }

  /**
   * Retained for binary compatibility only.
   *
   * @param context the context.
   * @param apiUri the API endpoint.
   * @param scanCredentialsId the credentials to resolve.
   * @return the {@link StandardCredentials} or {@code null}
   * @deprecated use {@link #lookupScanCredentials(Item, String, String)}
   */
  @Deprecated
  @CheckForNull
  public static StandardCredentials lookupScanCredentials(
      @CheckForNull SCMSourceOwner context,
      @CheckForNull String apiUri,
      @CheckForNull String scanCredentialsId) {
    return lookupScanCredentials((Item) context, apiUri, scanCredentialsId);
  }

  /**
   * Resolves the specified scan credentials in the specified context for use against the specified
   * API endpoint.
   *
   * @param context the context.
   * @param apiUri the API endpoint.
   * @param scanCredentialsId the credentials to resolve.
   * @return the {@link StandardCredentials} or {@code null}
   */
  @CheckForNull
  public static StandardCredentials lookupScanCredentials(
      @CheckForNull Item context,
      @CheckForNull String apiUri,
      @CheckForNull String scanCredentialsId) {
    if (Util.fixEmpty(scanCredentialsId) == null) {
      return null;
    } else {
      return CredentialsMatchers.firstOrNull(
          CredentialsProvider.lookupCredentials(
              StandardUsernameCredentials.class,
              context,
              context instanceof Queue.Task
                  ? ((Queue.Task) context).getDefaultAuthentication()
                  : ACL.SYSTEM,
              githubDomainRequirements(apiUri)),
          CredentialsMatchers.allOf(
              CredentialsMatchers.withId(scanCredentialsId), githubScanCredentialsMatcher()));
    }
  }

  /**
   * Retained for binary compatibility only.
   *
   * @param context the context.
   * @param apiUri the API endpoint.
   * @return the {@link StandardCredentials} or {@code null}
   * @deprecated use {@link #listCheckoutCredentials(Item, String)}
   */
  @NonNull
  public static ListBoxModel listCheckoutCredentials(
      @CheckForNull SCMSourceOwner context, String apiUri) {
    return listCheckoutCredentials((Item) context, apiUri);
  }

  /**
   * Populates a {@link ListBoxModel} with the checkout credentials appropriate for the supplied
   * context against the supplied API endpoint.
   *
   * @param context the context.
   * @param apiUri the api endpoint.
   * @return a {@link ListBoxModel}.
   */
  @NonNull
  public static ListBoxModel listCheckoutCredentials(@CheckForNull Item context, String apiUri) {
    StandardListBoxModel result = new StandardListBoxModel();
    result.includeEmptyValue();
    result.add("- same as scan credentials -", GitHubSCMSource.DescriptorImpl.SAME);
    result.add("- anonymous -", GitHubSCMSource.DescriptorImpl.ANONYMOUS);
    return result.includeMatchingAs(
        context instanceof Queue.Task
            ? ((Queue.Task) context).getDefaultAuthentication()
            : ACL.SYSTEM,
        context,
        StandardUsernameCredentials.class,
        githubDomainRequirements(apiUri),
        GitClient.CREDENTIALS_MATCHER);
  }

  public static @Nonnull GitHub connect(
      @CheckForNull String apiUri, @CheckForNull final StandardCredentials credentials)
      throws IOException {
    apiUri = Util.fixEmptyAndTrim(apiUri);
    final String apiUrl = apiUri != null ? apiUri : GitHubServerConfig.GITHUB_URL;
    final String username;
    final String password;
    final String hash;
    final String authHash;
    final GitHubAppCredentials gitHubAppCredentials;
    final Jenkins jenkins = Jenkins.get();
    if (credentials == null) {
      username = null;
      password = null;
      hash = "anonymous";
      authHash = "anonymous";
      gitHubAppCredentials = null;
    } else if (credentials instanceof GitHubAppCredentials) {
      password = null;
      gitHubAppCredentials = (GitHubAppCredentials) credentials;
      hash =
          Util.getDigestOf(
              gitHubAppCredentials.getAppID()
                  + gitHubAppCredentials.getOwner()
                  + gitHubAppCredentials.getPrivateKey().getPlainText()
                  + SALT); // want to ensure pooling by credential
      authHash =
          Util.getDigestOf(
              gitHubAppCredentials.getAppID()
                  + "::"
                  + gitHubAppCredentials.getOwner()
                  + "::"
                  + gitHubAppCredentials.getPrivateKey().getPlainText()
                  + "::"
                  + jenkins.getLegacyInstanceId());
      username = gitHubAppCredentials.getUsername();
    } else if (credentials instanceof StandardUsernamePasswordCredentials) {
      StandardUsernamePasswordCredentials c = (StandardUsernamePasswordCredentials) credentials;
      username = c.getUsername();
      password = c.getPassword().getPlainText();
      hash = Util.getDigestOf(password + SALT); // want to ensure pooling by credential
      authHash = Util.getDigestOf(password + "::" + jenkins.getLegacyInstanceId());
      gitHubAppCredentials = null;
    } else {
      // TODO OAuth support
      throw new IOException("Unsupported credential type: " + credentials.getClass().getName());
    }

    final ConnectionId connectionId = new ConnectionId(apiUrl, hash);

    GitHubConnection record =
        GitHubConnection.lookup(
            connectionId,
            () -> {
              try {
                Cache cache = getCache(jenkins, apiUrl, authHash, username);
>>>>>>> 3aaa7e08

        if (gitHubAppCredentials != null) {
          gb.withAuthorizationProvider(gitHubAppCredentials.getAuthorizationProvider());
        } else if (username != null && password != null) {
          // At the time of this change this works for OAuth tokens as well.
          // This may not continue to work in the future, as GitHub has deprecated Login/Password
          // credentials.
          gb.withAuthorizationProvider(
              ImmutableAuthorizationProvider.fromLoginAndPassword(username, password));
        }

<<<<<<< HEAD
        record =
            GitHubConnection.connect(
                connectionId, gb.build(), cache, credentials instanceof GitHubAppCredentials);
      }

      return record.getGitHub();
    }
=======
                if (gitHubAppCredentials != null) {
                  gb.withAuthorizationProvider(gitHubAppCredentials.getAuthorizationProvider());
                } else if (username != null && password != null) {
                  // At the time of this change this works for OAuth tokens as well.
                  // This may not continue to work in the future, as GitHub has deprecated
                  // Login/Password
                  // credentials.
                  gb.withAuthorizationProvider(
                      ImmutableAuthorizationProvider.fromLoginAndPassword(username, password));
                }
                return new GitHubConnection(
                    gb.build(), cache, credentials instanceof GitHubAppCredentials);
              } catch (IOException e) {
                throw new RuntimeException(e.getMessage(), e);
              }
            });

    record.verifyConnection();
    return record.getGitHub();
>>>>>>> 3aaa7e08
  }

  /**
   * Creates a {@link GitHubBuilder} that can be used to build a {@link GitHub} instance.
   *
   * <p>This method creates and configures a new {@link GitHubBuilder}. This should be used only
   * when {@link #connect(String, StandardCredentials)} cannot be used, such as when using {@link
   * GitHubBuilder#withJwtToken(String)} to getting the {@link GHAppInstallationToken}.
   *
   * <p>This method intentionally does not support caching requests or {@link GitHub} instances.
   *
   * @param apiUrl the GitHub API URL to be used for the connection
   * @return a configured GitHubBuilder instance
   * @throws IOException if I/O error occurs
   */
  static GitHubBuilder createGitHubBuilder(@Nonnull String apiUrl) throws IOException {
    return createGitHubBuilder(apiUrl, null);
  }

  @Nonnull
  private static GitHubBuilder createGitHubBuilder(
      @Nonnull String apiUrl, @CheckForNull Cache cache) throws IOException {
    String host;
    try {
      host = new URL(apiUrl).getHost();
    } catch (MalformedURLException e) {
      throw new IOException("Invalid GitHub API URL: " + apiUrl, e);
<<<<<<< HEAD
    }

    GitHubBuilder gb = new GitHubBuilder();
    gb.withEndpoint(apiUrl);
    gb.withRateLimitChecker(new ApiRateLimitChecker.RateLimitCheckerAdapter());
    gb.withRateLimitHandler(CUSTOMIZED);

    OkHttpClient.Builder clientBuilder = baseClient.newBuilder();
    if (JenkinsJVM.isJenkinsJVM()) {
      clientBuilder.proxy(getProxy(host));
    }
    if (cache != null) {
      clientBuilder.cache(cache);
    }
    gb.withConnector(new OkHttpConnector(clientBuilder.build()));
    return gb;
  }

  @CheckForNull
  private static Cache getCache(
      @Nonnull Jenkins jenkins,
      @Nonnull String apiUrl,
      @Nonnull String authHash,
      @CheckForNull String username) {
    Cache cache = null;
    int cacheSize = GitHubSCMSource.getCacheSize();
    if (cacheSize > 0) {
      File cacheBase = new File(jenkins.getRootDir(), GitHubSCMProbe.class.getName() + ".cache");
      File cacheDir = null;
      try {
        MessageDigest sha256 = MessageDigest.getInstance("SHA-256");
        sha256.update(apiUrl.getBytes(StandardCharsets.UTF_8));
        sha256.update("::".getBytes(StandardCharsets.UTF_8));
        if (username != null) {
          sha256.update(username.getBytes(StandardCharsets.UTF_8));
        }
        sha256.update("::".getBytes(StandardCharsets.UTF_8));
        sha256.update(authHash.getBytes(StandardCharsets.UTF_8));
        cacheDir = new File(cacheBase, Base64.encodeBase64URLSafeString(sha256.digest()));
      } catch (NoSuchAlgorithmException e) {
        // no cache for you mr non-spec compliant JVM
      }
      if (cacheDir != null) {
        cache = new Cache(cacheDir, cacheSize * 1024L * 1024L);
      }
=======
>>>>>>> 3aaa7e08
    }
    return cache;
  }

<<<<<<< HEAD
  public static void release(@CheckForNull GitHub hub) {
    if (hub == null) {
      return;
    }

    synchronized (connections) {
      GitHubConnection record = reverseLookup.get(hub);
      if (record != null) {
        try {
          record.release();
        } catch (IOException e) {
          LOGGER.log(WARNING, "There is a mismatch in connect and release calls.", e);
        }
      }
    }
  }

  private static CredentialsMatcher githubScanCredentialsMatcher() {
    // TODO OAuth credentials
    return CredentialsMatchers.anyOf(
        CredentialsMatchers.instanceOf(StandardUsernamePasswordCredentials.class));
  }

  static List<DomainRequirement> githubDomainRequirements(String apiUri) {
    return URIRequirementBuilder.fromUri(
            StringUtils.defaultIfEmpty(apiUri, GitHubServerConfig.GITHUB_URL))
        .build();
  }

  /**
   * Uses proxy if configured on pluginManager/advanced page
   *
   * @param host GitHub's hostname to build proxy to
   * @return proxy to use it in connector. Should not be null as it can lead to unexpected behaviour
   */
  @Nonnull
  private static Proxy getProxy(@Nonnull String host) {
    Jenkins jenkins = Jenkins.getInstanceOrNull();
    if (jenkins == null || jenkins.proxy == null) {
      return Proxy.NO_PROXY;
    } else {
      return jenkins.proxy.createProxy(host);
    }
  }

  /** Fail immediately and throw a customized exception. */
  public static final RateLimitHandler CUSTOMIZED =
      new RateLimitHandler() {

        @Override
        public void onError(IOException e, HttpURLConnection uc) throws IOException {
          try {
            long limit = Long.parseLong(uc.getHeaderField("X-RateLimit-Limit"));
            long remaining = Long.parseLong(uc.getHeaderField("X-RateLimit-Remaining"));
            long reset = Long.parseLong(uc.getHeaderField("X-RateLimit-Reset"));

            throw new RateLimitExceededException(
                "GitHub API rate limit exceeded", limit, remaining, reset);
          } catch (NumberFormatException nfe) {
            // Something wrong happened
            throw new IOException(nfe);
          }
        }
      };

  /**
   * Alternative to {@link GitHub#isCredentialValid()} that relies on the cached user object in the
   * {@link GitHub} instance and hence reduced rate limit consumption.
   *
   * @param gitHub the instance to check.
   * @return {@code true} if the credentials are valid.
   */
  static boolean isCredentialValid(GitHub gitHub) {
    if (gitHub.isAnonymous()) {
      return true;
    } else {
      try {
        gitHub.getRateLimit();
        return true;
      } catch (IOException e) {
        if (LOGGER.isLoggable(FINE)) {
          LOGGER.log(FINE, "Exception validating credentials on " + gitHub.getApiUrl(), e);
        }
        return false;
      }
    }
  }

  /*package*/ static void checkConnectionValidity(
      String apiUri, @NonNull TaskListener listener, StandardCredentials credentials, GitHub github)
      throws IOException {
    synchronized (checked) {
      Map<GitHub, Void> hubs = checked.get(listener);
      if (hubs != null && hubs.containsKey(github)) {
        // only check if not already in use
        return;
      }
      if (hubs == null) {
        hubs = new WeakHashMap<>();
        checked.put(listener, hubs);
      }
      hubs.put(github, null);
    }
    if (credentials != null && !isCredentialValid(github)) {
      String message =
          String.format(
              "Invalid scan credentials %s to connect to %s, skipping",
              CredentialsNameProvider.name(credentials),
              apiUri == null ? GitHubSCMSource.GITHUB_URL : apiUri);
      throw new AbortException(message);
    }
    if (!github.isAnonymous()) {
      assert credentials != null;
      listener
          .getLogger()
          .println(
              GitHubConsoleNote.create(
                  System.currentTimeMillis(),
                  String.format(
                      "Connecting to %s using %s",
                      apiUri == null ? GitHubSCMSource.GITHUB_URL : apiUri,
                      CredentialsNameProvider.name(credentials))));
    } else {
      listener
          .getLogger()
          .println(
              GitHubConsoleNote.create(
                  System.currentTimeMillis(),
                  String.format(
                      "Connecting to %s with no credentials, anonymous access",
                      apiUri == null ? GitHubSCMSource.GITHUB_URL : apiUri)));
    }
  }

  /*package*/
  static void configureLocalRateLimitChecker(@NonNull TaskListener listener, GitHub github)
      throws IOException, InterruptedException {
    ApiRateLimitChecker.configureThreadLocalChecker(listener, github);
  }

  @Extension
  public static class UnusedConnectionDestroyer extends PeriodicWork {

    @Override
    public long getRecurrencePeriod() {
      return TimeUnit.MINUTES.toMillis(5);
    }

    @Override
    protected void doRun() throws Exception {
      // Free any connection that is unused (zero refs)
      // and has not been looked up or released for the last 30 minutes
      long unusedThreshold = System.currentTimeMillis() - TimeUnit.MINUTES.toMillis(30);

      synchronized (connections) {
        GitHubConnection.removeAllUnused(unusedThreshold);
      }
    }
  }

  private static class GitHubConnection {
    @NonNull private final GitHub gitHub;

    @CheckForNull private final Cache cache;

    private final boolean cleanupCacheFolder;
    private int usageCount = 1;
    private long lastUsed = System.currentTimeMillis();
    private long lastVerified = Long.MIN_VALUE;

    private GitHubConnection(GitHub gitHub, Cache cache, boolean cleanupCacheFolder) {
      this.gitHub = gitHub;
      this.cache = cache;
      this.cleanupCacheFolder = cleanupCacheFolder;
    }

    /**
     * Gets the {@link GitHub} instance for this connection
     *
     * @return the {@link GitHub} instance
     */
    public GitHub getGitHub() {
      return gitHub;
    }

    @CheckForNull
    private static GitHubConnection lookup(@NonNull ConnectionId connectionId) throws IOException {
      GitHubConnection record;
      record = connections.get(connectionId);
      if (record != null) {
        record.verifyConnection();
        record.usageCount += 1;
        record.lastUsed = System.currentTimeMillis();
      }
      return record;
    }

    @NonNull
    private static GitHubConnection connect(
        @NonNull ConnectionId connectionId,
        @NonNull GitHub gitHub,
        @CheckForNull Cache cache,
        boolean cleanupCacheFolder)
        throws IOException {
      GitHubConnection record = new GitHubConnection(gitHub, cache, cleanupCacheFolder);
      record.verifyConnection();
      connections.put(connectionId, record);
      reverseLookup.put(record.gitHub, record);
      return record;
=======
    GitHubBuilder gb = new GitHubBuilder();
    gb.withEndpoint(apiUrl);
    gb.withRateLimitChecker(new ApiRateLimitChecker.RateLimitCheckerAdapter());
    gb.withRateLimitHandler(CUSTOMIZED);

    OkHttpClient.Builder clientBuilder = baseClient.newBuilder();
    if (JenkinsJVM.isJenkinsJVM()) {
      clientBuilder.proxy(getProxy(host));
    }
    if (cache != null) {
      clientBuilder.cache(cache);
    }
    gb.withConnector(new OkHttpConnector(clientBuilder.build()));
    return gb;
  }

  @CheckForNull
  private static Cache getCache(
      @Nonnull Jenkins jenkins,
      @Nonnull String apiUrl,
      @Nonnull String authHash,
      @CheckForNull String username) {
    Cache cache = null;
    int cacheSize = GitHubSCMSource.getCacheSize();
    if (cacheSize > 0) {
      File cacheBase = new File(jenkins.getRootDir(), GitHubSCMProbe.class.getName() + ".cache");
      File cacheDir = null;
      try {
        MessageDigest sha256 = MessageDigest.getInstance("SHA-256");
        sha256.update(apiUrl.getBytes(StandardCharsets.UTF_8));
        sha256.update("::".getBytes(StandardCharsets.UTF_8));
        if (username != null) {
          sha256.update(username.getBytes(StandardCharsets.UTF_8));
        }
        sha256.update("::".getBytes(StandardCharsets.UTF_8));
        sha256.update(authHash.getBytes(StandardCharsets.UTF_8));
        cacheDir = new File(cacheBase, Base64.encodeBase64URLSafeString(sha256.digest()));
      } catch (NoSuchAlgorithmException e) {
        // no cache for you mr non-spec compliant JVM
      }
      if (cacheDir != null) {
        cache = new Cache(cacheDir, cacheSize * 1024L * 1024L);
      }
    }
    return cache;
  }

  public static void release(@CheckForNull GitHub hub) {
    if (hub == null) {
      return;
    }

    ConnectionId connectionId = reverseLookup.get(hub);
    if (connectionId == null) {
      return;
    }

    GitHubConnection record = connections.get(connectionId);
    if (record != null) {
      try {
        record.release();
      } catch (IOException e) {
        LOGGER.log(WARNING, "There is a mismatch in connect and release calls.", e);
      }
    }
  }

  private static CredentialsMatcher githubScanCredentialsMatcher() {
    // TODO OAuth credentials
    return CredentialsMatchers.anyOf(
        CredentialsMatchers.instanceOf(StandardUsernamePasswordCredentials.class));
  }

  static List<DomainRequirement> githubDomainRequirements(String apiUri) {
    return URIRequirementBuilder.fromUri(
            StringUtils.defaultIfEmpty(apiUri, GitHubServerConfig.GITHUB_URL))
        .build();
  }

  /**
   * Uses proxy if configured on pluginManager/advanced page
   *
   * @param host GitHub's hostname to build proxy to
   * @return proxy to use it in connector. Should not be null as it can lead to unexpected behaviour
   */
  @Nonnull
  private static Proxy getProxy(@Nonnull String host) {
    Jenkins jenkins = Jenkins.getInstanceOrNull();
    if (jenkins == null || jenkins.proxy == null) {
      return Proxy.NO_PROXY;
    } else {
      return jenkins.proxy.createProxy(host);
    }
  }

  /** Fail immediately and throw a customized exception. */
  public static final RateLimitHandler CUSTOMIZED =
      new RateLimitHandler() {

        @Override
        public void onError(IOException e, HttpURLConnection uc) throws IOException {
          try {
            long limit = Long.parseLong(uc.getHeaderField("X-RateLimit-Limit"));
            long remaining = Long.parseLong(uc.getHeaderField("X-RateLimit-Remaining"));
            long reset = Long.parseLong(uc.getHeaderField("X-RateLimit-Reset"));

            throw new RateLimitExceededException(
                "GitHub API rate limit exceeded", limit, remaining, reset);
          } catch (NumberFormatException nfe) {
            // Something wrong happened
            throw new IOException(nfe);
          }
        }
      };

  /**
   * Alternative to {@link GitHub#isCredentialValid()} that relies on the cached user object in the
   * {@link GitHub} instance and hence reduced rate limit consumption.
   *
   * @param gitHub the instance to check.
   * @return {@code true} if the credentials are valid.
   */
  static boolean isCredentialValid(GitHub gitHub) {
    if (gitHub.isAnonymous()) {
      return true;
    } else {
      try {
        gitHub.getRateLimit();
        return true;
      } catch (IOException e) {
        if (LOGGER.isLoggable(FINE)) {
          LOGGER.log(FINE, "Exception validating credentials on " + gitHub.getApiUrl(), e);
        }
        return false;
      }
    }
  }

  /*package*/ static void checkConnectionValidity(
      String apiUri, @NonNull TaskListener listener, StandardCredentials credentials, GitHub github)
      throws IOException {
    synchronized (checked) {
      Map<GitHub, Void> hubs = checked.get(listener);
      if (hubs != null && hubs.containsKey(github)) {
        // only check if not already in use
        return;
      }
      if (hubs == null) {
        hubs = new WeakHashMap<>();
        checked.put(listener, hubs);
      }
      hubs.put(github, null);
    }
    if (credentials != null && !isCredentialValid(github)) {
      String message =
          String.format(
              "Invalid scan credentials %s to connect to %s, skipping",
              CredentialsNameProvider.name(credentials),
              apiUri == null ? GitHubSCMSource.GITHUB_URL : apiUri);
      throw new AbortException(message);
>>>>>>> 3aaa7e08
    }
    if (!github.isAnonymous()) {
      assert credentials != null;
      listener
          .getLogger()
          .println(
              GitHubConsoleNote.create(
                  System.currentTimeMillis(),
                  String.format(
                      "Connecting to %s using %s",
                      apiUri == null ? GitHubSCMSource.GITHUB_URL : apiUri,
                      CredentialsNameProvider.name(credentials))));
    } else {
      listener
          .getLogger()
          .println(
              GitHubConsoleNote.create(
                  System.currentTimeMillis(),
                  String.format(
                      "Connecting to %s with no credentials, anonymous access",
                      apiUri == null ? GitHubSCMSource.GITHUB_URL : apiUri)));
    }
  }

<<<<<<< HEAD
    private void release() throws IOException {
      if (this.usageCount <= 0) {
        throw new IOException(
            "Tried to release a GitHubConnection that should have no references.");
      }

      this.usageCount -= 1;
      this.lastUsed = System.currentTimeMillis();
    }

    private static void removeAllUnused(long threshold) throws IOException {
      for (Iterator<Map.Entry<ConnectionId, GitHubConnection>> iterator =
              connections.entrySet().iterator();
          iterator.hasNext(); ) {
        Map.Entry<ConnectionId, GitHubConnection> entry = iterator.next();
        try {
          GitHubConnection record = Objects.requireNonNull(entry.getValue());
          long lastUse = record.lastUsed;
          if (record.usageCount == 0 && lastUse < threshold) {
            iterator.remove();
            reverseLookup.remove(record.gitHub);
            if (record.cache != null && record.cleanupCacheFolder) {
              record.cache.delete();
              record.cache.close();
            }
          }
        } catch (IOException | NullPointerException e) {
          LOGGER.log(
              WARNING,
              "Exception removing cache directory for unused connection: " + entry.getKey(),
              e);
        }
      }
    }

    public void verifyConnection() throws IOException {
      synchronized (this) {
        if (lastVerified > System.currentTimeMillis() - API_URL_REVALIDATE_MILLIS) {
          return;
        }
        try {
          gitHub.checkApiUrlValidity();
        } catch (HttpException e) {
          String message = String.format("It seems %s is unreachable", gitHub.getApiUrl());
          throw new IOException(message, e);
        }
        lastVerified = System.currentTimeMillis();
      }
    }
  }

  private static class ConnectionId {
    private final String apiUrl;
    private final String credentialsHash;

    private ConnectionId(String apiUrl, String credentialsHash) {
      this.apiUrl = apiUrl;
      this.credentialsHash = credentialsHash;
    }

    @Override
    public boolean equals(Object o) {
      if (this == o) {
        return true;
      }
      if (o == null || getClass() != o.getClass()) {
        return false;
      }

      ConnectionId that = (ConnectionId) o;

      if (!Objects.equals(apiUrl, that.apiUrl)) {
        return false;
      }
      return StringUtils.equals(credentialsHash, that.credentialsHash);
    }

    @Override
=======
  /*package*/
  static void configureLocalRateLimitChecker(@NonNull TaskListener listener, GitHub github)
      throws IOException, InterruptedException {
    ApiRateLimitChecker.configureThreadLocalChecker(listener, github);
  }

  @Extension
  public static class UnusedConnectionDestroyer extends PeriodicWork {

    @Override
    public long getRecurrencePeriod() {
      return TimeUnit.MINUTES.toMillis(5);
    }

    @Override
    protected void doRun() throws Exception {
      // Free any connection that is unused (zero refs)
      // and has not been looked up or released for the last 30 minutes
      long unusedThreshold = System.currentTimeMillis() - TimeUnit.MINUTES.toMillis(30);

      GitHubConnection.removeAllUnused(unusedThreshold);
    }
  }

  static class GitHubConnection {
    @NonNull private final GitHub gitHub;

    @CheckForNull private final Cache cache;

    private final boolean cleanupCacheFolder;
    private final AtomicInteger usageCount = new AtomicInteger(1);
    private final AtomicLong lastUsed = new AtomicLong(System.currentTimeMillis());
    private long lastVerified = Long.MIN_VALUE;

    private GitHubConnection(GitHub gitHub, Cache cache, boolean cleanupCacheFolder) {
      this.gitHub = gitHub;
      this.cache = cache;
      this.cleanupCacheFolder = cleanupCacheFolder;
    }

    /**
     * Gets the {@link GitHub} instance for this connection
     *
     * @return the {@link GitHub} instance
     */
    public GitHub getGitHub() {
      return gitHub;
    }

    @NonNull
    private static GitHubConnection lookup(
        @NonNull ConnectionId connectionId, @NonNull Supplier<GitHubConnection> generator) {
      GitHubConnection record;
      record =
          connections.compute(
              connectionId,
              (id, connection) -> {
                if (connection == null) {
                  connection = generator.get();
                  reverseLookup.put(connection.gitHub, id);
                } else {
                  connection.usageCount.incrementAndGet();
                  connection.lastUsed.set(System.currentTimeMillis());
                }

                return connection;
              });
      return record;
    }

    private void release() throws IOException {
      long count = this.usageCount.decrementAndGet();
      if (count < 0) {
        // if this happens we should try not to remain in a bad state
        // but there's no guarantees.
        this.usageCount.incrementAndGet();
        throw new IOException(
            "Tried to release a GitHubConnection that should have no references.");
      }

      this.lastUsed.compareAndSet(this.lastUsed.get(), System.currentTimeMillis());
    }

    private static void removeAllUnused(long threshold) throws IOException {
      for (ConnectionId connectionId : connections.keySet()) {
        connections.computeIfPresent(
            connectionId,
            (id, record) -> {
              long lastUse = record.lastUsed.get();
              if (record.usageCount.get() == 0 && lastUse < threshold) {
                try {
                  if (record.cache != null && record.cleanupCacheFolder) {
                    record.cache.delete();
                    record.cache.close();
                  }
                } catch (IOException e) {
                  LOGGER.log(
                      WARNING,
                      "Exception removing cache directory for unused connection: " + id,
                      e);
                }
                reverseLookup.remove(record.gitHub);

                // returning null will remove the connection
                record = null;
              }

              return record;
            });
      }
    }

    public void verifyConnection() throws IOException {
      synchronized (this) {
        if (lastVerified > System.currentTimeMillis() - API_URL_REVALIDATE_MILLIS) {
          return;
        }

        // Connection verification should ignore rate limits
        // It is possible this method will exceed the rate limit,
        // but very unlikely.
        ApiRateLimitChecker.verifyConnection(gitHub);

        lastVerified = System.currentTimeMillis();
      }
    }
  }

  private static class ConnectionId {
    private final String apiUrl;
    private final String credentialsHash;

    ConnectionId(String apiUrl, String credentialsHash) {
      this.apiUrl = apiUrl;
      this.credentialsHash = credentialsHash;
    }

    @Override
    public boolean equals(Object o) {
      if (this == o) {
        return true;
      }
      if (o == null || getClass() != o.getClass()) {
        return false;
      }

      ConnectionId that = (ConnectionId) o;

      if (!Objects.equals(apiUrl, that.apiUrl)) {
        return false;
      }
      return StringUtils.equals(credentialsHash, that.credentialsHash);
    }

    @Override
>>>>>>> 3aaa7e08
    public int hashCode() {
      return apiUrl != null ? apiUrl.hashCode() : 0;
    }

    @Override
    public String toString() {
      return "ConnectionId{"
          + "apiUrl='"
          + apiUrl
          + '\''
          + ", credentialsHash="
          + credentialsHash
          + '}';
    }
  }
}<|MERGE_RESOLUTION|>--- conflicted
+++ resolved
@@ -57,11 +57,6 @@
 import java.nio.charset.StandardCharsets;
 import java.security.MessageDigest;
 import java.security.NoSuchAlgorithmException;
-<<<<<<< HEAD
-import java.util.HashMap;
-import java.util.Iterator;
-=======
->>>>>>> 3aaa7e08
 import java.util.List;
 import java.util.Map;
 import java.util.Objects;
@@ -96,13 +91,8 @@
 public class Connector {
   private static final Logger LOGGER = Logger.getLogger(Connector.class.getName());
 
-<<<<<<< HEAD
-  private static final Map<ConnectionId, GitHubConnection> connections = new HashMap<>();
-  private static final Map<GitHub, GitHubConnection> reverseLookup = new HashMap<>();
-=======
   private static final Map<ConnectionId, GitHubConnection> connections = new ConcurrentHashMap<>();
   private static final Map<GitHub, ConnectionId> reverseLookup = new ConcurrentHashMap<>();
->>>>>>> 3aaa7e08
 
   private static final Map<TaskListener, Map<GitHub, Void>> checked = new WeakHashMap<>();
   private static final long API_URL_REVALIDATE_MILLIS = TimeUnit.MINUTES.toMillis(5);
@@ -238,150 +228,6 @@
       }
     } else {
       return FormValidation.warning("Credentials are recommended");
-<<<<<<< HEAD
-    }
-  }
-
-  /**
-   * Retained for binary compatibility only.
-   *
-   * @param context the context.
-   * @param apiUri the API endpoint.
-   * @param scanCredentialsId the credentials to resolve.
-   * @return the {@link StandardCredentials} or {@code null}
-   * @deprecated use {@link #lookupScanCredentials(Item, String, String)}
-   */
-  @Deprecated
-  @CheckForNull
-  public static StandardCredentials lookupScanCredentials(
-      @CheckForNull SCMSourceOwner context,
-      @CheckForNull String apiUri,
-      @CheckForNull String scanCredentialsId) {
-    return lookupScanCredentials((Item) context, apiUri, scanCredentialsId);
-  }
-
-  /**
-   * Resolves the specified scan credentials in the specified context for use against the specified
-   * API endpoint.
-   *
-   * @param context the context.
-   * @param apiUri the API endpoint.
-   * @param scanCredentialsId the credentials to resolve.
-   * @return the {@link StandardCredentials} or {@code null}
-   */
-  @CheckForNull
-  public static StandardCredentials lookupScanCredentials(
-      @CheckForNull Item context,
-      @CheckForNull String apiUri,
-      @CheckForNull String scanCredentialsId) {
-    if (Util.fixEmpty(scanCredentialsId) == null) {
-      return null;
-    } else {
-      return CredentialsMatchers.firstOrNull(
-          CredentialsProvider.lookupCredentials(
-              StandardUsernameCredentials.class,
-              context,
-              context instanceof Queue.Task
-                  ? ((Queue.Task) context).getDefaultAuthentication()
-                  : ACL.SYSTEM,
-              githubDomainRequirements(apiUri)),
-          CredentialsMatchers.allOf(
-              CredentialsMatchers.withId(scanCredentialsId), githubScanCredentialsMatcher()));
-    }
-  }
-
-  /**
-   * Retained for binary compatibility only.
-   *
-   * @param context the context.
-   * @param apiUri the API endpoint.
-   * @return the {@link StandardCredentials} or {@code null}
-   * @deprecated use {@link #listCheckoutCredentials(Item, String)}
-   */
-  @NonNull
-  public static ListBoxModel listCheckoutCredentials(
-      @CheckForNull SCMSourceOwner context, String apiUri) {
-    return listCheckoutCredentials((Item) context, apiUri);
-  }
-
-  /**
-   * Populates a {@link ListBoxModel} with the checkout credentials appropriate for the supplied
-   * context against the supplied API endpoint.
-   *
-   * @param context the context.
-   * @param apiUri the api endpoint.
-   * @return a {@link ListBoxModel}.
-   */
-  @NonNull
-  public static ListBoxModel listCheckoutCredentials(@CheckForNull Item context, String apiUri) {
-    StandardListBoxModel result = new StandardListBoxModel();
-    result.includeEmptyValue();
-    result.add("- same as scan credentials -", GitHubSCMSource.DescriptorImpl.SAME);
-    result.add("- anonymous -", GitHubSCMSource.DescriptorImpl.ANONYMOUS);
-    return result.includeMatchingAs(
-        context instanceof Queue.Task
-            ? ((Queue.Task) context).getDefaultAuthentication()
-            : ACL.SYSTEM,
-        context,
-        StandardUsernameCredentials.class,
-        githubDomainRequirements(apiUri),
-        GitClient.CREDENTIALS_MATCHER);
-  }
-
-  public static @Nonnull GitHub connect(
-      @CheckForNull String apiUri, @CheckForNull StandardCredentials credentials)
-      throws IOException {
-    String apiUrl = Util.fixEmptyAndTrim(apiUri);
-    apiUrl = apiUrl != null ? apiUrl : GitHubServerConfig.GITHUB_URL;
-    String username;
-    String password = null;
-    String hash;
-    String authHash;
-    GitHubAppCredentials gitHubAppCredentials = null;
-    Jenkins jenkins = Jenkins.get();
-    if (credentials == null) {
-      username = null;
-      password = null;
-      hash = "anonymous";
-      authHash = "anonymous";
-    } else if (credentials instanceof GitHubAppCredentials) {
-      gitHubAppCredentials = (GitHubAppCredentials) credentials;
-      hash =
-          Util.getDigestOf(
-              gitHubAppCredentials.getAppID()
-                  + gitHubAppCredentials.getOwner()
-                  + gitHubAppCredentials.getPrivateKey().getPlainText()
-                  + SALT); // want to ensure pooling by credential
-      authHash =
-          Util.getDigestOf(
-              gitHubAppCredentials.getAppID()
-                  + "::"
-                  + gitHubAppCredentials.getOwner()
-                  + "::"
-                  + gitHubAppCredentials.getPrivateKey().getPlainText()
-                  + "::"
-                  + jenkins.getLegacyInstanceId());
-      username = gitHubAppCredentials.getUsername();
-    } else if (credentials instanceof StandardUsernamePasswordCredentials) {
-      StandardUsernamePasswordCredentials c = (StandardUsernamePasswordCredentials) credentials;
-      username = c.getUsername();
-      password = c.getPassword().getPlainText();
-      hash = Util.getDigestOf(password + SALT); // want to ensure pooling by credential
-      authHash = Util.getDigestOf(password + "::" + jenkins.getLegacyInstanceId());
-    } else {
-      // TODO OAuth support
-      throw new IOException("Unsupported credential type: " + credentials.getClass().getName());
-    }
-
-    ConnectionId connectionId = new ConnectionId(apiUrl, hash);
-
-    synchronized (connections) {
-      GitHubConnection record = GitHubConnection.lookup(connectionId);
-      if (record == null) {
-        Cache cache = getCache(jenkins, apiUrl, authHash, username);
-
-        GitHubBuilder gb = createGitHubBuilder(apiUrl, cache);
-=======
     }
   }
 
@@ -527,27 +373,9 @@
             () -> {
               try {
                 Cache cache = getCache(jenkins, apiUrl, authHash, username);
->>>>>>> 3aaa7e08
-
-        if (gitHubAppCredentials != null) {
-          gb.withAuthorizationProvider(gitHubAppCredentials.getAuthorizationProvider());
-        } else if (username != null && password != null) {
-          // At the time of this change this works for OAuth tokens as well.
-          // This may not continue to work in the future, as GitHub has deprecated Login/Password
-          // credentials.
-          gb.withAuthorizationProvider(
-              ImmutableAuthorizationProvider.fromLoginAndPassword(username, password));
-        }
-
-<<<<<<< HEAD
-        record =
-            GitHubConnection.connect(
-                connectionId, gb.build(), cache, credentials instanceof GitHubAppCredentials);
-      }
-
-      return record.getGitHub();
-    }
-=======
+
+                GitHubBuilder gb = createGitHubBuilder(apiUrl, cache);
+
                 if (gitHubAppCredentials != null) {
                   gb.withAuthorizationProvider(gitHubAppCredentials.getAuthorizationProvider());
                 } else if (username != null && password != null) {
@@ -567,7 +395,6 @@
 
     record.verifyConnection();
     return record.getGitHub();
->>>>>>> 3aaa7e08
   }
 
   /**
@@ -595,7 +422,6 @@
       host = new URL(apiUrl).getHost();
     } catch (MalformedURLException e) {
       throw new IOException("Invalid GitHub API URL: " + apiUrl, e);
-<<<<<<< HEAD
     }
 
     GitHubBuilder gb = new GitHubBuilder();
@@ -641,26 +467,26 @@
       if (cacheDir != null) {
         cache = new Cache(cacheDir, cacheSize * 1024L * 1024L);
       }
-=======
->>>>>>> 3aaa7e08
     }
     return cache;
   }
 
-<<<<<<< HEAD
   public static void release(@CheckForNull GitHub hub) {
     if (hub == null) {
       return;
     }
 
-    synchronized (connections) {
-      GitHubConnection record = reverseLookup.get(hub);
-      if (record != null) {
-        try {
-          record.release();
-        } catch (IOException e) {
-          LOGGER.log(WARNING, "There is a mismatch in connect and release calls.", e);
-        }
+    ConnectionId connectionId = reverseLookup.get(hub);
+    if (connectionId == null) {
+      return;
+    }
+
+    GitHubConnection record = connections.get(connectionId);
+    if (record != null) {
+      try {
+        record.release();
+      } catch (IOException e) {
+        LOGGER.log(WARNING, "There is a mismatch in connect and release calls.", e);
       }
     }
   }
@@ -802,347 +628,6 @@
       // and has not been looked up or released for the last 30 minutes
       long unusedThreshold = System.currentTimeMillis() - TimeUnit.MINUTES.toMillis(30);
 
-      synchronized (connections) {
-        GitHubConnection.removeAllUnused(unusedThreshold);
-      }
-    }
-  }
-
-  private static class GitHubConnection {
-    @NonNull private final GitHub gitHub;
-
-    @CheckForNull private final Cache cache;
-
-    private final boolean cleanupCacheFolder;
-    private int usageCount = 1;
-    private long lastUsed = System.currentTimeMillis();
-    private long lastVerified = Long.MIN_VALUE;
-
-    private GitHubConnection(GitHub gitHub, Cache cache, boolean cleanupCacheFolder) {
-      this.gitHub = gitHub;
-      this.cache = cache;
-      this.cleanupCacheFolder = cleanupCacheFolder;
-    }
-
-    /**
-     * Gets the {@link GitHub} instance for this connection
-     *
-     * @return the {@link GitHub} instance
-     */
-    public GitHub getGitHub() {
-      return gitHub;
-    }
-
-    @CheckForNull
-    private static GitHubConnection lookup(@NonNull ConnectionId connectionId) throws IOException {
-      GitHubConnection record;
-      record = connections.get(connectionId);
-      if (record != null) {
-        record.verifyConnection();
-        record.usageCount += 1;
-        record.lastUsed = System.currentTimeMillis();
-      }
-      return record;
-    }
-
-    @NonNull
-    private static GitHubConnection connect(
-        @NonNull ConnectionId connectionId,
-        @NonNull GitHub gitHub,
-        @CheckForNull Cache cache,
-        boolean cleanupCacheFolder)
-        throws IOException {
-      GitHubConnection record = new GitHubConnection(gitHub, cache, cleanupCacheFolder);
-      record.verifyConnection();
-      connections.put(connectionId, record);
-      reverseLookup.put(record.gitHub, record);
-      return record;
-=======
-    GitHubBuilder gb = new GitHubBuilder();
-    gb.withEndpoint(apiUrl);
-    gb.withRateLimitChecker(new ApiRateLimitChecker.RateLimitCheckerAdapter());
-    gb.withRateLimitHandler(CUSTOMIZED);
-
-    OkHttpClient.Builder clientBuilder = baseClient.newBuilder();
-    if (JenkinsJVM.isJenkinsJVM()) {
-      clientBuilder.proxy(getProxy(host));
-    }
-    if (cache != null) {
-      clientBuilder.cache(cache);
-    }
-    gb.withConnector(new OkHttpConnector(clientBuilder.build()));
-    return gb;
-  }
-
-  @CheckForNull
-  private static Cache getCache(
-      @Nonnull Jenkins jenkins,
-      @Nonnull String apiUrl,
-      @Nonnull String authHash,
-      @CheckForNull String username) {
-    Cache cache = null;
-    int cacheSize = GitHubSCMSource.getCacheSize();
-    if (cacheSize > 0) {
-      File cacheBase = new File(jenkins.getRootDir(), GitHubSCMProbe.class.getName() + ".cache");
-      File cacheDir = null;
-      try {
-        MessageDigest sha256 = MessageDigest.getInstance("SHA-256");
-        sha256.update(apiUrl.getBytes(StandardCharsets.UTF_8));
-        sha256.update("::".getBytes(StandardCharsets.UTF_8));
-        if (username != null) {
-          sha256.update(username.getBytes(StandardCharsets.UTF_8));
-        }
-        sha256.update("::".getBytes(StandardCharsets.UTF_8));
-        sha256.update(authHash.getBytes(StandardCharsets.UTF_8));
-        cacheDir = new File(cacheBase, Base64.encodeBase64URLSafeString(sha256.digest()));
-      } catch (NoSuchAlgorithmException e) {
-        // no cache for you mr non-spec compliant JVM
-      }
-      if (cacheDir != null) {
-        cache = new Cache(cacheDir, cacheSize * 1024L * 1024L);
-      }
-    }
-    return cache;
-  }
-
-  public static void release(@CheckForNull GitHub hub) {
-    if (hub == null) {
-      return;
-    }
-
-    ConnectionId connectionId = reverseLookup.get(hub);
-    if (connectionId == null) {
-      return;
-    }
-
-    GitHubConnection record = connections.get(connectionId);
-    if (record != null) {
-      try {
-        record.release();
-      } catch (IOException e) {
-        LOGGER.log(WARNING, "There is a mismatch in connect and release calls.", e);
-      }
-    }
-  }
-
-  private static CredentialsMatcher githubScanCredentialsMatcher() {
-    // TODO OAuth credentials
-    return CredentialsMatchers.anyOf(
-        CredentialsMatchers.instanceOf(StandardUsernamePasswordCredentials.class));
-  }
-
-  static List<DomainRequirement> githubDomainRequirements(String apiUri) {
-    return URIRequirementBuilder.fromUri(
-            StringUtils.defaultIfEmpty(apiUri, GitHubServerConfig.GITHUB_URL))
-        .build();
-  }
-
-  /**
-   * Uses proxy if configured on pluginManager/advanced page
-   *
-   * @param host GitHub's hostname to build proxy to
-   * @return proxy to use it in connector. Should not be null as it can lead to unexpected behaviour
-   */
-  @Nonnull
-  private static Proxy getProxy(@Nonnull String host) {
-    Jenkins jenkins = Jenkins.getInstanceOrNull();
-    if (jenkins == null || jenkins.proxy == null) {
-      return Proxy.NO_PROXY;
-    } else {
-      return jenkins.proxy.createProxy(host);
-    }
-  }
-
-  /** Fail immediately and throw a customized exception. */
-  public static final RateLimitHandler CUSTOMIZED =
-      new RateLimitHandler() {
-
-        @Override
-        public void onError(IOException e, HttpURLConnection uc) throws IOException {
-          try {
-            long limit = Long.parseLong(uc.getHeaderField("X-RateLimit-Limit"));
-            long remaining = Long.parseLong(uc.getHeaderField("X-RateLimit-Remaining"));
-            long reset = Long.parseLong(uc.getHeaderField("X-RateLimit-Reset"));
-
-            throw new RateLimitExceededException(
-                "GitHub API rate limit exceeded", limit, remaining, reset);
-          } catch (NumberFormatException nfe) {
-            // Something wrong happened
-            throw new IOException(nfe);
-          }
-        }
-      };
-
-  /**
-   * Alternative to {@link GitHub#isCredentialValid()} that relies on the cached user object in the
-   * {@link GitHub} instance and hence reduced rate limit consumption.
-   *
-   * @param gitHub the instance to check.
-   * @return {@code true} if the credentials are valid.
-   */
-  static boolean isCredentialValid(GitHub gitHub) {
-    if (gitHub.isAnonymous()) {
-      return true;
-    } else {
-      try {
-        gitHub.getRateLimit();
-        return true;
-      } catch (IOException e) {
-        if (LOGGER.isLoggable(FINE)) {
-          LOGGER.log(FINE, "Exception validating credentials on " + gitHub.getApiUrl(), e);
-        }
-        return false;
-      }
-    }
-  }
-
-  /*package*/ static void checkConnectionValidity(
-      String apiUri, @NonNull TaskListener listener, StandardCredentials credentials, GitHub github)
-      throws IOException {
-    synchronized (checked) {
-      Map<GitHub, Void> hubs = checked.get(listener);
-      if (hubs != null && hubs.containsKey(github)) {
-        // only check if not already in use
-        return;
-      }
-      if (hubs == null) {
-        hubs = new WeakHashMap<>();
-        checked.put(listener, hubs);
-      }
-      hubs.put(github, null);
-    }
-    if (credentials != null && !isCredentialValid(github)) {
-      String message =
-          String.format(
-              "Invalid scan credentials %s to connect to %s, skipping",
-              CredentialsNameProvider.name(credentials),
-              apiUri == null ? GitHubSCMSource.GITHUB_URL : apiUri);
-      throw new AbortException(message);
->>>>>>> 3aaa7e08
-    }
-    if (!github.isAnonymous()) {
-      assert credentials != null;
-      listener
-          .getLogger()
-          .println(
-              GitHubConsoleNote.create(
-                  System.currentTimeMillis(),
-                  String.format(
-                      "Connecting to %s using %s",
-                      apiUri == null ? GitHubSCMSource.GITHUB_URL : apiUri,
-                      CredentialsNameProvider.name(credentials))));
-    } else {
-      listener
-          .getLogger()
-          .println(
-              GitHubConsoleNote.create(
-                  System.currentTimeMillis(),
-                  String.format(
-                      "Connecting to %s with no credentials, anonymous access",
-                      apiUri == null ? GitHubSCMSource.GITHUB_URL : apiUri)));
-    }
-  }
-
-<<<<<<< HEAD
-    private void release() throws IOException {
-      if (this.usageCount <= 0) {
-        throw new IOException(
-            "Tried to release a GitHubConnection that should have no references.");
-      }
-
-      this.usageCount -= 1;
-      this.lastUsed = System.currentTimeMillis();
-    }
-
-    private static void removeAllUnused(long threshold) throws IOException {
-      for (Iterator<Map.Entry<ConnectionId, GitHubConnection>> iterator =
-              connections.entrySet().iterator();
-          iterator.hasNext(); ) {
-        Map.Entry<ConnectionId, GitHubConnection> entry = iterator.next();
-        try {
-          GitHubConnection record = Objects.requireNonNull(entry.getValue());
-          long lastUse = record.lastUsed;
-          if (record.usageCount == 0 && lastUse < threshold) {
-            iterator.remove();
-            reverseLookup.remove(record.gitHub);
-            if (record.cache != null && record.cleanupCacheFolder) {
-              record.cache.delete();
-              record.cache.close();
-            }
-          }
-        } catch (IOException | NullPointerException e) {
-          LOGGER.log(
-              WARNING,
-              "Exception removing cache directory for unused connection: " + entry.getKey(),
-              e);
-        }
-      }
-    }
-
-    public void verifyConnection() throws IOException {
-      synchronized (this) {
-        if (lastVerified > System.currentTimeMillis() - API_URL_REVALIDATE_MILLIS) {
-          return;
-        }
-        try {
-          gitHub.checkApiUrlValidity();
-        } catch (HttpException e) {
-          String message = String.format("It seems %s is unreachable", gitHub.getApiUrl());
-          throw new IOException(message, e);
-        }
-        lastVerified = System.currentTimeMillis();
-      }
-    }
-  }
-
-  private static class ConnectionId {
-    private final String apiUrl;
-    private final String credentialsHash;
-
-    private ConnectionId(String apiUrl, String credentialsHash) {
-      this.apiUrl = apiUrl;
-      this.credentialsHash = credentialsHash;
-    }
-
-    @Override
-    public boolean equals(Object o) {
-      if (this == o) {
-        return true;
-      }
-      if (o == null || getClass() != o.getClass()) {
-        return false;
-      }
-
-      ConnectionId that = (ConnectionId) o;
-
-      if (!Objects.equals(apiUrl, that.apiUrl)) {
-        return false;
-      }
-      return StringUtils.equals(credentialsHash, that.credentialsHash);
-    }
-
-    @Override
-=======
-  /*package*/
-  static void configureLocalRateLimitChecker(@NonNull TaskListener listener, GitHub github)
-      throws IOException, InterruptedException {
-    ApiRateLimitChecker.configureThreadLocalChecker(listener, github);
-  }
-
-  @Extension
-  public static class UnusedConnectionDestroyer extends PeriodicWork {
-
-    @Override
-    public long getRecurrencePeriod() {
-      return TimeUnit.MINUTES.toMillis(5);
-    }
-
-    @Override
-    protected void doRun() throws Exception {
-      // Free any connection that is unused (zero refs)
-      // and has not been looked up or released for the last 30 minutes
-      long unusedThreshold = System.currentTimeMillis() - TimeUnit.MINUTES.toMillis(30);
-
       GitHubConnection.removeAllUnused(unusedThreshold);
     }
   }
@@ -1278,7 +763,6 @@
     }
 
     @Override
->>>>>>> 3aaa7e08
     public int hashCode() {
       return apiUrl != null ? apiUrl.hashCode() : 0;
     }
