--- conflicted
+++ resolved
@@ -37,10 +37,7 @@
 import com.cloudbees.plugins.credentials.common.StandardUsernamePasswordCredentials;
 import com.cloudbees.plugins.credentials.domains.DomainRequirement;
 import com.cloudbees.plugins.credentials.domains.URIRequirementBuilder;
-<<<<<<< HEAD
-=======
 import edu.umd.cs.findbugs.annotations.CheckForNull;
->>>>>>> 4615e09d
 import edu.umd.cs.findbugs.annotations.NonNull;
 import edu.umd.cs.findbugs.annotations.SuppressFBWarnings;
 import hudson.AbortException;
@@ -63,12 +60,7 @@
 import java.nio.charset.StandardCharsets;
 import java.security.MessageDigest;
 import java.security.NoSuchAlgorithmException;
-<<<<<<< HEAD
-import java.util.HashMap;
-import java.util.Iterator;
-=======
 import java.util.Base64;
->>>>>>> 4615e09d
 import java.util.List;
 import java.util.Map;
 import java.util.Objects;
@@ -86,10 +78,6 @@
 import jenkins.util.JenkinsJVM;
 import okhttp3.Cache;
 import okhttp3.OkHttpClient;
-<<<<<<< HEAD
-import org.apache.commons.codec.binary.Base64;
-=======
->>>>>>> 4615e09d
 import org.apache.commons.lang.StringUtils;
 import org.jenkinsci.plugins.gitclient.GitClient;
 import org.jenkinsci.plugins.github.config.GitHubServerConfig;
@@ -101,32 +89,20 @@
 import org.kohsuke.github.extras.okhttp3.OkHttpConnector;
 
 /** Utilities that could perhaps be moved into {@code github-api}. */
-<<<<<<< HEAD
-public class Connector {
-  private static final Logger LOGGER = Logger.getLogger(Connector.class.getName());
-
-  private static final Map<ConnectionId, GitHubConnection> connections = new HashMap<>();
-  private static final Map<GitHub, GitHubConnection> reverseLookup = new HashMap<>();
-=======
 @SuppressFBWarnings("DMI_RANDOM_USED_ONLY_ONCE") // https://github.com/spotbugs/spotbugs/issues/1539
 public class Connector {
   private static final Logger LOGGER = Logger.getLogger(Connector.class.getName());
 
   private static final Map<ConnectionId, GitHubConnection> connections = new ConcurrentHashMap<>();
   private static final Map<GitHub, ConnectionId> reverseLookup = new ConcurrentHashMap<>();
->>>>>>> 4615e09d
 
   private static final Map<TaskListener, Map<GitHub, Void>> checked = new WeakHashMap<>();
   private static final long API_URL_REVALIDATE_MILLIS = TimeUnit.MINUTES.toMillis(5);
 
   private static final Random ENTROPY = new Random();
   private static final String SALT = Long.toHexString(ENTROPY.nextLong());
-<<<<<<< HEAD
-  private static final OkHttpClient baseClient = new OkHttpClient();
-=======
   private static final OkHttpClient baseClient =
       JenkinsOkHttpClient.newClientBuilder(new OkHttpClient()).build();
->>>>>>> 4615e09d
 
   private Connector() {
     throw new IllegalAccessError("Utility class");
@@ -176,11 +152,7 @@
    * @param apiUri the api endpoint.
    * @param scanCredentialsId the credentials ID.
    * @return the {@link FormValidation} results.
-<<<<<<< HEAD
-   * @deprecated use {@link #checkScanCredentials(Item, String, String)}
-=======
    * @deprecated use {@link #checkScanCredentials(Item, String, String, String)}
->>>>>>> 4615e09d
    */
   @Deprecated
   public static FormValidation checkScanCredentials(
@@ -196,11 +168,6 @@
    * @param apiUri the api endpoint.
    * @param scanCredentialsId the credentials ID.
    * @return the {@link FormValidation} results.
-<<<<<<< HEAD
-   */
-  public static FormValidation checkScanCredentials(
-      @CheckForNull Item context, String apiUri, String scanCredentialsId) {
-=======
    * @deprecated use {@link #checkScanCredentials(Item, String, String, String)}
    */
   @Deprecated
@@ -224,7 +191,6 @@
       String apiUri,
       String scanCredentialsId,
       @CheckForNull String repoOwner) {
->>>>>>> 4615e09d
     if (context == null && !Jenkins.get().hasPermission(Jenkins.ADMINISTER)
         || context != null && !context.hasPermission(Item.EXTENDED_READ)) {
       return FormValidation.ok();
@@ -248,12 +214,8 @@
           Connector.lookupScanCredentials(
               context,
               StringUtils.defaultIfEmpty(apiUri, GitHubServerConfig.GITHUB_URL),
-<<<<<<< HEAD
-              scanCredentialsId);
-=======
               scanCredentialsId,
               repoOwner);
->>>>>>> 4615e09d
       if (credentials == null) {
         return FormValidation.error("Credentials not found");
       } else {
@@ -300,11 +262,7 @@
    * @param apiUri the API endpoint.
    * @param scanCredentialsId the credentials to resolve.
    * @return the {@link StandardCredentials} or {@code null}
-<<<<<<< HEAD
-   * @deprecated use {@link #lookupScanCredentials(Item, String, String)}
-=======
    * @deprecated use {@link #lookupScanCredentials(Item, String, String, String)}
->>>>>>> 4615e09d
    */
   @Deprecated
   @CheckForNull
@@ -323,33 +281,14 @@
    * @param apiUri the API endpoint.
    * @param scanCredentialsId the credentials to resolve.
    * @return the {@link StandardCredentials} or {@code null}
-<<<<<<< HEAD
-   */
-=======
    * @deprecated use {@link #lookupScanCredentials(Item, String, String, String)}
    */
   @Deprecated
->>>>>>> 4615e09d
   @CheckForNull
   public static StandardCredentials lookupScanCredentials(
       @CheckForNull Item context,
       @CheckForNull String apiUri,
       @CheckForNull String scanCredentialsId) {
-<<<<<<< HEAD
-    if (Util.fixEmpty(scanCredentialsId) == null) {
-      return null;
-    } else {
-      return CredentialsMatchers.firstOrNull(
-          CredentialsProvider.lookupCredentials(
-              StandardUsernameCredentials.class,
-              context,
-              context instanceof Queue.Task
-                  ? ((Queue.Task) context).getDefaultAuthentication()
-                  : ACL.SYSTEM,
-              githubDomainRequirements(apiUri)),
-          CredentialsMatchers.allOf(
-              CredentialsMatchers.withId(scanCredentialsId), githubScanCredentialsMatcher()));
-=======
     return lookupScanCredentials(context, apiUri, scanCredentialsId, null);
   }
 
@@ -388,7 +327,6 @@
       } else {
         return c;
       }
->>>>>>> 4615e09d
     }
   }
 
@@ -430,19 +368,6 @@
         GitClient.CREDENTIALS_MATCHER);
   }
 
-<<<<<<< HEAD
-  public static @Nonnull GitHub connect(
-      @CheckForNull String apiUri, @CheckForNull StandardCredentials credentials)
-      throws IOException {
-    String apiUrl = Util.fixEmptyAndTrim(apiUri);
-    apiUrl = apiUrl != null ? apiUrl : GitHubServerConfig.GITHUB_URL;
-    String username;
-    String password = null;
-    String hash;
-    String authHash;
-    GitHubAppCredentials gitHubAppCredentials = null;
-    Jenkins jenkins = Jenkins.get();
-=======
   public static @NonNull GitHub connect(
       @CheckForNull String apiUri, @CheckForNull final StandardCredentials credentials)
       throws IOException {
@@ -454,19 +379,14 @@
     final String authHash;
     final GitHubAppCredentials gitHubAppCredentials;
     final Jenkins jenkins = Jenkins.get();
->>>>>>> 4615e09d
     if (credentials == null) {
       username = null;
       password = null;
       hash = "anonymous";
       authHash = "anonymous";
-<<<<<<< HEAD
-    } else if (credentials instanceof GitHubAppCredentials) {
-=======
       gitHubAppCredentials = null;
     } else if (credentials instanceof GitHubAppCredentials) {
       password = null;
->>>>>>> 4615e09d
       gitHubAppCredentials = (GitHubAppCredentials) credentials;
       hash =
           Util.getDigestOf(
@@ -490,25 +410,12 @@
       password = c.getPassword().getPlainText();
       hash = Util.getDigestOf(password + SALT); // want to ensure pooling by credential
       authHash = Util.getDigestOf(password + "::" + jenkins.getLegacyInstanceId());
-<<<<<<< HEAD
-=======
       gitHubAppCredentials = null;
->>>>>>> 4615e09d
     } else {
       // TODO OAuth support
       throw new IOException("Unsupported credential type: " + credentials.getClass().getName());
     }
 
-<<<<<<< HEAD
-    ConnectionId connectionId = new ConnectionId(apiUrl, hash);
-
-    synchronized (connections) {
-      GitHubConnection record = GitHubConnection.lookup(connectionId);
-      if (record == null) {
-        Cache cache = getCache(jenkins, apiUrl, authHash, username);
-
-        GitHubBuilder gb = createGitHubBuilder(apiUrl, cache);
-=======
     final ConnectionId connectionId = new ConnectionId(apiUrl, hash);
 
     GitHubConnection record =
@@ -517,27 +424,9 @@
             () -> {
               try {
                 Cache cache = getCache(jenkins, apiUrl, authHash, username);
->>>>>>> 4615e09d
-
-        if (gitHubAppCredentials != null) {
-          gb.withAuthorizationProvider(gitHubAppCredentials.getAuthorizationProvider());
-        } else if (username != null && password != null) {
-          // At the time of this change this works for OAuth tokens as well.
-          // This may not continue to work in the future, as GitHub has deprecated Login/Password
-          // credentials.
-          gb.withAuthorizationProvider(
-              ImmutableAuthorizationProvider.fromLoginAndPassword(username, password));
-        }
-
-<<<<<<< HEAD
-        record =
-            GitHubConnection.connect(
-                connectionId, gb.build(), cache, credentials instanceof GitHubAppCredentials);
-      }
-
-      return record.getGitHub();
-    }
-=======
+
+                GitHubBuilder gb = createGitHubBuilder(apiUrl, cache);
+
                 if (gitHubAppCredentials != null) {
                   gb.withAuthorizationProvider(gitHubAppCredentials.getAuthorizationProvider());
                 } else if (username != null && password != null) {
@@ -557,7 +446,6 @@
 
     record.verifyConnection();
     return record.getGitHub();
->>>>>>> 4615e09d
   }
 
   /**
@@ -573,15 +461,6 @@
    * @return a configured GitHubBuilder instance
    * @throws IOException if I/O error occurs
    */
-<<<<<<< HEAD
-  static GitHubBuilder createGitHubBuilder(@Nonnull String apiUrl) throws IOException {
-    return createGitHubBuilder(apiUrl, null);
-  }
-
-  @Nonnull
-  private static GitHubBuilder createGitHubBuilder(
-      @Nonnull String apiUrl, @CheckForNull Cache cache) throws IOException {
-=======
   static GitHubBuilder createGitHubBuilder(@NonNull String apiUrl) throws IOException {
     return createGitHubBuilder(apiUrl, null);
   }
@@ -589,272 +468,11 @@
   @NonNull
   private static GitHubBuilder createGitHubBuilder(
       @NonNull String apiUrl, @CheckForNull Cache cache) throws IOException {
->>>>>>> 4615e09d
     String host;
     try {
       host = new URL(apiUrl).getHost();
     } catch (MalformedURLException e) {
       throw new IOException("Invalid GitHub API URL: " + apiUrl, e);
-<<<<<<< HEAD
-    }
-
-    GitHubBuilder gb = new GitHubBuilder();
-    gb.withEndpoint(apiUrl);
-    gb.withRateLimitChecker(new ApiRateLimitChecker.RateLimitCheckerAdapter());
-    gb.withRateLimitHandler(CUSTOMIZED);
-
-    OkHttpClient.Builder clientBuilder = baseClient.newBuilder();
-    if (JenkinsJVM.isJenkinsJVM()) {
-      clientBuilder.proxy(getProxy(host));
-    }
-    if (cache != null) {
-      clientBuilder.cache(cache);
-    }
-    gb.withConnector(new OkHttpConnector(clientBuilder.build()));
-    return gb;
-  }
-
-  @CheckForNull
-  private static Cache getCache(
-      @Nonnull Jenkins jenkins,
-      @Nonnull String apiUrl,
-      @Nonnull String authHash,
-      @CheckForNull String username) {
-    Cache cache = null;
-    int cacheSize = GitHubSCMSource.getCacheSize();
-    if (cacheSize > 0) {
-      File cacheBase = new File(jenkins.getRootDir(), GitHubSCMProbe.class.getName() + ".cache");
-      File cacheDir = null;
-      try {
-        MessageDigest sha256 = MessageDigest.getInstance("SHA-256");
-        sha256.update(apiUrl.getBytes(StandardCharsets.UTF_8));
-        sha256.update("::".getBytes(StandardCharsets.UTF_8));
-        if (username != null) {
-          sha256.update(username.getBytes(StandardCharsets.UTF_8));
-        }
-        sha256.update("::".getBytes(StandardCharsets.UTF_8));
-        sha256.update(authHash.getBytes(StandardCharsets.UTF_8));
-        cacheDir = new File(cacheBase, Base64.encodeBase64URLSafeString(sha256.digest()));
-      } catch (NoSuchAlgorithmException e) {
-        // no cache for you mr non-spec compliant JVM
-      }
-      if (cacheDir != null) {
-        cache = new Cache(cacheDir, cacheSize * 1024L * 1024L);
-      }
-    }
-    return cache;
-  }
-
-  public static void release(@CheckForNull GitHub hub) {
-    if (hub == null) {
-      return;
-    }
-
-    synchronized (connections) {
-      GitHubConnection record = reverseLookup.get(hub);
-      if (record != null) {
-        try {
-          record.release();
-        } catch (IOException e) {
-          LOGGER.log(WARNING, "There is a mismatch in connect and release calls.", e);
-        }
-      }
-    }
-  }
-
-  private static CredentialsMatcher githubScanCredentialsMatcher() {
-    // TODO OAuth credentials
-    return CredentialsMatchers.anyOf(
-        CredentialsMatchers.instanceOf(StandardUsernamePasswordCredentials.class));
-  }
-
-  static List<DomainRequirement> githubDomainRequirements(String apiUri) {
-    return URIRequirementBuilder.fromUri(
-            StringUtils.defaultIfEmpty(apiUri, GitHubServerConfig.GITHUB_URL))
-        .build();
-  }
-
-  /**
-   * Uses proxy if configured on pluginManager/advanced page
-   *
-   * @param host GitHub's hostname to build proxy to
-   * @return proxy to use it in connector. Should not be null as it can lead to unexpected behaviour
-   */
-  @Nonnull
-  private static Proxy getProxy(@Nonnull String host) {
-    Jenkins jenkins = Jenkins.getInstanceOrNull();
-    if (jenkins == null || jenkins.proxy == null) {
-      return Proxy.NO_PROXY;
-    } else {
-      return jenkins.proxy.createProxy(host);
-    }
-  }
-
-  /** Fail immediately and throw a customized exception. */
-  public static final RateLimitHandler CUSTOMIZED =
-      new RateLimitHandler() {
-
-        @Override
-        public void onError(IOException e, HttpURLConnection uc) throws IOException {
-          try {
-            long limit = Long.parseLong(uc.getHeaderField("X-RateLimit-Limit"));
-            long remaining = Long.parseLong(uc.getHeaderField("X-RateLimit-Remaining"));
-            long reset = Long.parseLong(uc.getHeaderField("X-RateLimit-Reset"));
-
-            throw new RateLimitExceededException(
-                "GitHub API rate limit exceeded", limit, remaining, reset);
-          } catch (NumberFormatException nfe) {
-            // Something wrong happened
-            throw new IOException(nfe);
-          }
-        }
-      };
-
-  /**
-   * Alternative to {@link GitHub#isCredentialValid()} that relies on the cached user object in the
-   * {@link GitHub} instance and hence reduced rate limit consumption.
-   *
-   * @param gitHub the instance to check.
-   * @return {@code true} if the credentials are valid.
-   */
-  static boolean isCredentialValid(GitHub gitHub) {
-    if (gitHub.isAnonymous()) {
-      return true;
-    } else {
-      try {
-        gitHub.getRateLimit();
-        return true;
-      } catch (IOException e) {
-        if (LOGGER.isLoggable(FINE)) {
-          LOGGER.log(FINE, "Exception validating credentials on " + gitHub.getApiUrl(), e);
-        }
-        return false;
-      }
-    }
-  }
-
-  /*package*/ static void checkConnectionValidity(
-      String apiUri, @NonNull TaskListener listener, StandardCredentials credentials, GitHub github)
-      throws IOException {
-    synchronized (checked) {
-      Map<GitHub, Void> hubs = checked.get(listener);
-      if (hubs != null && hubs.containsKey(github)) {
-        // only check if not already in use
-        return;
-      }
-      if (hubs == null) {
-        hubs = new WeakHashMap<>();
-        checked.put(listener, hubs);
-      }
-      hubs.put(github, null);
-    }
-    if (credentials != null && !isCredentialValid(github)) {
-      String message =
-          String.format(
-              "Invalid scan credentials %s to connect to %s, skipping",
-              CredentialsNameProvider.name(credentials),
-              apiUri == null ? GitHubSCMSource.GITHUB_URL : apiUri);
-      throw new AbortException(message);
-    }
-    if (!github.isAnonymous()) {
-      assert credentials != null;
-      listener
-          .getLogger()
-          .println(
-              GitHubConsoleNote.create(
-                  System.currentTimeMillis(),
-                  String.format(
-                      "Connecting to %s using %s",
-                      apiUri == null ? GitHubSCMSource.GITHUB_URL : apiUri,
-                      CredentialsNameProvider.name(credentials))));
-    } else {
-      listener
-          .getLogger()
-          .println(
-              GitHubConsoleNote.create(
-                  System.currentTimeMillis(),
-                  String.format(
-                      "Connecting to %s with no credentials, anonymous access",
-                      apiUri == null ? GitHubSCMSource.GITHUB_URL : apiUri)));
-    }
-  }
-
-  /*package*/
-  static void configureLocalRateLimitChecker(@NonNull TaskListener listener, GitHub github)
-      throws IOException, InterruptedException {
-    ApiRateLimitChecker.configureThreadLocalChecker(listener, github);
-  }
-
-  @Extension
-  public static class UnusedConnectionDestroyer extends PeriodicWork {
-
-    @Override
-    public long getRecurrencePeriod() {
-      return TimeUnit.MINUTES.toMillis(5);
-    }
-
-    @Override
-    protected void doRun() throws Exception {
-      // Free any connection that is unused (zero refs)
-      // and has not been looked up or released for the last 30 minutes
-      long unusedThreshold = System.currentTimeMillis() - TimeUnit.MINUTES.toMillis(30);
-
-      synchronized (connections) {
-        GitHubConnection.removeAllUnused(unusedThreshold);
-      }
-    }
-  }
-
-  private static class GitHubConnection {
-    @NonNull private final GitHub gitHub;
-
-    @CheckForNull private final Cache cache;
-
-    private final boolean cleanupCacheFolder;
-    private int usageCount = 1;
-    private long lastUsed = System.currentTimeMillis();
-    private long lastVerified = Long.MIN_VALUE;
-
-    private GitHubConnection(GitHub gitHub, Cache cache, boolean cleanupCacheFolder) {
-      this.gitHub = gitHub;
-      this.cache = cache;
-      this.cleanupCacheFolder = cleanupCacheFolder;
-    }
-
-    /**
-     * Gets the {@link GitHub} instance for this connection
-     *
-     * @return the {@link GitHub} instance
-     */
-    public GitHub getGitHub() {
-      return gitHub;
-    }
-
-    @CheckForNull
-    private static GitHubConnection lookup(@NonNull ConnectionId connectionId) throws IOException {
-      GitHubConnection record;
-      record = connections.get(connectionId);
-      if (record != null) {
-        record.verifyConnection();
-        record.usageCount += 1;
-        record.lastUsed = System.currentTimeMillis();
-      }
-      return record;
-    }
-
-    @NonNull
-    private static GitHubConnection connect(
-        @NonNull ConnectionId connectionId,
-        @NonNull GitHub gitHub,
-        @CheckForNull Cache cache,
-        boolean cleanupCacheFolder)
-        throws IOException {
-      GitHubConnection record = new GitHubConnection(gitHub, cache, cleanupCacheFolder);
-      record.verifyConnection();
-      connections.put(connectionId, record);
-      reverseLookup.put(record.gitHub, record);
-      return record;
-=======
     }
 
     GitHubBuilder gb = new GitHubBuilder();
@@ -1020,7 +638,6 @@
         checked.put(listener, hubs);
       }
       hubs.put(github, null);
->>>>>>> 4615e09d
     }
     if (credentials != null && !isCredentialValid(github)) {
       String message =
@@ -1053,86 +670,6 @@
     }
   }
 
-<<<<<<< HEAD
-    private void release() throws IOException {
-      if (this.usageCount <= 0) {
-        throw new IOException(
-            "Tried to release a GitHubConnection that should have no references.");
-      }
-
-      this.usageCount -= 1;
-      this.lastUsed = System.currentTimeMillis();
-    }
-
-    private static void removeAllUnused(long threshold) throws IOException {
-      for (Iterator<Map.Entry<ConnectionId, GitHubConnection>> iterator =
-              connections.entrySet().iterator();
-          iterator.hasNext(); ) {
-        Map.Entry<ConnectionId, GitHubConnection> entry = iterator.next();
-        try {
-          GitHubConnection record = Objects.requireNonNull(entry.getValue());
-          long lastUse = record.lastUsed;
-          if (record.usageCount == 0 && lastUse < threshold) {
-            iterator.remove();
-            reverseLookup.remove(record.gitHub);
-            if (record.cache != null && record.cleanupCacheFolder) {
-              record.cache.delete();
-              record.cache.close();
-            }
-          }
-        } catch (IOException | NullPointerException e) {
-          LOGGER.log(
-              WARNING,
-              "Exception removing cache directory for unused connection: " + entry.getKey(),
-              e);
-        }
-      }
-    }
-
-    public void verifyConnection() throws IOException {
-      synchronized (this) {
-        if (lastVerified > System.currentTimeMillis() - API_URL_REVALIDATE_MILLIS) {
-          return;
-        }
-        try {
-          gitHub.checkApiUrlValidity();
-        } catch (HttpException e) {
-          String message = String.format("It seems %s is unreachable", gitHub.getApiUrl());
-          throw new IOException(message, e);
-        }
-        lastVerified = System.currentTimeMillis();
-      }
-    }
-  }
-
-  private static class ConnectionId {
-    private final String apiUrl;
-    private final String credentialsHash;
-
-    private ConnectionId(String apiUrl, String credentialsHash) {
-      this.apiUrl = apiUrl;
-      this.credentialsHash = credentialsHash;
-    }
-
-    @Override
-    public boolean equals(Object o) {
-      if (this == o) {
-        return true;
-      }
-      if (o == null || getClass() != o.getClass()) {
-        return false;
-      }
-
-      ConnectionId that = (ConnectionId) o;
-
-      if (!Objects.equals(apiUrl, that.apiUrl)) {
-        return false;
-      }
-      return StringUtils.equals(credentialsHash, that.credentialsHash);
-    }
-
-    @Override
-=======
   /*package*/
   static void configureLocalRateLimitChecker(@NonNull TaskListener listener, GitHub github)
       throws IOException, InterruptedException {
@@ -1288,7 +825,6 @@
     }
 
     @Override
->>>>>>> 4615e09d
     public int hashCode() {
       return apiUrl != null ? apiUrl.hashCode() : 0;
     }
