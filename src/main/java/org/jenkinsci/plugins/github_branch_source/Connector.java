/*
 * The MIT License
 *
 * Copyright 2015 CloudBees, Inc.
 *
 * Permission is hereby granted, free of charge, to any person obtaining a copy
 * of this software and associated documentation files (the "Software"), to deal
 * in the Software without restriction, including without limitation the rights
 * to use, copy, modify, merge, publish, distribute, sublicense, and/or sell
 * copies of the Software, and to permit persons to whom the Software is
 * furnished to do so, subject to the following conditions:
 *
 * The above copyright notice and this permission notice shall be included in
 * all copies or substantial portions of the Software.
 *
 * THE SOFTWARE IS PROVIDED "AS IS", WITHOUT WARRANTY OF ANY KIND, EXPRESS OR
 * IMPLIED, INCLUDING BUT NOT LIMITED TO THE WARRANTIES OF MERCHANTABILITY,
 * FITNESS FOR A PARTICULAR PURPOSE AND NONINFRINGEMENT. IN NO EVENT SHALL THE
 * AUTHORS OR COPYRIGHT HOLDERS BE LIABLE FOR ANY CLAIM, DAMAGES OR OTHER
 * LIABILITY, WHETHER IN AN ACTION OF CONTRACT, TORT OR OTHERWISE, ARISING FROM,
 * OUT OF OR IN CONNECTION WITH THE SOFTWARE OR THE USE OR OTHER DEALINGS IN
 * THE SOFTWARE.
 */

package org.jenkinsci.plugins.github_branch_source;

import static java.util.logging.Level.FINE;
import static java.util.logging.Level.WARNING;

import com.cloudbees.plugins.credentials.CredentialsMatcher;
import com.cloudbees.plugins.credentials.CredentialsMatchers;
import com.cloudbees.plugins.credentials.CredentialsNameProvider;
import com.cloudbees.plugins.credentials.CredentialsProvider;
import com.cloudbees.plugins.credentials.common.StandardCredentials;
import com.cloudbees.plugins.credentials.common.StandardListBoxModel;
import com.cloudbees.plugins.credentials.common.StandardUsernameCredentials;
import com.cloudbees.plugins.credentials.common.StandardUsernamePasswordCredentials;
import com.cloudbees.plugins.credentials.domains.DomainRequirement;
import com.cloudbees.plugins.credentials.domains.URIRequirementBuilder;
import edu.umd.cs.findbugs.annotations.NonNull;
import edu.umd.cs.findbugs.annotations.SuppressFBWarnings;
import hudson.AbortException;
import hudson.Extension;
import hudson.Util;
import hudson.model.Item;
import hudson.model.PeriodicWork;
import hudson.model.Queue;
import hudson.model.TaskListener;
import hudson.security.ACL;
import hudson.util.FormValidation;
import hudson.util.ListBoxModel;
import java.io.File;
import java.io.IOException;
import java.net.HttpURLConnection;
import java.net.MalformedURLException;
import java.net.Proxy;
import java.net.URL;
import java.nio.charset.StandardCharsets;
import java.security.MessageDigest;
import java.security.NoSuchAlgorithmException;
<<<<<<< HEAD
import java.security.SecureRandom;
=======
import java.util.Base64;
>>>>>>> e708675a
import java.util.List;
import java.util.Map;
import java.util.Objects;
import java.util.Random;
import java.util.WeakHashMap;
import java.util.concurrent.ConcurrentHashMap;
import java.util.concurrent.TimeUnit;
import java.util.concurrent.atomic.AtomicInteger;
import java.util.concurrent.atomic.AtomicLong;
import java.util.function.Supplier;
import java.util.logging.Level;
import java.util.logging.Logger;
import javax.annotation.CheckForNull;
import javax.annotation.Nonnull;
import jenkins.model.Jenkins;
import jenkins.scm.api.SCMSourceOwner;
import jenkins.util.JenkinsJVM;
import okhttp3.Cache;
import okhttp3.OkHttpClient;
import org.apache.commons.lang.StringUtils;
import org.jenkinsci.plugins.gitclient.GitClient;
import org.jenkinsci.plugins.github.config.GitHubServerConfig;
import org.kohsuke.github.GHAppInstallationToken;
import org.kohsuke.github.GitHub;
import org.kohsuke.github.GitHubBuilder;
import org.kohsuke.github.RateLimitHandler;
import org.kohsuke.github.authorization.ImmutableAuthorizationProvider;
import org.kohsuke.github.extras.okhttp3.OkHttpConnector;

/** Utilities that could perhaps be moved into {@code github-api}. */
@SuppressFBWarnings("DMI_RANDOM_USED_ONLY_ONCE") // https://github.com/spotbugs/spotbugs/issues/1539
public class Connector {
  private static final Logger LOGGER = Logger.getLogger(Connector.class.getName());

  private static final Map<ConnectionId, GitHubConnection> connections = new ConcurrentHashMap<>();
  private static final Map<GitHub, ConnectionId> reverseLookup = new ConcurrentHashMap<>();

  private static final Map<TaskListener, Map<GitHub, Void>> checked = new WeakHashMap<>();
  private static final long API_URL_REVALIDATE_MILLIS = TimeUnit.MINUTES.toMillis(5);

  private static final Random ENTROPY = new SecureRandom();
  private static final String SALT = Long.toHexString(ENTROPY.nextLong());
  private static final OkHttpClient baseClient = new OkHttpClient();

  private Connector() {
    throw new IllegalAccessError("Utility class");
  }

  /**
   * Retained for binary compatibility only.
   *
   * @param context the context.
   * @param apiUri the api endpoint.
   * @return a {@link ListBoxModel}.
   * @deprecated use {@link #listCheckoutCredentials(Item, String)}.
   */
  @NonNull
  @Deprecated
  public static ListBoxModel listScanCredentials(
      @CheckForNull SCMSourceOwner context, String apiUri) {
    return listScanCredentials((Item) context, apiUri);
  }

  /**
   * Populates a {@link ListBoxModel} with the scan credentials appropriate for the supplied context
   * against the supplied API endpoint.
   *
   * @param context the context.
   * @param apiUri the api endpoint.
   * @return a {@link ListBoxModel}.
   */
  @NonNull
  public static ListBoxModel listScanCredentials(@CheckForNull Item context, String apiUri) {
    return new StandardListBoxModel()
        .includeEmptyValue()
        .includeMatchingAs(
            context instanceof Queue.Task
                ? ((Queue.Task) context).getDefaultAuthentication()
                : ACL.SYSTEM,
            context,
            StandardUsernameCredentials.class,
            githubDomainRequirements(apiUri),
            githubScanCredentialsMatcher());
  }

  /**
   * Retained for binary compatibility only.
   *
   * @param context the context.
   * @param apiUri the api endpoint.
   * @param scanCredentialsId the credentials ID.
   * @return the {@link FormValidation} results.
   * @deprecated use {@link #checkScanCredentials(Item, String, String)}
   */
  @Deprecated
  public static FormValidation checkScanCredentials(
      @CheckForNull SCMSourceOwner context, String apiUri, String scanCredentialsId) {
    return checkScanCredentials((Item) context, apiUri, scanCredentialsId);
  }

  /**
   * Checks the credential ID for use as scan credentials in the supplied context against the
   * supplied API endpoint.
   *
   * @param context the context.
   * @param apiUri the api endpoint.
   * @param scanCredentialsId the credentials ID.
   * @return the {@link FormValidation} results.
   */
  public static FormValidation checkScanCredentials(
      @CheckForNull Item context, String apiUri, String scanCredentialsId) {
    if (context == null && !Jenkins.get().hasPermission(Jenkins.ADMINISTER)
        || context != null && !context.hasPermission(Item.EXTENDED_READ)) {
      return FormValidation.ok();
    }
    if (!scanCredentialsId.isEmpty()) {
      ListBoxModel options = listScanCredentials(context, apiUri);
      boolean found = false;
      for (ListBoxModel.Option b : options) {
        if (scanCredentialsId.equals(b.value)) {
          found = true;
          break;
        }
      }
      if (!found) {
        return FormValidation.error("Credentials not found");
      }
      if (context != null && !context.hasPermission(CredentialsProvider.USE_ITEM)) {
        return FormValidation.ok("Credentials found");
      }
      StandardCredentials credentials =
          Connector.lookupScanCredentials(
              context,
              StringUtils.defaultIfEmpty(apiUri, GitHubServerConfig.GITHUB_URL),
              scanCredentialsId);
      if (credentials == null) {
        return FormValidation.error("Credentials not found");
      } else {
        try {
          GitHub connector = Connector.connect(apiUri, credentials);
          try {
            try {
              boolean githubAppAuthentication = credentials instanceof GitHubAppCredentials;
              if (githubAppAuthentication) {
                int remaining = connector.getRateLimit().getRemaining();
                return FormValidation.ok("GHApp verified, remaining rate limit: %d", remaining);
              }

              return FormValidation.ok("User %s", connector.getMyself().getLogin());
            } catch (Exception e) {
              return FormValidation.error("Invalid credentials: %s", e.getMessage());
            }
          } finally {
            Connector.release(connector);
          }
        } catch (IllegalArgumentException | InvalidPrivateKeyException e) {
          String msg =
              "Exception validating credentials " + CredentialsNameProvider.name(credentials);
          LOGGER.log(Level.WARNING, msg, e);
          return FormValidation.error(e, msg);
        } catch (IOException e) {
          // ignore, never thrown
          LOGGER.log(
              Level.WARNING,
              "Exception validating credentials {0} on {1}",
              new Object[] {CredentialsNameProvider.name(credentials), apiUri});
          return FormValidation.error("Exception validating credentials");
        }
      }
    } else {
      return FormValidation.warning("Credentials are recommended");
    }
  }

  /**
   * Retained for binary compatibility only.
   *
   * @param context the context.
   * @param apiUri the API endpoint.
   * @param scanCredentialsId the credentials to resolve.
   * @return the {@link StandardCredentials} or {@code null}
   * @deprecated use {@link #lookupScanCredentials(Item, String, String)}
   */
  @Deprecated
  @CheckForNull
  public static StandardCredentials lookupScanCredentials(
      @CheckForNull SCMSourceOwner context,
      @CheckForNull String apiUri,
      @CheckForNull String scanCredentialsId) {
    return lookupScanCredentials((Item) context, apiUri, scanCredentialsId);
  }

  /**
   * Resolves the specified scan credentials in the specified context for use against the specified
   * API endpoint.
   *
   * @param context the context.
   * @param apiUri the API endpoint.
   * @param scanCredentialsId the credentials to resolve.
   * @return the {@link StandardCredentials} or {@code null}
   */
  @CheckForNull
  public static StandardCredentials lookupScanCredentials(
      @CheckForNull Item context,
      @CheckForNull String apiUri,
      @CheckForNull String scanCredentialsId) {
    if (Util.fixEmpty(scanCredentialsId) == null) {
      return null;
    } else {
      return CredentialsMatchers.firstOrNull(
          CredentialsProvider.lookupCredentials(
              StandardUsernameCredentials.class,
              context,
              context instanceof Queue.Task
                  ? ((Queue.Task) context).getDefaultAuthentication()
                  : ACL.SYSTEM,
              githubDomainRequirements(apiUri)),
          CredentialsMatchers.allOf(
              CredentialsMatchers.withId(scanCredentialsId), githubScanCredentialsMatcher()));
    }
  }

  /**
   * Retained for binary compatibility only.
   *
   * @param context the context.
   * @param apiUri the API endpoint.
   * @return the {@link StandardCredentials} or {@code null}
   * @deprecated use {@link #listCheckoutCredentials(Item, String)}
   */
  @NonNull
  public static ListBoxModel listCheckoutCredentials(
      @CheckForNull SCMSourceOwner context, String apiUri) {
    return listCheckoutCredentials((Item) context, apiUri);
  }

  /**
   * Populates a {@link ListBoxModel} with the checkout credentials appropriate for the supplied
   * context against the supplied API endpoint.
   *
   * @param context the context.
   * @param apiUri the api endpoint.
   * @return a {@link ListBoxModel}.
   */
  @NonNull
  public static ListBoxModel listCheckoutCredentials(@CheckForNull Item context, String apiUri) {
    StandardListBoxModel result = new StandardListBoxModel();
    result.includeEmptyValue();
    result.add("- same as scan credentials -", GitHubSCMSource.DescriptorImpl.SAME);
    result.add("- anonymous -", GitHubSCMSource.DescriptorImpl.ANONYMOUS);
    return result.includeMatchingAs(
        context instanceof Queue.Task
            ? ((Queue.Task) context).getDefaultAuthentication()
            : ACL.SYSTEM,
        context,
        StandardUsernameCredentials.class,
        githubDomainRequirements(apiUri),
        GitClient.CREDENTIALS_MATCHER);
  }

  public static @Nonnull GitHub connect(
      @CheckForNull String apiUri, @CheckForNull final StandardCredentials credentials)
      throws IOException {
    apiUri = Util.fixEmptyAndTrim(apiUri);
    final String apiUrl = apiUri != null ? apiUri : GitHubServerConfig.GITHUB_URL;
    final String username;
    final String password;
    final String hash;
    final String authHash;
    final GitHubAppCredentials gitHubAppCredentials;
    final Jenkins jenkins = Jenkins.get();
    if (credentials == null) {
      username = null;
      password = null;
      hash = "anonymous";
      authHash = "anonymous";
      gitHubAppCredentials = null;
    } else if (credentials instanceof GitHubAppCredentials) {
      password = null;
      gitHubAppCredentials = (GitHubAppCredentials) credentials;

      hash =
          getDigestOf(
              gitHubAppCredentials.getAppID(),
              gitHubAppCredentials.getOwner(),
              gitHubAppCredentials.getPrivateKey().getPlainText(),
              SALT); // want to ensure pooling by credential
      authHash =
          getDigestOf(
              gitHubAppCredentials.getAppID(),
              "::",
              gitHubAppCredentials.getOwner(),
              "::",
              gitHubAppCredentials.getPrivateKey().getPlainText(),
              "::",
              jenkins.getLegacyInstanceId());
      username = gitHubAppCredentials.getUsername();
    } else if (credentials instanceof StandardUsernamePasswordCredentials) {
      StandardUsernamePasswordCredentials c = (StandardUsernamePasswordCredentials) credentials;
      username = c.getUsername();
      password = c.getPassword().getPlainText();
      hash = getDigestOf(password, SALT); // want to ensure pooling by credential
      authHash = getDigestOf(password, "::", jenkins.getLegacyInstanceId());
      gitHubAppCredentials = null;
    } else {
      // TODO OAuth support
      throw new IOException("Unsupported credential type: " + credentials.getClass().getName());
    }

    final ConnectionId connectionId = new ConnectionId(apiUrl, hash);

    GitHubConnection record =
        GitHubConnection.lookup(
            connectionId,
            () -> {
              try {
                Cache cache = getCache(jenkins, apiUrl, authHash, username);

                GitHubBuilder gb = createGitHubBuilder(apiUrl, cache);

                if (gitHubAppCredentials != null) {
                  gb.withAuthorizationProvider(gitHubAppCredentials.getAuthorizationProvider());
                } else if (username != null && password != null) {
                  // At the time of this change this works for OAuth tokens as well.
                  // This may not continue to work in the future, as GitHub has deprecated
                  // Login/Password
                  // credentials.
                  gb.withAuthorizationProvider(
                      ImmutableAuthorizationProvider.fromLoginAndPassword(username, password));
                }
                return new GitHubConnection(
                    gb.build(), cache, credentials instanceof GitHubAppCredentials);
              } catch (IOException e) {
                throw new RuntimeException(e.getMessage(), e);
              }
            });

    record.verifyConnection();
    return record.getGitHub();
  }

  /**
   * Creates a {@link GitHubBuilder} that can be used to build a {@link GitHub} instance.
   *
   * <p>This method creates and configures a new {@link GitHubBuilder}. This should be used only
   * when {@link #connect(String, StandardCredentials)} cannot be used, such as when using {@link
   * GitHubBuilder#withJwtToken(String)} to getting the {@link GHAppInstallationToken}.
   *
   * <p>This method intentionally does not support caching requests or {@link GitHub} instances.
   *
   * @param apiUrl the GitHub API URL to be used for the connection
   * @return a configured GitHubBuilder instance
   * @throws IOException if I/O error occurs
   */
  static GitHubBuilder createGitHubBuilder(@Nonnull String apiUrl) throws IOException {
    return createGitHubBuilder(apiUrl, null);
  }

  @Nonnull
  private static GitHubBuilder createGitHubBuilder(
      @Nonnull String apiUrl, @CheckForNull Cache cache) throws IOException {
    String host;
    try {
      host = new URL(apiUrl).getHost();
    } catch (MalformedURLException e) {
      throw new IOException("Invalid GitHub API URL: " + apiUrl, e);
    }

    GitHubBuilder gb = new GitHubBuilder();
    gb.withEndpoint(apiUrl);
    gb.withRateLimitChecker(new ApiRateLimitChecker.RateLimitCheckerAdapter());
    gb.withRateLimitHandler(CUSTOMIZED);

    OkHttpClient.Builder clientBuilder = baseClient.newBuilder();
    if (JenkinsJVM.isJenkinsJVM()) {
      clientBuilder.proxy(getProxy(host));
    }
    if (cache != null) {
      clientBuilder.cache(cache);
    }
    gb.withConnector(new OkHttpConnector(clientBuilder.build()));
    return gb;
  }

  @CheckForNull
  private static Cache getCache(
      @Nonnull Jenkins jenkins,
      @Nonnull String apiUrl,
      @Nonnull String authHash,
      @CheckForNull String username) {
    Cache cache = null;
    int cacheSize = GitHubSCMSource.getCacheSize();
    if (cacheSize > 0) {
      File cacheBase = new File(jenkins.getRootDir(), GitHubSCMProbe.class.getName() + ".cache");
<<<<<<< HEAD
      String cacheDirName = getDigestOf(apiUrl, "::", username, "::", authHash);
      File cacheDir = new File(cacheBase, cacheDirName);
      cache = new Cache(cacheDir, cacheSize * 1024L * 1024L);
=======
      File cacheDir = null;
      try {
        MessageDigest sha256 = MessageDigest.getInstance("SHA-256");
        sha256.update(apiUrl.getBytes(StandardCharsets.UTF_8));
        sha256.update("::".getBytes(StandardCharsets.UTF_8));
        if (username != null) {
          sha256.update(username.getBytes(StandardCharsets.UTF_8));
        }
        sha256.update("::".getBytes(StandardCharsets.UTF_8));
        sha256.update(authHash.getBytes(StandardCharsets.UTF_8));
        cacheDir =
            new File(
                cacheBase, Base64.getUrlEncoder().withoutPadding().encodeToString(sha256.digest()));
      } catch (NoSuchAlgorithmException e) {
        // no cache for you mr non-spec compliant JVM
      }
      if (cacheDir != null) {
        cache = new Cache(cacheDir, cacheSize * 1024L * 1024L);
      }
>>>>>>> e708675a
    }
    return cache;
  }

  /**
   * Gets a digest of a set of strings.
   *
   * <p>This method tries to use SHA-256 but will fall back to MD5. String items that are null are
   * ignored.
   *
   * @param strings
   * @return
   */
  static String getDigestOf(String... strings) {
    MessageDigest digester;
    try {
      digester = MessageDigest.getInstance("SHA-256");
    } catch (NoSuchAlgorithmException e) {
      throw new Error(e); // never happens
    }
    for (String item : strings) {
      if (item != null) {
        digester.update(item.getBytes(StandardCharsets.UTF_8));
      }
    }
    return Base64.encodeBase64URLSafeString(digester.digest());
  }

  public static void release(@CheckForNull GitHub hub) {
    if (hub == null) {
      return;
    }

    ConnectionId connectionId = reverseLookup.get(hub);
    if (connectionId == null) {
      return;
    }

    GitHubConnection record = connections.get(connectionId);
    if (record != null) {
      try {
        record.release();
      } catch (IOException e) {
        LOGGER.log(WARNING, "There is a mismatch in connect and release calls.", e);
      }
    }
  }

  private static CredentialsMatcher githubScanCredentialsMatcher() {
    // TODO OAuth credentials
    return CredentialsMatchers.anyOf(
        CredentialsMatchers.instanceOf(StandardUsernamePasswordCredentials.class));
  }

  static List<DomainRequirement> githubDomainRequirements(String apiUri) {
    return URIRequirementBuilder.fromUri(
            StringUtils.defaultIfEmpty(apiUri, GitHubServerConfig.GITHUB_URL))
        .build();
  }

  /**
   * Uses proxy if configured on pluginManager/advanced page
   *
   * @param host GitHub's hostname to build proxy to
   * @return proxy to use it in connector. Should not be null as it can lead to unexpected behaviour
   */
  @Nonnull
  private static Proxy getProxy(@Nonnull String host) {
    Jenkins jenkins = Jenkins.getInstanceOrNull();
    if (jenkins == null || jenkins.proxy == null) {
      return Proxy.NO_PROXY;
    } else {
      return jenkins.proxy.createProxy(host);
    }
  }

  /** Fail immediately and throw a customized exception. */
  public static final RateLimitHandler CUSTOMIZED =
      new RateLimitHandler() {

        @Override
        public void onError(IOException e, HttpURLConnection uc) throws IOException {
          try {
            long limit = Long.parseLong(uc.getHeaderField("X-RateLimit-Limit"));
            long remaining = Long.parseLong(uc.getHeaderField("X-RateLimit-Remaining"));
            long reset = Long.parseLong(uc.getHeaderField("X-RateLimit-Reset"));

            throw new RateLimitExceededException(
                "GitHub API rate limit exceeded", limit, remaining, reset);
          } catch (NumberFormatException nfe) {
            // Something wrong happened
            throw new IOException(nfe);
          }
        }
      };

  /**
   * Alternative to {@link GitHub#isCredentialValid()} that relies on the cached user object in the
   * {@link GitHub} instance and hence reduced rate limit consumption.
   *
   * @param gitHub the instance to check.
   * @return {@code true} if the credentials are valid.
   */
  static boolean isCredentialValid(GitHub gitHub) {
    if (gitHub.isAnonymous()) {
      return true;
    } else {
      try {
        gitHub.getRateLimit();
        return true;
      } catch (IOException e) {
        if (LOGGER.isLoggable(FINE)) {
          LOGGER.log(FINE, "Exception validating credentials on " + gitHub.getApiUrl(), e);
        }
        return false;
      }
    }
  }

  /*package*/ static void checkConnectionValidity(
      String apiUri, @NonNull TaskListener listener, StandardCredentials credentials, GitHub github)
      throws IOException {
    synchronized (checked) {
      Map<GitHub, Void> hubs = checked.get(listener);
      if (hubs != null && hubs.containsKey(github)) {
        // only check if not already in use
        return;
      }
      if (hubs == null) {
        hubs = new WeakHashMap<>();
        checked.put(listener, hubs);
      }
      hubs.put(github, null);
    }
    if (credentials != null && !isCredentialValid(github)) {
      String message =
          String.format(
              "Invalid scan credentials %s to connect to %s, skipping",
              CredentialsNameProvider.name(credentials),
              apiUri == null ? GitHubSCMSource.GITHUB_URL : apiUri);
      throw new AbortException(message);
    }
    if (!github.isAnonymous()) {
      assert credentials != null;
      listener
          .getLogger()
          .println(
              GitHubConsoleNote.create(
                  System.currentTimeMillis(),
                  String.format(
                      "Connecting to %s using %s",
                      apiUri == null ? GitHubSCMSource.GITHUB_URL : apiUri,
                      CredentialsNameProvider.name(credentials))));
    } else {
      listener
          .getLogger()
          .println(
              GitHubConsoleNote.create(
                  System.currentTimeMillis(),
                  String.format(
                      "Connecting to %s with no credentials, anonymous access",
                      apiUri == null ? GitHubSCMSource.GITHUB_URL : apiUri)));
    }
  }

  /*package*/
  static void configureLocalRateLimitChecker(@NonNull TaskListener listener, GitHub github)
      throws IOException, InterruptedException {
    ApiRateLimitChecker.configureThreadLocalChecker(listener, github);
  }

  @Extension
  public static class UnusedConnectionDestroyer extends PeriodicWork {

    @Override
    public long getRecurrencePeriod() {
      return TimeUnit.MINUTES.toMillis(5);
    }

    @Override
    protected void doRun() throws Exception {
      // Free any connection that is unused (zero refs)
      // and has not been looked up or released for the last 30 minutes
      long unusedThreshold = System.currentTimeMillis() - TimeUnit.MINUTES.toMillis(30);

      GitHubConnection.removeAllUnused(unusedThreshold);
    }
  }

  static class GitHubConnection {
    @NonNull private final GitHub gitHub;

    @CheckForNull private final Cache cache;

    private final boolean cleanupCacheFolder;
    private final AtomicInteger usageCount = new AtomicInteger(1);
    private final AtomicLong lastUsed = new AtomicLong(System.currentTimeMillis());
    private long lastVerified = Long.MIN_VALUE;

    private GitHubConnection(GitHub gitHub, Cache cache, boolean cleanupCacheFolder) {
      this.gitHub = gitHub;
      this.cache = cache;
      this.cleanupCacheFolder = cleanupCacheFolder;
    }

    /**
     * Gets the {@link GitHub} instance for this connection
     *
     * @return the {@link GitHub} instance
     */
    public GitHub getGitHub() {
      return gitHub;
    }

    @NonNull
    private static GitHubConnection lookup(
        @NonNull ConnectionId connectionId, @NonNull Supplier<GitHubConnection> generator) {
      GitHubConnection record;
      record =
          connections.compute(
              connectionId,
              (id, connection) -> {
                if (connection == null) {
                  connection = generator.get();
                  reverseLookup.put(connection.gitHub, id);
                } else {
                  connection.usageCount.incrementAndGet();
                  connection.lastUsed.set(System.currentTimeMillis());
                }

                return connection;
              });
      return record;
    }

    private void release() throws IOException {
      long count = this.usageCount.decrementAndGet();
      if (count < 0) {
        // if this happens we should try not to remain in a bad state
        // but there's no guarantees.
        this.usageCount.incrementAndGet();
        throw new IOException(
            "Tried to release a GitHubConnection that should have no references.");
      }

      this.lastUsed.compareAndSet(this.lastUsed.get(), System.currentTimeMillis());
    }

    private static void removeAllUnused(long threshold) throws IOException {
      for (ConnectionId connectionId : connections.keySet()) {
        connections.computeIfPresent(
            connectionId,
            (id, record) -> {
              long lastUse = record.lastUsed.get();
              if (record.usageCount.get() == 0 && lastUse < threshold) {
                try {
                  if (record.cache != null && record.cleanupCacheFolder) {
                    record.cache.delete();
                    record.cache.close();
                  }
                } catch (IOException e) {
                  LOGGER.log(
                      WARNING,
                      "Exception removing cache directory for unused connection: " + id,
                      e);
                }
                reverseLookup.remove(record.gitHub);

                // returning null will remove the connection
                record = null;
              }

              return record;
            });
      }
    }

    public void verifyConnection() throws IOException {
      synchronized (this) {
        if (lastVerified > System.currentTimeMillis() - API_URL_REVALIDATE_MILLIS) {
          return;
        }

        // Connection verification should ignore rate limits
        // It is possible this method will exceed the rate limit,
        // but very unlikely.
        ApiRateLimitChecker.verifyConnection(gitHub);

        lastVerified = System.currentTimeMillis();
      }
    }
  }

  private static class ConnectionId {
    private final String apiUrl;
    private final String credentialsHash;

    ConnectionId(String apiUrl, String credentialsHash) {
      this.apiUrl = apiUrl;
      this.credentialsHash = credentialsHash;
    }

    @Override
    public boolean equals(Object o) {
      if (this == o) {
        return true;
      }
      if (o == null || getClass() != o.getClass()) {
        return false;
      }

      ConnectionId that = (ConnectionId) o;

      if (!Objects.equals(apiUrl, that.apiUrl)) {
        return false;
      }
      return StringUtils.equals(credentialsHash, that.credentialsHash);
    }

    @Override
    public int hashCode() {
      return apiUrl != null ? apiUrl.hashCode() : 0;
    }

    @Override
    public String toString() {
      return "ConnectionId{"
          + "apiUrl='"
          + apiUrl
          + '\''
          + ", credentialsHash="
          + credentialsHash
          + '}';
    }
  }
}<|MERGE_RESOLUTION|>--- conflicted
+++ resolved
@@ -58,11 +58,8 @@
 import java.nio.charset.StandardCharsets;
 import java.security.MessageDigest;
 import java.security.NoSuchAlgorithmException;
-<<<<<<< HEAD
 import java.security.SecureRandom;
-=======
 import java.util.Base64;
->>>>>>> e708675a
 import java.util.List;
 import java.util.Map;
 import java.util.Objects;
@@ -457,31 +454,9 @@
     int cacheSize = GitHubSCMSource.getCacheSize();
     if (cacheSize > 0) {
       File cacheBase = new File(jenkins.getRootDir(), GitHubSCMProbe.class.getName() + ".cache");
-<<<<<<< HEAD
       String cacheDirName = getDigestOf(apiUrl, "::", username, "::", authHash);
       File cacheDir = new File(cacheBase, cacheDirName);
       cache = new Cache(cacheDir, cacheSize * 1024L * 1024L);
-=======
-      File cacheDir = null;
-      try {
-        MessageDigest sha256 = MessageDigest.getInstance("SHA-256");
-        sha256.update(apiUrl.getBytes(StandardCharsets.UTF_8));
-        sha256.update("::".getBytes(StandardCharsets.UTF_8));
-        if (username != null) {
-          sha256.update(username.getBytes(StandardCharsets.UTF_8));
-        }
-        sha256.update("::".getBytes(StandardCharsets.UTF_8));
-        sha256.update(authHash.getBytes(StandardCharsets.UTF_8));
-        cacheDir =
-            new File(
-                cacheBase, Base64.getUrlEncoder().withoutPadding().encodeToString(sha256.digest()));
-      } catch (NoSuchAlgorithmException e) {
-        // no cache for you mr non-spec compliant JVM
-      }
-      if (cacheDir != null) {
-        cache = new Cache(cacheDir, cacheSize * 1024L * 1024L);
-      }
->>>>>>> e708675a
     }
     return cache;
   }
@@ -507,7 +482,7 @@
         digester.update(item.getBytes(StandardCharsets.UTF_8));
       }
     }
-    return Base64.encodeBase64URLSafeString(digester.digest());
+    return Base64.getUrlEncoder().withoutPadding().encodeToString(digester.digest());
   }
 
   public static void release(@CheckForNull GitHub hub) {
