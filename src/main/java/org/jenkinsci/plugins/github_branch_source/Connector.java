--- conflicted
+++ resolved
@@ -96,109 +96,6 @@
 /** Utilities that could perhaps be moved into {@code github-api}. */
 @SuppressFBWarnings("DMI_RANDOM_USED_ONLY_ONCE") // https://github.com/spotbugs/spotbugs/issues/1539
 public class Connector {
-<<<<<<< HEAD
-  private static final Logger LOGGER = Logger.getLogger(Connector.class.getName());
-
-  private static final Map<ConnectionId, GitHubConnection> connections = new ConcurrentHashMap<>();
-  private static final Map<GitHub, ConnectionId> reverseLookup = new ConcurrentHashMap<>();
-
-  private static final Map<TaskListener, Map<GitHub, Void>> checked = new WeakHashMap<>();
-  private static final long API_URL_REVALIDATE_MILLIS = TimeUnit.MINUTES.toMillis(5);
-
-  private static final Random ENTROPY = new Random();
-  private static final String SALT = Long.toHexString(ENTROPY.nextLong());
-
-  private Connector() {
-    throw new IllegalAccessError("Utility class");
-  }
-
-  /**
-   * Retained for binary compatibility only.
-   *
-   * @param context the context.
-   * @param apiUri the api endpoint.
-   * @return a {@link ListBoxModel}.
-   * @deprecated use {@link #listCheckoutCredentials(Item, String)}.
-   */
-  @NonNull
-  @Deprecated
-  public static ListBoxModel listScanCredentials(
-      @CheckForNull SCMSourceOwner context, String apiUri) {
-    return listScanCredentials((Item) context, apiUri);
-  }
-
-  /**
-   * Populates a {@link ListBoxModel} with the scan credentials appropriate for the supplied context
-   * against the supplied API endpoint.
-   *
-   * @param context the context.
-   * @param apiUri the api endpoint.
-   * @return a {@link ListBoxModel}.
-   */
-  @NonNull
-  public static ListBoxModel listScanCredentials(@CheckForNull Item context, String apiUri) {
-    return new StandardListBoxModel()
-        .includeEmptyValue()
-        .includeMatchingAs(
-            context instanceof Queue.Task
-                ? ((Queue.Task) context).getDefaultAuthentication()
-                : ACL.SYSTEM,
-            context,
-            StandardUsernameCredentials.class,
-            githubDomainRequirements(apiUri),
-            githubScanCredentialsMatcher());
-  }
-
-  /**
-   * Retained for binary compatibility only.
-   *
-   * @param context the context.
-   * @param apiUri the api endpoint.
-   * @param scanCredentialsId the credentials ID.
-   * @return the {@link FormValidation} results.
-   * @deprecated use {@link #checkScanCredentials(Item, String, String, String)}
-   */
-  @Deprecated
-  public static FormValidation checkScanCredentials(
-      @CheckForNull SCMSourceOwner context, String apiUri, String scanCredentialsId) {
-    return checkScanCredentials((Item) context, apiUri, scanCredentialsId);
-  }
-
-  /**
-   * Checks the credential ID for use as scan credentials in the supplied context against the
-   * supplied API endpoint.
-   *
-   * @param context the context.
-   * @param apiUri the api endpoint.
-   * @param scanCredentialsId the credentials ID.
-   * @return the {@link FormValidation} results.
-   * @deprecated use {@link #checkScanCredentials(Item, String, String, String)}
-   */
-  @Deprecated
-  public static FormValidation checkScanCredentials(
-      @CheckForNull Item context, String apiUri, String scanCredentialsId) {
-    return checkScanCredentials(context, apiUri, scanCredentialsId, null);
-  }
-
-  /**
-   * Checks the credential ID for use as scan credentials in the supplied context against the
-   * supplied API endpoint.
-   *
-   * @param context the context.
-   * @param apiUri the api endpoint.
-   * @param scanCredentialsId the credentials ID.
-   * @param repoOwner the org/user
-   * @return the {@link FormValidation} results.
-   */
-  public static FormValidation checkScanCredentials(
-      @CheckForNull Item context,
-      String apiUri,
-      String scanCredentialsId,
-      @CheckForNull String repoOwner) {
-    if (context == null && !Jenkins.get().hasPermission(Jenkins.ADMINISTER)
-        || context != null && !context.hasPermission(Item.EXTENDED_READ)) {
-      return FormValidation.ok();
-=======
     private static final Logger LOGGER = Logger.getLogger(Connector.class.getName());
 
     private static final Map<ConnectionId, GitHubConnection> connections = new ConcurrentHashMap<>();
@@ -209,8 +106,6 @@
 
     private static final Random ENTROPY = new Random();
     private static final String SALT = Long.toHexString(ENTROPY.nextLong());
-    private static final OkHttpClient baseClient =
-            JenkinsOkHttpClient.newClientBuilder(new OkHttpClient()).build();
 
     private Connector() {
         throw new IllegalAccessError("Utility class");
@@ -279,7 +174,6 @@
     public static FormValidation checkScanCredentials(
             @CheckForNull Item context, String apiUri, String scanCredentialsId) {
         return checkScanCredentials(context, apiUri, scanCredentialsId, null);
->>>>>>> fb95d3ad
     }
 
     /**
@@ -529,41 +423,6 @@
             }
         });
 
-<<<<<<< HEAD
-    record.verifyConnection();
-    return record.getGitHub();
-  }
-
-  /**
-   * Creates a {@link GitHubBuilder} that can be used to build a {@link GitHub} instance.
-   *
-   * <p>This method creates and configures a new {@link GitHubBuilder}. This should be used only
-   * when {@link #connect(String, StandardCredentials)} cannot be used, such as when using {@link
-   * GitHubBuilder#withJwtToken(String)} to getting the {@link GHAppInstallationToken}.
-   *
-   * <p>This method intentionally does not support caching requests or {@link GitHub} instances.
-   *
-   * @param apiUrl the GitHub API URL to be used for the connection
-   * @return a configured GitHubBuilder instance
-   * @throws IOException if I/O error occurs
-   */
-  static GitHubBuilder createGitHubBuilder(@NonNull String apiUrl) throws IOException {
-    return createGitHubBuilder(apiUrl, null);
-  }
-
-  @NonNull
-  private static GitHubBuilder createGitHubBuilder(
-      @NonNull String apiUrl, @CheckForNull Cache cache) throws IOException {
-    GitHubBuilder gb = new GitHubBuilder();
-    gb.withEndpoint(apiUrl);
-    gb.withRateLimitChecker(new ApiRateLimitChecker.RateLimitCheckerAdapter());
-    gb.withRateLimitHandler(CUSTOMIZED);
-
-    OkHttpClient.Builder clientBuilder = JenkinsOkHttpClient.newClientBuilder(new OkHttpClient());
-    if (JenkinsJVM.isJenkinsJVM() && Jenkins.get().proxy != null) {
-      // Remove once https://github.com/jenkinsci/okhttp-api-plugin/pull/159 is merged
-      clientBuilder.proxySelector(new JenkinsProxySelector());
-=======
         record.verifyConnection();
         return record.getGitHub();
     }
@@ -583,27 +442,20 @@
      */
     static GitHubBuilder createGitHubBuilder(@NonNull String apiUrl) throws IOException {
         return createGitHubBuilder(apiUrl, null);
->>>>>>> fb95d3ad
     }
 
     @NonNull
     private static GitHubBuilder createGitHubBuilder(@NonNull String apiUrl, @CheckForNull Cache cache)
             throws IOException {
-        String host;
-        try {
-            host = new URL(apiUrl).getHost();
-        } catch (MalformedURLException e) {
-            throw new IOException("Invalid GitHub API URL: " + apiUrl, e);
-        }
-
         GitHubBuilder gb = new GitHubBuilder();
         gb.withEndpoint(apiUrl);
         gb.withRateLimitChecker(new ApiRateLimitChecker.RateLimitCheckerAdapter());
         gb.withRateLimitHandler(CUSTOMIZED);
 
-        OkHttpClient.Builder clientBuilder = baseClient.newBuilder();
-        if (JenkinsJVM.isJenkinsJVM()) {
-            clientBuilder.proxy(getProxy(host));
+        OkHttpClient.Builder clientBuilder = JenkinsOkHttpClient.newClientBuilder(new OkHttpClient());
+        if (JenkinsJVM.isJenkinsJVM() && Jenkins.get().proxy != null) {
+            // Remove once https://github.com/jenkinsci/okhttp-api-plugin/pull/159 is merged
+            clientBuilder.proxySelector(new JenkinsProxySelector());
         }
         if (cache != null) {
             clientBuilder.cache(cache);
@@ -670,45 +522,9 @@
         return URIRequirementBuilder.fromUri(StringUtils.defaultIfEmpty(apiUri, GitHubServerConfig.GITHUB_URL))
                 .build();
     }
-<<<<<<< HEAD
-  }
-
-  private static CredentialsMatcher githubScanCredentialsMatcher() {
-    // TODO OAuth credentials
-    return CredentialsMatchers.anyOf(
-        CredentialsMatchers.instanceOf(StandardUsernamePasswordCredentials.class));
-  }
-
-  static List<DomainRequirement> githubDomainRequirements(String apiUri) {
-    return URIRequirementBuilder.fromUri(
-            StringUtils.defaultIfEmpty(apiUri, GitHubServerConfig.GITHUB_URL))
-        .build();
-  }
-
-  /** Fail immediately and throw a customized exception. */
-  public static final RateLimitHandler CUSTOMIZED =
-      new RateLimitHandler() {
-=======
-
-    /**
-     * Uses proxy if configured on pluginManager/advanced page
-     *
-     * @param host GitHub's hostname to build proxy to
-     * @return proxy to use it in connector. Should not be null as it can lead to unexpected behaviour
-     */
-    @NonNull
-    private static Proxy getProxy(@NonNull String host) {
-        Jenkins jenkins = Jenkins.getInstanceOrNull();
-        if (jenkins == null || jenkins.proxy == null) {
-            return Proxy.NO_PROXY;
-        } else {
-            return jenkins.proxy.createProxy(host);
-        }
-    }
 
     /** Fail immediately and throw a customized exception. */
     public static final RateLimitHandler CUSTOMIZED = new RateLimitHandler() {
->>>>>>> fb95d3ad
 
         @Override
         public void onError(IOException e, HttpURLConnection uc) throws IOException {
@@ -954,36 +770,31 @@
             return "ConnectionId{" + "apiUrl='" + apiUrl + '\'' + ", credentialsHash=" + credentialsHash + '}';
         }
     }
-<<<<<<< HEAD
-  }
-
-  // Remove once https://github.com/jenkinsci/okhttp-api-plugin/pull/159 is merged
-  private static class JenkinsProxySelector extends ProxySelector {
-
-    @Override
-    public List<Proxy> select(URI uri) {
-
-      ProxyConfiguration configuration = Jenkins.get().proxy;
-      if (configuration == null) {
-        return Collections.singletonList(Proxy.NO_PROXY);
-      }
-
-      final String host = uri.getHost();
-      for (Pattern p : configuration.getNoProxyHostPatterns()) {
-        if (p.matcher(host).matches()) {
-          return Collections.singletonList(Proxy.NO_PROXY);
-        }
-      }
-      return Collections.singletonList(
-          new Proxy(
-              Proxy.Type.HTTP, new InetSocketAddress(configuration.name, configuration.port)));
-    }
-
-    @Override
-    public void connectFailed(URI uri, SocketAddress sa, IOException ioe) {
-      LOGGER.log(Level.WARNING, "Proxy connection failed", ioe);
-    }
-  }
-=======
->>>>>>> fb95d3ad
+
+    // Remove once https://github.com/jenkinsci/okhttp-api-plugin/pull/159 is merged
+    private static class JenkinsProxySelector extends ProxySelector {
+
+        @Override
+        public List<Proxy> select(URI uri) {
+
+            ProxyConfiguration configuration = Jenkins.get().proxy;
+            if (configuration == null) {
+                return Collections.singletonList(Proxy.NO_PROXY);
+            }
+
+            final String host = uri.getHost();
+            for (Pattern p : configuration.getNoProxyHostPatterns()) {
+                if (p.matcher(host).matches()) {
+                    return Collections.singletonList(Proxy.NO_PROXY);
+                }
+            }
+            return Collections.singletonList(
+                    new Proxy(Proxy.Type.HTTP, new InetSocketAddress(configuration.name, configuration.port)));
+        }
+
+        @Override
+        public void connectFailed(URI uri, SocketAddress sa, IOException ioe) {
+            LOGGER.log(Level.WARNING, "Proxy connection failed", ioe);
+        }
+    }
 }