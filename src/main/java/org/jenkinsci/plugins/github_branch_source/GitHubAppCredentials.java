package org.jenkinsci.plugins.github_branch_source;

import static org.jenkinsci.plugins.github_branch_source.GitHubSCMNavigator.DescriptorImpl.getPossibleApiUriItems;

import com.cloudbees.plugins.credentials.CredentialsScope;
import com.cloudbees.plugins.credentials.common.StandardUsernamePasswordCredentials;
import com.cloudbees.plugins.credentials.impl.BaseStandardCredentials;
import edu.umd.cs.findbugs.annotations.CheckForNull;
import edu.umd.cs.findbugs.annotations.NonNull;
import edu.umd.cs.findbugs.annotations.SuppressFBWarnings;
import hudson.Extension;
import hudson.Functions;
import hudson.Util;
import hudson.remoting.Channel;
import hudson.util.FormValidation;
import hudson.util.ListBoxModel;
import hudson.util.Secret;
import java.io.IOException;
import java.io.Serializable;
import java.security.GeneralSecurityException;
import java.time.Duration;
import java.time.Instant;
import java.util.List;
import java.util.concurrent.TimeUnit;
import java.util.logging.Level;
import java.util.logging.Logger;
import jenkins.security.SlaveToMasterCallable;
import jenkins.util.JenkinsJVM;
import net.sf.json.JSONObject;
import org.jenkinsci.plugins.workflow.support.concurrent.Timeout;
import org.kohsuke.accmod.Restricted;
import org.kohsuke.accmod.restrictions.NoExternalUse;
import org.kohsuke.github.GHApp;
import org.kohsuke.github.GHAppInstallation;
import org.kohsuke.github.GHAppInstallationToken;
import org.kohsuke.github.GitHub;
import org.kohsuke.github.authorization.AuthorizationProvider;
import org.kohsuke.github.extras.authorization.JWTTokenProvider;
import org.kohsuke.stapler.DataBoundConstructor;
import org.kohsuke.stapler.DataBoundSetter;
import org.kohsuke.stapler.QueryParameter;
import org.kohsuke.stapler.verb.POST;

@SuppressFBWarnings(value = "SE_NO_SERIALVERSIONID", justification = "XStream")
public class GitHubAppCredentials extends BaseStandardCredentials
    implements StandardUsernamePasswordCredentials {

  private static final Logger LOGGER = Logger.getLogger(GitHubAppCredentials.class.getName());

  private static final String ERROR_AUTHENTICATING_GITHUB_APP =
      "Couldn't authenticate with GitHub app ID %s";
  private static final String NOT_INSTALLED =
      ", has it been installed to your GitHub organisation / user?";

  private static final String ERROR_NOT_INSTALLED = ERROR_AUTHENTICATING_GITHUB_APP + NOT_INSTALLED;
<<<<<<< HEAD
=======
  private static final String ERROR_NO_OWNER_MATCHING =
      "Found multiple installations for GitHub app ID %s but none match credential owner \"%s\". "
          + "Set the right owner in the credential advanced options";
>>>>>>> 3aaa7e08

  /**
   * When a new {@link AppInstallationToken} is generated, wait this many seconds before continuing.
   * Has no effect when a cached token is used, only when a new token is generated.
   *
   * <p>Provided as one more possible avenue for debugging/stabilizing JENKINS-62249.
   */
  private static long AFTER_TOKEN_GENERATION_DELAY_SECONDS =
      Long.getLong(
          GitHubAppCredentials.class.getName() + ".AFTER_TOKEN_GENERATION_DELAY_SECONDS", 0);

  @NonNull private final String appID;

  @NonNull private final Secret privateKey;

  private String apiUri;

  private String owner;

  private transient AppInstallationToken cachedToken;

  @DataBoundConstructor
  @SuppressWarnings("unused") // by stapler
  public GitHubAppCredentials(
      CredentialsScope scope,
      String id,
      @CheckForNull String description,
      @NonNull String appID,
      @NonNull Secret privateKey) {
    super(scope, id, description);
    this.appID = appID;
    this.privateKey = privateKey;
  }

  public String getApiUri() {
    return apiUri;
  }

  @DataBoundSetter
  public void setApiUri(String apiUri) {
    this.apiUri = apiUri;
  }

  @NonNull
  public String getAppID() {
    return appID;
  }

  @NonNull
  public Secret getPrivateKey() {
    return privateKey;
  }

  /**
   * Owner of this installation, i.e. a user or organisation, used to differeniate app installations
   * when the app is installed to multiple organisations / users.
   *
   * <p>If this is null then call listInstallations and if there's only one in the list then use
   * that installation.
   *
   * @return the owner of the organisation or null.
   */
  @CheckForNull
  public String getOwner() {
    return owner;
  }

  @DataBoundSetter
  public void setOwner(String owner) {
    this.owner = Util.fixEmpty(owner);
  }

  @SuppressWarnings("deprecation")
  AuthorizationProvider getAuthorizationProvider() {
    return new CredentialsTokenProvider(this);
  }

  private static AuthorizationProvider createJwtProvider(String appId, String appPrivateKey) {
    try {
      return new JWTTokenProvider(appId, appPrivateKey);
    } catch (GeneralSecurityException e) {
      throw new IllegalArgumentException(
          "Couldn't parse private key for GitHub app, make sure it's PKCS#8 format", e);
    }
  }

  private abstract static class TokenProvider extends GitHub.DependentAuthorizationProvider {

    protected TokenProvider(String appID, String privateKey) {
      super(createJwtProvider(appID, privateKey));
    }

    /**
     * Create and return the specialized GitHub instance to be used for refreshing
     * AppInstallationToken
     *
     * <p>The {@link GitHub.DependentAuthorizationProvider} provides a specialized GitHub instance
     * that uses JWT for authorization and does not check rate limit since it doesn't apply for the
     * App endpoints when using JWT.
     */
    static GitHub createTokenRefreshGitHub(String appId, String appPrivateKey, String apiUrl)
        throws IOException {
      TokenProvider provider =
          new TokenProvider(appId, appPrivateKey) {
            @Override
            public String getEncodedAuthorization() throws IOException {
              // Will never be called
              return null;
            }
          };
      Connector.createGitHubBuilder(apiUrl).withAuthorizationProvider(provider).build();

      return provider.gitHub();
    }
  }

  private static class CredentialsTokenProvider extends TokenProvider {
    private final GitHubAppCredentials credentials;

    CredentialsTokenProvider(GitHubAppCredentials credentials) {
      super(credentials.appID, credentials.privateKey.getPlainText());
      this.credentials = credentials;
    }

    public String getEncodedAuthorization() throws IOException {
      Secret token = credentials.getToken(gitHub()).getToken();
      return String.format("token %s", token.getPlainText());
    }
  }

  @SuppressWarnings(
      "deprecation") // preview features are required for GitHub app integration, GitHub api adds
  // deprecated to all preview methods
  static AppInstallationToken generateAppInstallationToken(
      GitHub gitHubApp, String appId, String appPrivateKey, String apiUrl, String owner) {
    JenkinsJVM.checkJenkinsJVM();
    // We expect this to be fast but if anything hangs in here we do not want to block indefinitely

    try (Timeout ignored = Timeout.limit(30, TimeUnit.SECONDS)) {
      if (gitHubApp == null) {
        gitHubApp = TokenProvider.createTokenRefreshGitHub(appId, appPrivateKey, apiUrl);
      }

      GHApp app;
      try {
        app = gitHubApp.getApp();
      } catch (IOException e) {
        throw new IllegalArgumentException(
            String.format(ERROR_AUTHENTICATING_GITHUB_APP, appId), e);
      }

      List<GHAppInstallation> appInstallations = app.listInstallations().asList();
      if (appInstallations.isEmpty()) {
        throw new IllegalArgumentException(String.format(ERROR_NOT_INSTALLED, appId));
      }
      GHAppInstallation appInstallation;
      if (appInstallations.size() == 1) {
        appInstallation = appInstallations.get(0);
      } else {
        appInstallation =
            appInstallations.stream()
                .filter(installation -> installation.getAccount().getLogin().equals(owner))
                .findAny()
                .orElseThrow(
<<<<<<< HEAD
                    () -> new IllegalArgumentException(String.format(ERROR_NOT_INSTALLED, appId)));
=======
                    () ->
                        new IllegalArgumentException(
                            String.format(ERROR_NO_OWNER_MATCHING, appId, owner)));
>>>>>>> 3aaa7e08
      }

      GHAppInstallationToken appInstallationToken =
          appInstallation.createToken(appInstallation.getPermissions()).create();

      long expiration = getExpirationSeconds(appInstallationToken);
      AppInstallationToken token =
          new AppInstallationToken(Secret.fromString(appInstallationToken.getToken()), expiration);
      LOGGER.log(Level.FINER, "Generated App Installation Token for app ID {0}", appId);
      LOGGER.log(
          Level.FINEST,
          () -> "Generated App Installation Token at " + Instant.now().toEpochMilli());

      if (AFTER_TOKEN_GENERATION_DELAY_SECONDS > 0) {
        // Delay can be up to 10 seconds.
        long tokenDelay = Math.min(10, AFTER_TOKEN_GENERATION_DELAY_SECONDS);
        LOGGER.log(Level.FINER, "Waiting {0} seconds after token generation", tokenDelay);
        Thread.sleep(Duration.ofSeconds(tokenDelay).toMillis());
      }

      return token;
    } catch (IOException | InterruptedException e) {
      throw new IllegalArgumentException(
          "Failed to generate GitHub App installation token for app ID " + appId, e);
    }
  }

  private static long getExpirationSeconds(GHAppInstallationToken appInstallationToken) {
    try {
      return appInstallationToken.getExpiresAt().toInstant().getEpochSecond();
    } catch (Exception e) {
      // if we fail to calculate the expiration, guess at a reasonable value.
      LOGGER.log(Level.WARNING, "Unable to get GitHub App installation token expiration", e);
      return Instant.now().getEpochSecond() + AppInstallationToken.NOT_STALE_MINIMUM_SECONDS;
    }
  }

  @NonNull
  String actualApiUri() {
    return Util.fixEmpty(apiUri) == null ? "https://api.github.com" : apiUri;
  }

  private AppInstallationToken getToken(GitHub gitHub) {
    synchronized (this) {
      try {
        if (cachedToken == null || cachedToken.isStale()) {
          LOGGER.log(Level.FINE, "Generating App Installation Token for app ID {0}", appID);
          cachedToken =
              generateAppInstallationToken(
                  gitHub, appID, privateKey.getPlainText(), actualApiUri(), owner);
          LOGGER.log(Level.FINER, "Retrieved GitHub App Installation Token for app ID {0}", appID);
        }
      } catch (Exception e) {
        if (cachedToken != null && !cachedToken.isExpired()) {
          // Requesting a new token failed. If the cached token is not expired, continue to use it.
          // This minimizes failures due to occasional network instability,
          // while only slightly increasing the chance that tokens will expire while in use.
          LOGGER.log(
              Level.WARNING,
              "Failed to generate new GitHub App Installation Token for app ID "
                  + appID
                  + ": cached token is stale but has not expired",
              e);
        } else {
          throw e;
        }
      }
      LOGGER.log(Level.FINEST, "Returned GitHub App Installation Token for app ID {0}", appID);

      return cachedToken;
    }
  }

  /** {@inheritDoc} */
  @NonNull
  @Override
  public Secret getPassword() {
    return this.getToken(null).getToken();
  }

  /** {@inheritDoc} */
  @NonNull
  @Override
  public String getUsername() {
    return appID;
  }

  private AppInstallationToken getCachedToken() {
    synchronized (this) {
      return cachedToken;
    }
  }

  static class AppInstallationToken implements Serializable {
    /**
     * {@link #getPassword()} checks that the token is still valid before returning it. The token
     * generally will not expire for at least this amount of time after it is returned.
     *
     * <p>Using a larger value will result in longer time-to-live for the token, but also more
     * network calls related to getting new tokens. Setting a smaller value will result in less
     * token generation but runs the the risk of the token expiring while it is still being used.
     *
     * <p>The time-to-live for the token may be less than this if the initial expiration for the
     * token when it is returned from GitHub is less than this or if the token is kept and due to
     * failures while retrieving a new token. Non-final for testing/debugging purposes.
     */
    static long STALE_BEFORE_EXPIRATION_SECONDS =
        Long.getLong(
            GitHubAppCredentials.class.getName() + ".STALE_BEFORE_EXPIRATION_SECONDS",
            Duration.ofMinutes(45).getSeconds());

    /**
     * Any token older than this is considered stale.
     *
     * <p>This is a back stop to ensure that, in case of unforeseen error, expired tokens are not
     * accidentally retained past their expiration.
     */
    static final long STALE_AFTER_SECONDS = Duration.ofMinutes(30).getSeconds();

    /**
     * When a token is retrieved it cannot got stale for at least this many seconds.
     *
     * <p>Prevents continuous refreshing of credentials. Non-final for testing purposes. This value
     * takes precedence over {@link #STALE_BEFORE_EXPIRATION_SECONDS}. If {@link
     * #STALE_AFTER_SECONDS} is less than this value, {@link #STALE_AFTER_SECONDS} takes precedence
     * over this value. Minimum value of 1.
     */
    static long NOT_STALE_MINIMUM_SECONDS =
        Long.getLong(
            GitHubAppCredentials.class.getName() + ".NOT_STALE_MINIMUM_SECONDS",
            Duration.ofMinutes(1).getSeconds());

    private final Secret token;
    private final long expirationEpochSeconds;
    private final long staleEpochSeconds;

    /**
     * Create a AppInstallationToken instance.
     *
     * <p>Tokens will always become stale after {@link #STALE_AFTER_SECONDS} seconds. Tokens will
     * not become stale for at least {@link #NOT_STALE_MINIMUM_SECONDS}, as long as that does not
     * exceed {@link #STALE_AFTER_SECONDS}. Within the bounds of {@link #NOT_STALE_MINIMUM_SECONDS}
     * and {@link #STALE_AFTER_SECONDS}, tokens will become stale {@link
     * #STALE_BEFORE_EXPIRATION_SECONDS} seconds before they expire.
     *
     * @param token the token string
     * @param expirationEpochSeconds the time in epoch seconds that this token will expire
     */
    public AppInstallationToken(Secret token, long expirationEpochSeconds) {
      long now = Instant.now().getEpochSecond();
      long secondsUntilExpiration = expirationEpochSeconds - now;

      long minimumAllowedAge = Math.max(1, NOT_STALE_MINIMUM_SECONDS);
      long maximumAllowedAge = Math.max(1, 1 + STALE_AFTER_SECONDS);

      // Tokens go stale a while before they will expire
      long secondsUntilStale = secondsUntilExpiration - STALE_BEFORE_EXPIRATION_SECONDS;

      // Tokens are never stale as soon as they are made
      if (secondsUntilStale < minimumAllowedAge) {
        secondsUntilStale = minimumAllowedAge;
      }

      // Tokens have a maximum age at which they go stale
      if (secondsUntilStale > maximumAllowedAge) {
        secondsUntilStale = maximumAllowedAge;
      }

      LOGGER.log(Level.FINER, "Token will become stale after " + secondsUntilStale + " seconds");

      this.token = token;
      this.expirationEpochSeconds = expirationEpochSeconds;
      this.staleEpochSeconds = now + secondsUntilStale;
    }

    public Secret getToken() {
      return token;
    }

    /**
     * Whether a token is stale and should be replaced with a new token.
     *
     * <p>{@link #getPassword()} checks that the token is not "stale" before returning it. If a
     * token is "stale" if it has expired, exceeded {@link #STALE_AFTER_SECONDS}, or will expire in
     * less than {@link #STALE_BEFORE_EXPIRATION_SECONDS}.
     *
     * @return {@code true} if token should be refreshed, otherwise {@code false}.
     */
    public boolean isStale() {
      return Instant.now().getEpochSecond() >= staleEpochSeconds;
    }

    public boolean isExpired() {
      return Instant.now().getEpochSecond() >= expirationEpochSeconds;
    }

    long getTokenStaleEpochSeconds() {
      return staleEpochSeconds;
    }
  }

  /**
   * Ensures that the credentials state as serialized via Remoting to an agent calls back to the
   * controller. Benefits:
   *
   * <ul>
   *   <li>The token is cached locally and used until it is stale.
   *   <li>The agent never needs to have access to the plaintext private key.
   *   <li>We avoid the considerable amount of class loading associated with the JWT library,
   *       Jackson data binding, Bouncy Castle, etc.
   *   <li>The agent need not be able to contact GitHub.
   * </ul>
   */
  private Object writeReplace() {
    if (
    /* XStream */ Channel.current() == null) {
      return this;
    }
    return new DelegatingGitHubAppCredentials(this);
  }

  private static final class DelegatingGitHubAppCredentials extends BaseStandardCredentials
      implements StandardUsernamePasswordCredentials {

    private final String appID;
    /**
     * An encrypted form of all data needed to refresh the token. Used to prevent {@link GetToken}
     * from being abused by compromised build agents.
     */
    private final String tokenRefreshData;

    private AppInstallationToken cachedToken;

    private transient Channel ch;

    DelegatingGitHubAppCredentials(GitHubAppCredentials onMaster) {
      super(onMaster.getScope(), onMaster.getId(), onMaster.getDescription());
      JenkinsJVM.checkJenkinsJVM();
      appID = onMaster.appID;
      JSONObject j = new JSONObject();
      j.put("appID", appID);
      j.put("privateKey", onMaster.privateKey.getPlainText());
      j.put("apiUri", onMaster.actualApiUri());
      j.put("owner", onMaster.owner);
      tokenRefreshData = Secret.fromString(j.toString()).getEncryptedValue();

      // Check token is valid before sending it to the agent.
      // Ensuring the cached token is not stale before sending it to agents keeps agents from having
      // to
      // immediately refresh the token.
      // This is intentionally only a best-effort attempt.
      // If this fails, the agent will fallback to making the request (which may or may not fail).
      try {
        LOGGER.log(
            Level.FINEST,
            "Checking App Installation Token for app ID {0} before sending to agent",
            onMaster.appID);
        onMaster.getPassword();
      } catch (Exception e) {
        LOGGER.log(
            Level.WARNING,
            "Failed to update stale GitHub App installation token for app ID "
                + onMaster.getAppID()
                + " before sending to agent",
            e);
      }

      cachedToken = onMaster.getCachedToken();
    }

    private Object readResolve() {
      JenkinsJVM.checkNotJenkinsJVM();
      synchronized (this) {
        ch = Channel.currentOrFail();
      }
      return this;
    }

    @NonNull
    @Override
    public String getUsername() {
      return appID;
    }

    @Override
    public Secret getPassword() {
      JenkinsJVM.checkNotJenkinsJVM();
      try {
        synchronized (this) {
          try {
            if (cachedToken == null || cachedToken.isStale()) {
              LOGGER.log(
                  Level.FINE, "Generating App Installation Token for app ID {0} on agent", appID);
              cachedToken = ch.call(new GetToken(tokenRefreshData));
              LOGGER.log(
                  Level.FINER,
                  "Retrieved GitHub App Installation Token for app ID {0} on agent",
                  appID);
              LOGGER.log(
                  Level.FINEST,
                  () ->
                      "Generated App Installation Token at "
                          + Instant.now().toEpochMilli()
                          + " on agent");
            }
          } catch (Exception e) {
            if (cachedToken != null && !cachedToken.isExpired()) {
              // Requesting a new token failed. If the cached token is not expired, continue to use
              // it.
              // This minimizes failures due to occasional network instability,
              // while only slightly increasing the chance that tokens will expire while in use.
              LOGGER.log(
                  Level.WARNING,
                  "Failed to generate new GitHub App Installation Token for app ID "
                      + appID
                      + " on agent: cached token is stale but has not expired");
              // Logging the exception here caused a security exception when trying to read the
              // agent logs during testing
              // Added the exception to a secondary log message that can be viewed if it is needed
              LOGGER.log(Level.FINER, () -> Functions.printThrowable(e));
            } else {
              throw e;
            }
          }
          LOGGER.log(
              Level.FINEST,
              "Returned GitHub App Installation Token for app ID {0} on agent",
              appID);

          return cachedToken.getToken();
        }

      } catch (IOException | InterruptedException x) {
        throw new RuntimeException(x);
      }
    }

    private static final class GetToken
        extends SlaveToMasterCallable<AppInstallationToken, RuntimeException> {

      private final String data;

      GetToken(String data) {
        this.data = data;
      }

      @Override
      public AppInstallationToken call() throws RuntimeException {
        JenkinsJVM.checkJenkinsJVM();
        JSONObject fields = JSONObject.fromObject(Secret.fromString(data).getPlainText());
        LOGGER.log(
            Level.FINE,
            "Generating App Installation Token for app ID {0} for agent",
            fields.get("appID"));
        AppInstallationToken token =
            generateAppInstallationToken(
                null,
                (String) fields.get("appID"),
                (String) fields.get("privateKey"),
                (String) fields.get("apiUri"),
                (String) fields.get("owner"));
        LOGGER.log(
            Level.FINER,
            "Retrieved GitHub App Installation Token for app ID {0} for agent",
            fields.get("appID"));
        return token;
      }
    }
  }

  /** {@inheritDoc} */
  @Extension
  public static class DescriptorImpl extends BaseStandardCredentialsDescriptor {

    /** {@inheritDoc} */
    @Override
    public String getDisplayName() {
      return Messages.GitHubAppCredentials_displayName();
    }

    /** {@inheritDoc} */
    @Override
    public String getIconClassName() {
      return "icon-github-logo";
    }

    @SuppressWarnings("unused") // jelly
    public boolean isApiUriSelectable() {
      return !GitHubConfiguration.get().getEndpoints().isEmpty();
    }

    /**
     * Returns the available GitHub endpoint items.
     *
     * @return the available GitHub endpoint items.
     */
    @SuppressWarnings("unused") // stapler
    @Restricted(NoExternalUse.class) // stapler
    public ListBoxModel doFillApiUriItems() {
      return getPossibleApiUriItems();
    }

    public FormValidation doCheckAppID(@QueryParameter String appID) {
      if (!appID.isEmpty()) {
        try {
          Integer.parseInt(appID);
        } catch (NumberFormatException x) {
          return FormValidation.warning(
              "An app ID is likely to be a number, distinct from the app name");
        }
      }
      return FormValidation.ok();
    }

    @POST
    @SuppressWarnings("unused") // stapler
    @Restricted(NoExternalUse.class) // stapler
    public FormValidation doTestConnection(
        @QueryParameter("appID") final String appID,
        @QueryParameter("privateKey") final String privateKey,
        @QueryParameter("apiUri") final String apiUri,
        @QueryParameter("owner") final String owner) {

      GitHubAppCredentials gitHubAppCredential =
          new GitHubAppCredentials(
              CredentialsScope.GLOBAL,
              "test-id-not-being-saved",
              null,
              appID,
              Secret.fromString(privateKey));
      gitHubAppCredential.setApiUri(apiUri);
      gitHubAppCredential.setOwner(owner);

      try {
        GitHub connect = Connector.connect(apiUri, gitHubAppCredential);
        try {
          return FormValidation.ok(
              "Success, Remaining rate limit: " + connect.getRateLimit().getRemaining());
        } finally {
          Connector.release(connect);
        }
      } catch (Exception e) {
        return FormValidation.error(e, String.format(ERROR_AUTHENTICATING_GITHUB_APP, appID));
      }
    }
  }
}<|MERGE_RESOLUTION|>--- conflicted
+++ resolved
@@ -53,12 +53,9 @@
       ", has it been installed to your GitHub organisation / user?";
 
   private static final String ERROR_NOT_INSTALLED = ERROR_AUTHENTICATING_GITHUB_APP + NOT_INSTALLED;
-<<<<<<< HEAD
-=======
   private static final String ERROR_NO_OWNER_MATCHING =
       "Found multiple installations for GitHub app ID %s but none match credential owner \"%s\". "
           + "Set the right owner in the credential advanced options";
->>>>>>> 3aaa7e08
 
   /**
    * When a new {@link AppInstallationToken} is generated, wait this many seconds before continuing.
@@ -223,13 +220,9 @@
                 .filter(installation -> installation.getAccount().getLogin().equals(owner))
                 .findAny()
                 .orElseThrow(
-<<<<<<< HEAD
-                    () -> new IllegalArgumentException(String.format(ERROR_NOT_INSTALLED, appId)));
-=======
                     () ->
                         new IllegalArgumentException(
                             String.format(ERROR_NO_OWNER_MATCHING, appId, owner)));
->>>>>>> 3aaa7e08
       }
 
       GHAppInstallationToken appInstallationToken =
