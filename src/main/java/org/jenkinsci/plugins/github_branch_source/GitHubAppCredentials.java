--- conflicted
+++ resolved
@@ -13,7 +13,6 @@
 import hudson.util.Secret;
 import java.io.IOException;
 import java.util.List;
-import java.util.concurrent.TimeUnit;
 import org.kohsuke.accmod.Restricted;
 import org.kohsuke.accmod.restrictions.NoExternalUse;
 import org.kohsuke.github.GHApp;
@@ -45,12 +44,10 @@
 
     private String apiUri;
 
-<<<<<<< HEAD
+    private String owner;
+
     private transient String cachedToken;
     private transient long tokenCacheTime;
-=======
-    private String owner;
->>>>>>> b55c9222
 
     @DataBoundConstructor
     @SuppressWarnings("unused") // by stapler
@@ -146,19 +143,15 @@
             apiUri = "https://api.github.com";
         }
 
-<<<<<<< HEAD
         long now = System.currentTimeMillis();
         String appInstallationToken;
         if (cachedToken != null && now - tokenCacheTime < JwtHelper.VALIDITY_MS /* extra buffer */ / 2) {
             appInstallationToken = cachedToken;
         } else {
-            appInstallationToken = generateAppInstallationToken(appID, privateKey.getPlainText(), apiUri);
+            appInstallationToken = generateAppInstallationToken(appID, privateKey.getPlainText(), apiUri, owner);
             cachedToken = appInstallationToken;
             tokenCacheTime = now;
         }
-=======
-        String appInstallationToken = generateAppInstallationToken(appID, privateKey.getPlainText(), apiUri, owner);
->>>>>>> b55c9222
 
         return Secret.fromString(appInstallationToken);
     }
