package org.jenkinsci.plugins.github_branch_source;

import edu.umd.cs.findbugs.annotations.NonNull;
import hudson.Extension;
import javax.annotation.Nonnull;
import jenkins.scm.api.trait.SCMNavigatorContext;
import jenkins.scm.api.trait.SCMNavigatorTrait;
import jenkins.scm.api.trait.SCMNavigatorTraitDescriptor;
import jenkins.scm.impl.trait.Selection;
import org.jenkinsci.Symbol;
import org.kohsuke.stapler.DataBoundConstructor;

/**
 * Decorates a {@link SCMNavigatorContext} with a GitHub team slug which will allow restricting the
 * discovery of repositories by specific teams
 */
public class TeamSlugTrait extends SCMNavigatorTrait {

  /** The team slug. */
  @NonNull private final String teamSlug;
<<<<<<< HEAD

  /**
   * Stapler constructor.
   *
   * @param teamSlug the team slug to use when searching for github repos restricted to a specific
   *     team only.
   */
  @DataBoundConstructor
  public TeamSlugTrait(@NonNull String teamSlug) {
    this.teamSlug = teamSlug;
  }

  /**
   * Returns the teamSlug.
   *
   * @return the teamSlug.
   */
  @NonNull
  public String getTeamSlug() {
    return teamSlug;
  }

=======

  /**
   * Stapler constructor.
   *
   * @param teamSlug the team slug to use when searching for github repos restricted to a specific
   *     team only.
   */
  @DataBoundConstructor
  public TeamSlugTrait(@NonNull String teamSlug) {
    this.teamSlug = teamSlug;
  }

  /**
   * Returns the teamSlug.
   *
   * @return the teamSlug.
   */
  @NonNull
  public String getTeamSlug() {
    return teamSlug;
  }

>>>>>>> 83564088
  @Override
  protected void decorateContext(final SCMNavigatorContext<?, ?> context) {
    super.decorateContext(context);
    ((GitHubSCMNavigatorContext) context).setTeamSlug(teamSlug);
  }

  /** TeamSlug descriptor. */
  @Symbol("teamSlugFilter")
  @Extension
  @Selection
  public static class DescriptorImpl extends SCMNavigatorTraitDescriptor {

    @Override
    public Class<? extends SCMNavigatorContext> getContextClass() {
      return GitHubSCMNavigatorContext.class;
    }

<<<<<<< HEAD
    @Nonnull
=======
    @NonNull
>>>>>>> 83564088
    @Override
    public String getDisplayName() {
      return Messages.TeamSlugTrait_displayName();
    }
  }
}<|MERGE_RESOLUTION|>--- conflicted
+++ resolved
@@ -2,7 +2,6 @@
 
 import edu.umd.cs.findbugs.annotations.NonNull;
 import hudson.Extension;
-import javax.annotation.Nonnull;
 import jenkins.scm.api.trait.SCMNavigatorContext;
 import jenkins.scm.api.trait.SCMNavigatorTrait;
 import jenkins.scm.api.trait.SCMNavigatorTraitDescriptor;
@@ -18,7 +17,6 @@
 
   /** The team slug. */
   @NonNull private final String teamSlug;
-<<<<<<< HEAD
 
   /**
    * Stapler constructor.
@@ -41,30 +39,6 @@
     return teamSlug;
   }
 
-=======
-
-  /**
-   * Stapler constructor.
-   *
-   * @param teamSlug the team slug to use when searching for github repos restricted to a specific
-   *     team only.
-   */
-  @DataBoundConstructor
-  public TeamSlugTrait(@NonNull String teamSlug) {
-    this.teamSlug = teamSlug;
-  }
-
-  /**
-   * Returns the teamSlug.
-   *
-   * @return the teamSlug.
-   */
-  @NonNull
-  public String getTeamSlug() {
-    return teamSlug;
-  }
-
->>>>>>> 83564088
   @Override
   protected void decorateContext(final SCMNavigatorContext<?, ?> context) {
     super.decorateContext(context);
@@ -82,11 +56,7 @@
       return GitHubSCMNavigatorContext.class;
     }
 
-<<<<<<< HEAD
-    @Nonnull
-=======
     @NonNull
->>>>>>> 83564088
     @Override
     public String getDisplayName() {
       return Messages.TeamSlugTrait_displayName();
