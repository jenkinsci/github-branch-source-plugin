/*
 * The MIT License
 *
 * Copyright 2016 CloudBees, Inc.
 *
 * Permission is hereby granted, free of charge, to any person obtaining a copy
 * of this software and associated documentation files (the "Software"), to deal
 * in the Software without restriction, including without limitation the rights
 * to use, copy, modify, merge, publish, distribute, sublicense, and/or sell
 * copies of the Software, and to permit persons to whom the Software is
 * furnished to do so, subject to the following conditions:
 *
 * The above copyright notice and this permission notice shall be included in
 * all copies or substantial portions of the Software.
 *
 * THE SOFTWARE IS PROVIDED "AS IS", WITHOUT WARRANTY OF ANY KIND, EXPRESS OR
 * IMPLIED, INCLUDING BUT NOT LIMITED TO THE WARRANTIES OF MERCHANTABILITY,
 * FITNESS FOR A PARTICULAR PURPOSE AND NONINFRINGEMENT. IN NO EVENT SHALL THE
 * AUTHORS OR COPYRIGHT HOLDERS BE LIABLE FOR ANY CLAIM, DAMAGES OR OTHER
 * LIABILITY, WHETHER IN AN ACTION OF CONTRACT, TORT OR OTHERWISE, ARISING FROM,
 * OUT OF OR IN CONNECTION WITH THE SOFTWARE OR THE USE OR OTHER DEALINGS IN
 * THE SOFTWARE.
 */

package org.jenkinsci.plugins.github_branch_source;

import edu.umd.cs.findbugs.annotations.CheckForNull;
import edu.umd.cs.findbugs.annotations.NonNull;
import hudson.Util;
import hudson.model.Hudson;
import java.io.IOException;
import java.io.ObjectStreamException;
import java.util.Objects;
import jenkins.scm.api.metadata.AvatarMetadataAction;
import org.apache.commons.lang.StringUtils;
import org.kohsuke.github.GHUser;
import org.kohsuke.stapler.Stapler;

/**
 * Invisible {@link AvatarMetadataAction} property that retains information about GitHub
 * organization.
 *
 * @author Kohsuke Kawaguchi
 */
public class GitHubOrgMetadataAction extends AvatarMetadataAction {
  @CheckForNull private final String avatar;

  public GitHubOrgMetadataAction(@NonNull GHUser org) throws IOException {
    this(org.getAvatarUrl());
  }

  public GitHubOrgMetadataAction(@CheckForNull String avatar) {
    this.avatar = Util.fixEmpty(avatar);
  }

  public GitHubOrgMetadataAction(@NonNull GitHubOrgMetadataAction that) {
    this(that.getAvatar());
  }

  private Object readResolve() throws ObjectStreamException {
    if (avatar != null && StringUtils.isBlank(avatar)) return new GitHubOrgMetadataAction(this);
    return this;
  }

  @CheckForNull
  public String getAvatar() {
    return Util.fixEmpty(avatar);
  }

  /** {@inheritDoc} */
  @Override
  public String getAvatarImageOf(String size) {
    if (avatar == null) {
      // fall back to the generic github org icon
      String image = avatarIconClassNameImageOf(getAvatarIconClassName(), size);
      return image != null
          ? image
          : (Stapler.getCurrentRequest().getContextPath()
              + Hudson.RESOURCE_PATH
              + "/plugin/github-branch-source/images/"
<<<<<<< HEAD
              + size
              + "/github-logo.png");
=======
              + "/github-logo.svg");
>>>>>>> 4615e09d
    } else {
      String[] xy = size.split("x");
      if (xy.length == 0) return avatar;
      if (avatar.contains("?")) return avatar + "&s=" + xy[0];
      else return avatar + "?s=" + xy[0];
    }
  }

  /** {@inheritDoc} */
  @Override
  public String getAvatarIconClassName() {
    return avatar == null ? "icon-github-logo" : null;
  }

  /** {@inheritDoc} */
  @Override
  public String getAvatarDescription() {
    return Messages.GitHubOrgMetadataAction_IconDescription();
  }

  /** {@inheritDoc} */
  @Override
  public boolean equals(Object o) {
    if (this == o) {
      return true;
    }
    if (o == null || getClass() != o.getClass()) {
      return false;
    }

    GitHubOrgMetadataAction that = (GitHubOrgMetadataAction) o;

    return Objects.equals(avatar, that.avatar);
  }

  /** {@inheritDoc} */
  @Override
  public int hashCode() {
    return (avatar != null ? avatar.hashCode() : 0);
  }

  /** {@inheritDoc} */
  @Override
  public String toString() {
    return "GitHubOrgMetadataAction{" + ", avatar='" + avatar + '\'' + "}";
  }
}<|MERGE_RESOLUTION|>--- conflicted
+++ resolved
@@ -78,12 +78,7 @@
           : (Stapler.getCurrentRequest().getContextPath()
               + Hudson.RESOURCE_PATH
               + "/plugin/github-branch-source/images/"
-<<<<<<< HEAD
-              + size
-              + "/github-logo.png");
-=======
               + "/github-logo.svg");
->>>>>>> 4615e09d
     } else {
       String[] xy = size.split("x");
       if (xy.length == 0) return avatar;
