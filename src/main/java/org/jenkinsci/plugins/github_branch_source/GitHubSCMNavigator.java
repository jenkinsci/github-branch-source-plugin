/*
 * The MIT License
 *
 * Copyright 2015 CloudBees, Inc.
 *
 * Permission is hereby granted, free of charge, to any person obtaining a copy
 * of this software and associated documentation files (the "Software"), to deal
 * in the Software without restriction, including without limitation the rights
 * to use, copy, modify, merge, publish, distribute, sublicense, and/or sell
 * copies of the Software, and to permit persons to whom the Software is
 * furnished to do so, subject to the following conditions:
 *
 * The above copyright notice and this permission notice shall be included in
 * all copies or substantial portions of the Software.
 *
 * THE SOFTWARE IS PROVIDED "AS IS", WITHOUT WARRANTY OF ANY KIND, EXPRESS OR
 * IMPLIED, INCLUDING BUT NOT LIMITED TO THE WARRANTIES OF MERCHANTABILITY,
 * FITNESS FOR A PARTICULAR PURPOSE AND NONINFRINGEMENT. IN NO EVENT SHALL THE
 * AUTHORS OR COPYRIGHT HOLDERS BE LIABLE FOR ANY CLAIM, DAMAGES OR OTHER
 * LIABILITY, WHETHER IN AN ACTION OF CONTRACT, TORT OR OTHERWISE, ARISING FROM,
 * OUT OF OR IN CONNECTION WITH THE SOFTWARE OR THE USE OR OTHER DEALINGS IN
 * THE SOFTWARE.
 */

package org.jenkinsci.plugins.github_branch_source;

import com.cloudbees.jenkins.GitHubWebHook;
import com.cloudbees.plugins.credentials.CredentialsNameProvider;
import com.cloudbees.plugins.credentials.common.StandardCredentials;
import edu.umd.cs.findbugs.annotations.NonNull;
import edu.umd.cs.findbugs.annotations.SuppressFBWarnings;
import hudson.AbortException;
import hudson.Extension;
import hudson.Util;
import hudson.console.HyperlinkNote;
import hudson.model.Action;
import hudson.model.Item;
import hudson.model.TaskListener;
import hudson.util.FormValidation;
import hudson.util.ListBoxModel;
import java.io.FileNotFoundException;
import java.io.IOException;
import java.util.ArrayList;
import java.util.Collections;
import java.util.List;
import java.util.Set;
import java.util.logging.Level;
import java.util.logging.Logger;
import java.util.regex.Pattern;
import javax.annotation.CheckForNull;
import javax.annotation.Nonnull;
import javax.inject.Inject;
import jenkins.scm.api.SCMNavigator;
import jenkins.scm.api.SCMNavigatorDescriptor;
import jenkins.scm.api.SCMNavigatorEvent;
import jenkins.scm.api.SCMNavigatorOwner;
import jenkins.scm.api.SCMSourceCategory;
import jenkins.scm.api.SCMSourceObserver;
import jenkins.scm.api.metadata.ObjectMetadataAction;
import jenkins.scm.impl.UncategorizedSCMSourceCategory;
import org.apache.commons.lang.StringUtils;
import org.jenkins.ui.icon.Icon;
import org.jenkins.ui.icon.IconSet;
import org.jenkins.ui.icon.IconSpec;
<<<<<<< HEAD
=======
import org.jenkinsci.Symbol;
>>>>>>> f4403aec
import org.kohsuke.accmod.Restricted;
import org.kohsuke.accmod.restrictions.NoExternalUse;
import org.kohsuke.github.GHMyself;
import org.kohsuke.github.GHOrganization;
import org.kohsuke.github.GHRepository;
import org.kohsuke.github.GHUser;
import org.kohsuke.github.GitHub;
import org.kohsuke.github.HttpException;
import org.kohsuke.github.PagedIterable;
import org.kohsuke.stapler.AncestorInPath;
import org.kohsuke.stapler.DataBoundConstructor;
import org.kohsuke.stapler.DataBoundSetter;
import org.kohsuke.stapler.QueryParameter;

public class GitHubSCMNavigator extends SCMNavigator {

    private final String repoOwner;
    private final String scanCredentialsId;
    private final String checkoutCredentialsId;
    private final String apiUri;
    private String pattern = ".*";

    @CheckForNull
    private String includes;
    @CheckForNull
    private String excludes;
    /** Whether to build regular origin branches. */
    @Nonnull
    private Boolean buildOriginBranch = DescriptorImpl.defaultBuildOriginBranch;
    /** Whether to build origin branches which happen to also have a PR filed from them (but here we are naming and building as a branch). */
    @Nonnull
    private Boolean buildOriginBranchWithPR = DescriptorImpl.defaultBuildOriginBranchWithPR;
    /** Whether to build PRs filed from the origin, where the build is of the merge with the base branch. */
    @Nonnull
    private Boolean buildOriginPRMerge = DescriptorImpl.defaultBuildOriginPRMerge;
    /** Whether to build PRs filed from the origin, where the build is of the branch head. */
    @Nonnull
    private Boolean buildOriginPRHead = DescriptorImpl.defaultBuildOriginPRHead;
    /** Whether to build PRs filed from a fork, where the build is of the merge with the base branch. */
    @Nonnull
    private Boolean buildForkPRMerge = DescriptorImpl.defaultBuildForkPRMerge;
    /** Whether to build PRs filed from a fork, where the build is of the branch head. */
    @Nonnull
    private Boolean buildForkPRHead = DescriptorImpl.defaultBuildForkPRHead;

    @DataBoundConstructor
    public GitHubSCMNavigator(String apiUri, String repoOwner, String scanCredentialsId, String checkoutCredentialsId) {
        this.repoOwner = repoOwner;
        this.scanCredentialsId = Util.fixEmpty(scanCredentialsId);
        this.checkoutCredentialsId = checkoutCredentialsId;
        this.apiUri = Util.fixEmpty(apiUri);
    }

    /** Use defaults for old settings. */
    @SuppressFBWarnings(value="RCN_REDUNDANT_NULLCHECK_OF_NONNULL_VALUE", justification="Only non-null after we set them here!")
    private Object readResolve() {
        if (buildOriginBranch == null) {
            buildOriginBranch = DescriptorImpl.defaultBuildOriginBranch;
        }
        if (buildOriginBranchWithPR == null) {
            buildOriginBranchWithPR = DescriptorImpl.defaultBuildOriginBranchWithPR;
        }
        if (buildOriginPRMerge == null) {
            buildOriginPRMerge = DescriptorImpl.defaultBuildOriginPRMerge;
        }
        if (buildOriginPRHead == null) {
            buildOriginPRHead = DescriptorImpl.defaultBuildOriginPRHead;
        }
        if (buildForkPRMerge == null) {
            buildForkPRMerge = DescriptorImpl.defaultBuildForkPRMerge;
        }
        if (buildForkPRHead == null) {
            buildForkPRHead = DescriptorImpl.defaultBuildForkPRHead;
        }
        return this;
    }

    @Nonnull
    public String getIncludes() {
        return includes != null ? includes : DescriptorImpl.defaultIncludes;
    }

    @DataBoundSetter
    public void setIncludes(@Nonnull String includes) {
        this.includes = includes.equals(DescriptorImpl.defaultIncludes) ? null : includes;
    }

    @Nonnull
    public String getExcludes() {
        return excludes != null ? excludes : DescriptorImpl.defaultExcludes;
    }

    @DataBoundSetter
    public void setExcludes(@Nonnull String excludes) {
        this.excludes = excludes.equals(DescriptorImpl.defaultExcludes) ? null : excludes;
    }
    
    public boolean getBuildOriginBranch() {
        return buildOriginBranch;
    }

    @DataBoundSetter
    public void setBuildOriginBranch(boolean buildOriginBranch) {
        this.buildOriginBranch = buildOriginBranch;
    }

    public boolean getBuildOriginBranchWithPR() {
        return buildOriginBranchWithPR;
    }

    @DataBoundSetter
    public void setBuildOriginBranchWithPR(boolean buildOriginBranchWithPR) {
        this.buildOriginBranchWithPR = buildOriginBranchWithPR;
    }

    public boolean getBuildOriginPRMerge() {
        return buildOriginPRMerge;
    }

    @DataBoundSetter
    public void setBuildOriginPRMerge(boolean buildOriginPRMerge) {
        this.buildOriginPRMerge = buildOriginPRMerge;
    }

    public boolean getBuildOriginPRHead() {
        return buildOriginPRHead;
    }

    @DataBoundSetter
    public void setBuildOriginPRHead(boolean buildOriginPRHead) {
        this.buildOriginPRHead = buildOriginPRHead;
    }

    public boolean getBuildForkPRMerge() {
        return buildForkPRMerge;
    }

    @DataBoundSetter
    public void setBuildForkPRMerge(boolean buildForkPRMerge) {
        this.buildForkPRMerge = buildForkPRMerge;
    }

    public boolean getBuildForkPRHead() {
        return buildForkPRHead;
    }

    @DataBoundSetter
    public void setBuildForkPRHead(boolean buildForkPRHead) {
        this.buildForkPRHead = buildForkPRHead;
    }

    public String getRepoOwner() {
        return repoOwner;
    }

    @CheckForNull
    public String getScanCredentialsId() {
        return scanCredentialsId;
    }

    @CheckForNull
    public String getCheckoutCredentialsId() {
        return checkoutCredentialsId;
    }

    public String getPattern() {
        return pattern;
    }

    @CheckForNull
    public String getApiUri() {
        return apiUri;
    }

    @DataBoundSetter
    public void setPattern(String pattern) {
        Pattern.compile(pattern);
        this.pattern = pattern;
    }

    @NonNull
    @Override
    protected String id() {
        return StringUtils.defaultIfBlank(apiUri, GitHubSCMSource.GITHUB_URL) + "::" + repoOwner;
    }

    @Override
    public void visitSources(SCMSourceObserver observer) throws IOException, InterruptedException {
        TaskListener listener = observer.getListener();

        // Input data validation
        if (repoOwner.isEmpty()) {
            throw new AbortException("Must specify user or organization");
        }

        StandardCredentials credentials = Connector.lookupScanCredentials((Item)observer.getContext(), apiUri, scanCredentialsId);

        // Github client and validation
        GitHub github = Connector.connect(apiUri, credentials);
        try {
            Connector.checkConnectionValidity(apiUri, listener, credentials, github);
            Connector.checkApiRateLimit(listener, github);

            // Input data validation
            if (credentials != null && !github.isCredentialValid()) {
                String message = String.format("Invalid scan credentials %s to connect to %s, skipping",
                        CredentialsNameProvider.name(credentials),
                        apiUri == null ? GitHubSCMSource.GITHUB_URL : apiUri);
                throw new AbortException(message);
            }

            Set<String> includes = observer.getIncludes();
            int repoCount = 0;
            if (!github.isAnonymous()) {
                GHMyself myself = null;
                try {
                    // Requires an authenticated access
                    myself = github.getMyself();
                } catch (RateLimitExceededException rle) {
                    throw new AbortException(rle.getMessage());
                }
                if (myself != null && repoOwner.equalsIgnoreCase(myself.getLogin())) {
                    Iterable<GHRepository> repositories;
                    if (includes != null && includes.size() == 1) {
                        String repoName = includes.iterator().next();
                        listener.getLogger().println(GitHubConsoleNote.create(System.currentTimeMillis(), String.format(
                                "Looking up repository %s of myself %s", repoName, repoOwner
                        )));
                        GHRepository repo = myself.getRepository(repoName);
                        repositories = repo == null ? Collections.<GHRepository>emptyList() : Collections.singletonList(repo);
                    } else {
                        listener.getLogger().println(GitHubConsoleNote.create(System.currentTimeMillis(), String.format(
                                "Looking up repositories of myself %s", repoOwner
                        )));
                        repositories = myself.listRepositories(100);
                    }
                    for (GHRepository repo : repositories) {
                        if (includes != null && !includes.contains(repo.getName())) {
                            // skip as early as possible when the observer doesn't want it
                            continue;
                        }
                        if (!observer.isObserving()) {
                            listener.getLogger().println(GitHubConsoleNote.create(System.currentTimeMillis(), String.format(
                                    "%d repositories were processed (query completed)", repoCount
                            )));
                            return;
                        }
                        checkInterrupt();
                        Connector.checkApiRateLimit(listener, github);
                        if (!repo.getOwnerName().equals(repoOwner)) {
                            continue; // ignore repos in other orgs when using GHMyself
                        }
                        add(listener, observer, repo);
                    }
                    return;
                }
            }

            GHOrganization org = null;
            try {
                org = github.getOrganization(repoOwner);
            } catch (RateLimitExceededException rle) {
                throw new AbortException(rle.getMessage());
            } catch (FileNotFoundException fnf) {
                // may be an user... ok to ignore
            }
            if (org != null && repoOwner.equalsIgnoreCase(org.getLogin())) {
                Iterable<GHRepository> repositories;
                if (includes != null && includes.size() == 1) {
                    String repoName = includes.iterator().next();
                    listener.getLogger().println(GitHubConsoleNote.create(System.currentTimeMillis(), String.format(
                            "Looking up repository %s of organization %s", repoName, repoOwner
                    )));
                    GHRepository repo = org.getRepository(repoName);
                    repositories = repo == null
                            ? Collections.<GHRepository>emptyList()
                            : Collections.singletonList(repo);
                } else {
                    listener.getLogger().println(GitHubConsoleNote.create(System.currentTimeMillis(), String.format(
                            "Looking up repositories of organization %s", repoOwner
                    )));
                    repositories = org.listRepositories(100);
                }
                for (GHRepository repo : repositories) {
                    if (includes != null && !includes.contains(repo.getName())) {
                        // skip as early as possible when the observer doesn't want it
                        continue;
                    }
                    if (!observer.isObserving()) {
                        listener.getLogger().println(GitHubConsoleNote.create(System.currentTimeMillis(), String.format(
                                "%d repositories were processed (query completed)", repoCount
                        )));
                        return;
                    }
                    checkInterrupt();
                    Connector.checkApiRateLimit(listener, github);
                    if (add(listener, observer, repo)) {
                        repoCount++;
                    }
                }
                listener.getLogger().println(GitHubConsoleNote.create(System.currentTimeMillis(), String.format(
                        "%d repositories were processed", repoCount
                )));
                return;
            }

            GHUser user = null;
            try {
                user = github.getUser(repoOwner);
            } catch (RateLimitExceededException rle) {
                throw new AbortException(rle.getMessage());
            } catch (FileNotFoundException fnf) {
                // the user may not exist... ok to ignore
            }
            if (user != null && repoOwner.equalsIgnoreCase(user.getLogin())) {
                Iterable<GHRepository> repositories;
                if (includes != null && includes.size() == 1) {
                    String repoName = includes.iterator().next();
                    listener.getLogger().format("Looking up repository %s of user %s%n%n", repoName, repoOwner);
                    GHRepository repo = user.getRepository(repoName);
                    repositories = repo == null
                            ? Collections.<GHRepository>emptyList()
                            : Collections.singletonList(repo);
                } else {
                    listener.getLogger().format("Looking up repositories of user %s%n%n", repoOwner);
                    repositories = user.listRepositories(100);
                }
                for (GHRepository repo : repositories) {
                    if (includes != null && !includes.contains(repo.getName())) {
                        // skip as early as possible when the observer doesn't want it
                        continue;
                    }
                    if (!observer.isObserving()) {
                        listener.getLogger().println(GitHubConsoleNote.create(System.currentTimeMillis(), String.format(
                                "%d repositories were processed (query completed)", repoCount
                        )));
                        return;
                    }
                    checkInterrupt();
                    Connector.checkApiRateLimit(listener, github);
                    add(listener, observer, repo);
                }
                listener.getLogger().println(GitHubConsoleNote.create(System.currentTimeMillis(), String.format(
                        "%d repositories were processed", repoCount
                )));
                return;
            }

            throw new AbortException(repoOwner + " does not correspond to a known GitHub User Account or Organization");
        } finally {
            Connector.release(github);
        }
    }

    @Override
    public void visitSource(String sourceName, SCMSourceObserver observer)
            throws IOException, InterruptedException {
        TaskListener listener = observer.getListener();

        // Input data validation
        if (repoOwner.isEmpty()) {
            throw new AbortException("Must specify user or organization");
        }

        StandardCredentials credentials =
                Connector.lookupScanCredentials((Item)observer.getContext(), apiUri, scanCredentialsId);

        // Github client and validation
        GitHub github = Connector.connect(apiUri, credentials);
        try {
            try {
                github.checkApiUrlValidity();
            } catch (HttpException e) {
                String message = String.format("It seems %s is unreachable",
                        apiUri == null ? GitHubSCMSource.GITHUB_URL : apiUri);
                throw new AbortException(message);
            }

            // Input data validation
            if (credentials != null && !github.isCredentialValid()) {
                String message = String.format("Invalid scan credentials %s to connect to %s, skipping",
                        CredentialsNameProvider.name(credentials),
                        apiUri == null ? GitHubSCMSource.GITHUB_URL : apiUri);
                throw new AbortException(message);
            }

            if (!github.isAnonymous()) {
                listener.getLogger()
                        .format("Connecting to %s using %s%n", apiUri == null ? GitHubSCMSource.GITHUB_URL : apiUri,
                                CredentialsNameProvider.name(credentials));
                GHMyself myself = null;
                try {
                    // Requires an authenticated access
                    myself = github.getMyself();
                } catch (RateLimitExceededException rle) {
                    throw new AbortException(rle.getMessage());
                }
                if (myself != null && repoOwner.equalsIgnoreCase(myself.getLogin())) {
                    listener.getLogger().format("Looking up %s repository of myself %s%n%n", sourceName, repoOwner);
                    GHRepository repo = myself.getRepository(sourceName);
                    if (repo != null && repo.getOwnerName().equals(repoOwner)) {
                        add(listener, observer, repo);
                    }
                    return;
                }
            } else {
                listener.getLogger().format("Connecting to %s with no credentials, anonymous access%n",
                        apiUri == null ? GitHubSCMSource.GITHUB_URL : apiUri);
            }

            GHOrganization org = null;
            try {
                org = github.getOrganization(repoOwner);
            } catch (RateLimitExceededException rle) {
                throw new AbortException(rle.getMessage());
            } catch (FileNotFoundException fnf) {
                // may be an user... ok to ignore
            }
            if (org != null && repoOwner.equalsIgnoreCase(org.getLogin())) {
                listener.getLogger().format("Looking up %s repository of organization %s%n%n", sourceName, repoOwner);
                GHRepository repo = org.getRepository(sourceName);
                if (repo != null) {
                    add(listener, observer, repo);
                }
                return;
            }

            GHUser user = null;
            try {
                user = github.getUser(repoOwner);
            } catch (RateLimitExceededException rle) {
                throw new AbortException(rle.getMessage());
            } catch (FileNotFoundException fnf) {
                // the user may not exist... ok to ignore
            }
            if (user != null && repoOwner.equalsIgnoreCase(user.getLogin())) {
                listener.getLogger().format("Looking up %s repository of user %s%n%n", sourceName, repoOwner);
                GHRepository repo = user.getRepository(sourceName);
                if (repo != null) {
                    add(listener, observer, repo);
                }
                return;
            }

            throw new AbortException(repoOwner + " does not correspond to a known GitHub User Account or Organization");
        } finally {
            Connector.release(github);
        }
    }

    private boolean add(TaskListener listener, SCMSourceObserver observer, GHRepository repo)
            throws InterruptedException, IOException {
        String name = repo.getName();
        if (!Pattern.compile(pattern).matcher(name).matches()) {
            listener.getLogger().format("Ignoring %s%n", name);
            return false;
        }
        listener.getLogger().format("Proposing %s%n", name);
        checkInterrupt();
        SCMSourceObserver.ProjectObserver projectObserver = observer.observe(name);

        GitHubSCMSource ghSCMSource = new GitHubSCMSource(getId()+ "::" + name,
                apiUri, checkoutCredentialsId, scanCredentialsId, repoOwner, name
        );
        ghSCMSource.setExcludes(getExcludes());
        ghSCMSource.setIncludes(getIncludes());
        ghSCMSource.setBuildOriginBranch(getBuildOriginBranch());
        ghSCMSource.setBuildOriginBranchWithPR(getBuildOriginBranchWithPR());
        ghSCMSource.setBuildOriginPRMerge(getBuildOriginPRMerge());
        ghSCMSource.setBuildOriginPRHead(getBuildOriginPRHead());
        ghSCMSource.setBuildForkPRMerge(getBuildForkPRMerge());
        ghSCMSource.setBuildForkPRHead(getBuildForkPRHead());

        projectObserver.addSource(ghSCMSource);
        projectObserver.complete();
        return true;
    }

    /**
     * {@inheritDoc}
     */
    @NonNull
    @Override
    public List<Action> retrieveActions(@NonNull SCMNavigatorOwner owner,
                                        @CheckForNull SCMNavigatorEvent event,
                                        @NonNull TaskListener listener) throws IOException, InterruptedException {
        // TODO when we have support for trusted events, use the details from event if event was from trusted source
        listener.getLogger().printf("Looking up details of %s...%n", getRepoOwner());
        List<Action> result = new ArrayList<>();
        StandardCredentials credentials = Connector.lookupScanCredentials((Item)owner, getApiUri(), getScanCredentialsId());
        GitHub hub = Connector.connect(getApiUri(), credentials);
        try {
            Connector.checkApiRateLimit(listener, hub);
            GHUser u = hub.getUser(getRepoOwner());
            String objectUrl = u.getHtmlUrl() == null ? null : u.getHtmlUrl().toExternalForm();
            result.add(new ObjectMetadataAction(
                    Util.fixEmpty(u.getName()),
                    null,
                    objectUrl)
            );
            result.add(new GitHubOrgMetadataAction(u));
            result.add(new GitHubLink("icon-github-logo", u.getHtmlUrl()));
            if (objectUrl == null) {
                listener.getLogger().println("Organization URL: unspecified");
            } else {
                listener.getLogger().printf("Organization URL: %s%n",
                        HyperlinkNote.encodeTo(objectUrl, StringUtils.defaultIfBlank(u.getName(), objectUrl)));
            }
            return result;
        } finally {
            Connector.release(hub);
        }
    }

    /**
     * {@inheritDoc}
     */
    @Override
    public void afterSave(@NonNull SCMNavigatorOwner owner) {
        getHook().registerHookFor(owner);
        try {
            // FIXME MINOR HACK ALERT
            StandardCredentials credentials =
                    Connector.lookupScanCredentials((Item)owner, getApiUri(), getScanCredentialsId());
            GitHub hub = Connector.connect(getApiUri(), credentials);
            try {
                GitHubOrgWebHook.register(hub, repoOwner);
            } finally {
                Connector.release(hub);
            }
        } catch (IOException e) {
            DescriptorImpl.LOGGER.log(Level.WARNING, e.getMessage(), e);
        }
    }

<<<<<<< HEAD
    @Restricted(NoExternalUse.class)
    GitHubWebHook getHook() {
        return GitHubWebHook.get();
    }

=======
    @Symbol("github")
>>>>>>> f4403aec
    @Extension
    public static class DescriptorImpl extends SCMNavigatorDescriptor implements IconSpec {

        private static final Logger LOGGER = Logger.getLogger(DescriptorImpl.class.getName());

        public static final String defaultIncludes = GitHubSCMSource.DescriptorImpl.defaultIncludes;
        public static final String defaultExcludes = GitHubSCMSource.DescriptorImpl.defaultExcludes;
        public static final String SAME = GitHubSCMSource.DescriptorImpl.SAME;
        public static final boolean defaultBuildOriginBranch = GitHubSCMSource.DescriptorImpl.defaultBuildOriginBranch;
        public static final boolean defaultBuildOriginBranchWithPR = GitHubSCMSource.DescriptorImpl.defaultBuildOriginBranchWithPR;
        public static final boolean defaultBuildOriginPRMerge = GitHubSCMSource.DescriptorImpl.defaultBuildOriginPRMerge;
        public static final boolean defaultBuildOriginPRHead = GitHubSCMSource.DescriptorImpl.defaultBuildOriginPRHead;
        public static final boolean defaultBuildForkPRMerge = GitHubSCMSource.DescriptorImpl.defaultBuildForkPRMerge;
        public static final boolean defaultBuildForkPRHead = GitHubSCMSource.DescriptorImpl.defaultBuildForkPRHead;

        @Inject private GitHubSCMSource.DescriptorImpl delegate;

        /**
         * {@inheritDoc}
         */
        @Override
        public String getPronoun() {
            return Messages.GitHubSCMNavigator_Pronoun();
        }

        @Override
        public String getDisplayName() {
            return Messages.GitHubSCMNavigator_DisplayName();
        }

        @Override
        public String getDescription() {
            return Messages.GitHubSCMNavigator_Description();
        }

        @Override
        public String getIconFilePathPattern() {
            return "plugin/github-branch-source/images/:size/github-scmnavigator.png";
        }

        @Override
        public String getIconClassName() {
            return "icon-github-scm-navigator";
        }

        @Override
        public SCMNavigator newInstance(String name) {
            return new GitHubSCMNavigator("", name, "", GitHubSCMSource.DescriptorImpl.SAME);
        }

        @NonNull
        @Override
        protected SCMSourceCategory[] createCategories() {
            return new SCMSourceCategory[]{
                    new UncategorizedSCMSourceCategory(Messages._GitHubSCMNavigator_UncategorizedCategory())
                    // TODO add support for forks
            };
        }

        @Restricted(NoExternalUse.class)
        public FormValidation doCheckScanCredentialsId(@CheckForNull @AncestorInPath Item context,
                                                       @QueryParameter String apiUri,
                                                       @QueryParameter String scanCredentialsId) {
            return Connector.checkScanCredentials(context, apiUri, scanCredentialsId);
        }

        public ListBoxModel doFillScanCredentialsIdItems(@CheckForNull @AncestorInPath Item context, @QueryParameter String apiUri) {
            return Connector.listScanCredentials(context, apiUri);
        }

        public ListBoxModel doFillCheckoutCredentialsIdItems(@CheckForNull @AncestorInPath Item context, @QueryParameter String apiUri) {
            return Connector.listCheckoutCredentials(context, apiUri);
        }

        public ListBoxModel doFillApiUriItems() {
            ListBoxModel result = new ListBoxModel();
            result.add("GitHub", "");
            for (Endpoint e : GitHubConfiguration.get().getEndpoints()) {
                result.add(e.getName() == null ? e.getApiUri() : e.getName(), e.getApiUri());
            }
            return result;
        }

        public boolean isApiUriSelectable() {
            return !GitHubConfiguration.get().getEndpoints().isEmpty();
        }

        // TODO repeating configuration blocks like this is clumsy; better to factor shared config into a Describable and use f:property

        @Restricted(NoExternalUse.class)
        public FormValidation doCheckIncludes(@QueryParameter String value) {
            return delegate.doCheckIncludes(value);
        }

        @Restricted(NoExternalUse.class)
        public FormValidation doCheckBuildOriginBranchWithPR(
            @QueryParameter boolean buildOriginBranch,
            @QueryParameter boolean buildOriginBranchWithPR,
            @QueryParameter boolean buildOriginPRMerge,
            @QueryParameter boolean buildOriginPRHead,
            @QueryParameter boolean buildForkPRMerge,
            @QueryParameter boolean buildForkPRHead
        ) {
            return delegate.doCheckBuildOriginBranchWithPR(buildOriginBranch, buildOriginBranchWithPR, buildOriginPRMerge, buildOriginPRHead, buildForkPRMerge, buildForkPRHead);
        }

        @Restricted(NoExternalUse.class)
        public FormValidation doCheckBuildOriginPRHead(@QueryParameter boolean buildOriginBranchWithPR, @QueryParameter boolean buildOriginPRMerge, @QueryParameter boolean buildOriginPRHead) {
            return delegate.doCheckBuildOriginPRHead(buildOriginBranchWithPR, buildOriginPRMerge, buildOriginPRHead);
        }

        @Restricted(NoExternalUse.class)
        public FormValidation doCheckBuildForkPRHead/* web method name controls UI position of message; we want this at the bottom */(
            @QueryParameter boolean buildOriginBranch,
            @QueryParameter boolean buildOriginBranchWithPR,
            @QueryParameter boolean buildOriginPRMerge,
            @QueryParameter boolean buildOriginPRHead,
            @QueryParameter boolean buildForkPRMerge,
            @QueryParameter boolean buildForkPRHead
        ) {
            return delegate.doCheckBuildForkPRHead(buildOriginBranch, buildOriginBranchWithPR, buildOriginPRMerge, buildOriginPRHead, buildForkPRMerge, buildForkPRHead);
        }

        static {
            IconSet.icons.addIcon(
                    new Icon("icon-github-scm-navigator icon-sm",
                            "plugin/github-branch-source/images/16x16/github-scmnavigator.png",
                            Icon.ICON_SMALL_STYLE));
            IconSet.icons.addIcon(
                    new Icon("icon-github-scm-navigator icon-md",
                            "plugin/github-branch-source/images/24x24/github-scmnavigator.png",
                            Icon.ICON_MEDIUM_STYLE));
            IconSet.icons.addIcon(
                    new Icon("icon-github-scm-navigator icon-lg",
                            "plugin/github-branch-source/images/32x32/github-scmnavigator.png",
                            Icon.ICON_LARGE_STYLE));
            IconSet.icons.addIcon(
                    new Icon("icon-github-scm-navigator icon-xlg",
                            "plugin/github-branch-source/images/48x48/github-scmnavigator.png",
                            Icon.ICON_XLARGE_STYLE));

            IconSet.icons.addIcon(
                    new Icon("icon-github-logo icon-sm",
                            "plugin/github-branch-source/images/16x16/github-logo.png",
                            Icon.ICON_SMALL_STYLE));
            IconSet.icons.addIcon(
                    new Icon("icon-github-logo icon-md",
                            "plugin/github-branch-source/images/24x24/github-logo.png",
                            Icon.ICON_MEDIUM_STYLE));
            IconSet.icons.addIcon(
                    new Icon("icon-github-logo icon-lg",
                            "plugin/github-branch-source/images/32x32/github-logo.png",
                            Icon.ICON_LARGE_STYLE));
            IconSet.icons.addIcon(
                    new Icon("icon-github-logo icon-xlg",
                            "plugin/github-branch-source/images/48x48/github-logo.png",
                            Icon.ICON_XLARGE_STYLE));

            IconSet.icons.addIcon(
                    new Icon("icon-github-repo icon-sm",
                            "plugin/github-branch-source/images/16x16/github-repo.png",
                            Icon.ICON_SMALL_STYLE));
            IconSet.icons.addIcon(
                    new Icon("icon-github-repo icon-md",
                            "plugin/github-branch-source/images/24x24/github-repo.png",
                            Icon.ICON_MEDIUM_STYLE));
            IconSet.icons.addIcon(
                    new Icon("icon-github-repo icon-lg",
                            "plugin/github-branch-source/images/32x32/github-repo.png",
                            Icon.ICON_LARGE_STYLE));
            IconSet.icons.addIcon(
                    new Icon("icon-github-repo icon-xlg",
                            "plugin/github-branch-source/images/48x48/github-repo.png",
                            Icon.ICON_XLARGE_STYLE));

            IconSet.icons.addIcon(
                    new Icon("icon-github-branch icon-sm",
                            "plugin/github-branch-source/images/16x16/github-branch.png",
                            Icon.ICON_SMALL_STYLE));
            IconSet.icons.addIcon(
                    new Icon("icon-github-branch icon-md",
                            "plugin/github-branch-source/images/24x24/github-branch.png",
                            Icon.ICON_MEDIUM_STYLE));
            IconSet.icons.addIcon(
                    new Icon("icon-github-branch icon-lg",
                            "plugin/github-branch-source/images/32x32/github-branch.png",
                            Icon.ICON_LARGE_STYLE));
            IconSet.icons.addIcon(
                    new Icon("icon-github-branch icon-xlg",
                            "plugin/github-branch-source/images/48x48/github-branch.png",
                            Icon.ICON_XLARGE_STYLE));
        }
    }

}<|MERGE_RESOLUTION|>--- conflicted
+++ resolved
@@ -62,10 +62,7 @@
 import org.jenkins.ui.icon.Icon;
 import org.jenkins.ui.icon.IconSet;
 import org.jenkins.ui.icon.IconSpec;
-<<<<<<< HEAD
-=======
 import org.jenkinsci.Symbol;
->>>>>>> f4403aec
 import org.kohsuke.accmod.Restricted;
 import org.kohsuke.accmod.restrictions.NoExternalUse;
 import org.kohsuke.github.GHMyself;
@@ -74,7 +71,6 @@
 import org.kohsuke.github.GHUser;
 import org.kohsuke.github.GitHub;
 import org.kohsuke.github.HttpException;
-import org.kohsuke.github.PagedIterable;
 import org.kohsuke.stapler.AncestorInPath;
 import org.kohsuke.stapler.DataBoundConstructor;
 import org.kohsuke.stapler.DataBoundSetter;
@@ -601,15 +597,12 @@
         }
     }
 
-<<<<<<< HEAD
     @Restricted(NoExternalUse.class)
     GitHubWebHook getHook() {
         return GitHubWebHook.get();
     }
 
-=======
     @Symbol("github")
->>>>>>> f4403aec
     @Extension
     public static class DescriptorImpl extends SCMNavigatorDescriptor implements IconSpec {
 
