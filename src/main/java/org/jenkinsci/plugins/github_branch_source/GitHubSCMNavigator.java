--- conflicted
+++ resolved
@@ -1142,32 +1142,12 @@
                                     String.format("Found %d repositories: %s", repoList.size(), repoString)));
 
                     for (GHRepository repo : repositories) {
-<<<<<<< HEAD
-                        listener.getLogger()
-                                .println(GitHubConsoleNote.create(
-                                        System.currentTimeMillis(),
-                                        String.format("Processing repository: %s", repo.getName())));
-
-                        if (repo.isArchived() && gitHubSCMNavigatorContext.isExcludeArchivedRepositories()) {
-                            // exclude archived repositories
-                            witness.record(repo.getName(), false);
+                        try {
                             listener.getLogger()
                                     .println(GitHubConsoleNote.create(
                                             System.currentTimeMillis(),
-                                            String.format(
-                                                    "Skipping repository %s because it is archived", repo.getName())));
-                        } else if (!topicMatches(gitHubSCMNavigatorContext, repo, listener.getLogger())) {
-                            // exclude repositories which are missing one or more of the specified topics
-                            witness.record(repo.getName(), false);
-                        } else if (!repo.isPrivate() && gitHubSCMNavigatorContext.isExcludePublicRepositories()) {
-                            witness.record(repo.getName(), false);
-                            listener.getLogger()
-                                    .println(GitHubConsoleNote.create(
-                                            System.currentTimeMillis(),
-                                            String.format(
-                                                    "Skipping repository %s because it is public", repo.getName())));
-=======
-                        try {
+                                            String.format("Processing repository: %s", repo.getName())));
+
                             if (repo.isArchived() && gitHubSCMNavigatorContext.isExcludeArchivedRepositories()) {
                                 // exclude archived repositories
                                 witness.record(repo.getName(), false);
@@ -1188,7 +1168,6 @@
                                                 String.format(
                                                         "Skipping repository %s because it is public",
                                                         repo.getName())));
->>>>>>> 9152b2ff
 
                             } else if (repo.isPrivate() && gitHubSCMNavigatorContext.isExcludePrivateRepositories()) {
                                 witness.record(repo.getName(), false);
