--- conflicted
+++ resolved
@@ -958,7 +958,6 @@
                                     .println(GitHubConsoleNote.create(System.currentTimeMillis(), String.format(
                                             "Looking up repositories of myself %s", repoOwner
                                     )));
-<<<<<<< HEAD
                         final Iterable<GHRepository> repositories;
                         if (!gitHubSCMNavigatorContext.getTopics().isEmpty() ) {
                             repositories = getGhRepositoriesBasedOnTopics(listener, github, gitHubSCMNavigatorContext.getTopics());
@@ -967,10 +966,6 @@
                         }
 
                         for (GHRepository repo : repositories) {
-                            Connector.checkApiRateLimit(listener, github);
-=======
-                        for (GHRepository repo : myself.listRepositories(100)) {
->>>>>>> 801806c0
                             if (!repo.getOwnerName().equals(repoOwner)) {
                                 continue; // ignore repos in other orgs when using GHMyself
                             }
