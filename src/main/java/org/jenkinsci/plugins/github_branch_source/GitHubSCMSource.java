/*
 * The MIT License
 *
 * Copyright 2015-2017 CloudBees, Inc.
 *
 * Permission is hereby granted, free of charge, to any person obtaining a copy
 * of this software and associated documentation files (the "Software"), to deal
 * in the Software without restriction, including without limitation the rights
 * to use, copy, modify, merge, publish, distribute, sublicense, and/or sell
 * copies of the Software, and to permit persons to whom the Software is
 * furnished to do so, subject to the following conditions:
 *
 * The above copyright notice and this permission notice shall be included in
 * all copies or substantial portions of the Software.
 *
 * THE SOFTWARE IS PROVIDED "AS IS", WITHOUT WARRANTY OF ANY KIND, EXPRESS OR
 * IMPLIED, INCLUDING BUT NOT LIMITED TO THE WARRANTIES OF MERCHANTABILITY,
 * FITNESS FOR A PARTICULAR PURPOSE AND NONINFRINGEMENT. IN NO EVENT SHALL THE
 * AUTHORS OR COPYRIGHT HOLDERS BE LIABLE FOR ANY CLAIM, DAMAGES OR OTHER
 * LIABILITY, WHETHER IN AN ACTION OF CONTRACT, TORT OR OTHERWISE, ARISING FROM,
 * OUT OF OR IN CONNECTION WITH THE SOFTWARE OR THE USE OR OTHER DEALINGS IN
 * THE SOFTWARE.
 */

package org.jenkinsci.plugins.github_branch_source;

import com.cloudbees.jenkins.GitHubWebHook;
import com.cloudbees.plugins.credentials.CredentialsNameProvider;
import com.cloudbees.plugins.credentials.CredentialsProvider;
import com.cloudbees.plugins.credentials.common.StandardCredentials;
import com.cloudbees.plugins.credentials.common.StandardListBoxModel;
import edu.umd.cs.findbugs.annotations.CheckForNull;
import edu.umd.cs.findbugs.annotations.NonNull;
import edu.umd.cs.findbugs.annotations.Nullable;
import edu.umd.cs.findbugs.annotations.SuppressFBWarnings;
import hudson.AbortException;
import hudson.Extension;
import hudson.Functions;
import hudson.RestrictedSince;
import hudson.Util;
import hudson.console.HyperlinkNote;
import hudson.init.InitMilestone;
import hudson.init.Initializer;
import hudson.model.*;
import hudson.plugins.git.extensions.GitSCMExtension;
import hudson.scm.SCM;
import hudson.util.FormValidation;
import hudson.util.ListBoxModel;
import hudson.util.LogTaskListener;
import java.io.Closeable;
import java.io.FileNotFoundException;
import java.io.IOException;
import java.io.ObjectStreamException;
import java.net.URL;
import java.util.ArrayList;
import java.util.Arrays;
import java.util.Collection;
import java.util.Collections;
import java.util.Comparator;
import java.util.EnumSet;
import java.util.HashMap;
import java.util.HashSet;
import java.util.Iterator;
import java.util.List;
import java.util.Locale;
import java.util.Map;
import java.util.NoSuchElementException;
import java.util.Set;
import java.util.TreeSet;
import java.util.TreeMap;
import java.util.concurrent.ConcurrentHashMap;
import java.util.logging.Level;
import java.util.logging.LogRecord;
import java.util.logging.Logger;
import java.util.regex.Matcher;
import java.util.regex.Pattern;
import javax.annotation.Nonnull;
import javax.servlet.http.HttpServletResponse;
import jenkins.model.Jenkins;
import jenkins.plugins.git.AbstractGitSCMSource;
import jenkins.plugins.git.GitTagSCMRevision;
import jenkins.plugins.git.MergeWithGitSCMExtension;
import jenkins.plugins.git.traits.GitBrowserSCMSourceTrait;
import jenkins.scm.api.SCMHead;
import jenkins.scm.api.SCMHeadCategory;
import jenkins.scm.api.SCMHeadEvent;
import jenkins.scm.api.SCMHeadObserver;
import jenkins.scm.api.SCMProbe;
import jenkins.scm.api.SCMRevision;
import jenkins.scm.api.SCMSourceCriteria;
import jenkins.scm.api.SCMSourceDescriptor;
import jenkins.scm.api.SCMSourceEvent;
import jenkins.scm.api.SCMSourceOwner;
import jenkins.scm.api.metadata.ContributorMetadataAction;
import jenkins.scm.api.metadata.ObjectMetadataAction;
import jenkins.scm.api.metadata.PrimaryInstanceMetadataAction;
import jenkins.scm.api.mixin.ChangeRequestCheckoutStrategy;
import jenkins.scm.api.trait.SCMSourceRequest;
import jenkins.scm.api.trait.SCMSourceTrait;
import jenkins.scm.api.trait.SCMTrait;
import jenkins.scm.api.trait.SCMTraitDescriptor;
import jenkins.scm.impl.ChangeRequestSCMHeadCategory;
import jenkins.scm.impl.TagSCMHeadCategory;
import jenkins.scm.impl.UncategorizedSCMHeadCategory;
import jenkins.scm.impl.form.NamedArrayList;
import jenkins.scm.impl.trait.Discovery;
import jenkins.scm.impl.trait.Selection;
import jenkins.scm.impl.trait.WildcardSCMHeadFilterTrait;
import net.sf.json.JSONObject;
import org.apache.commons.lang.StringUtils;
import org.eclipse.jgit.lib.Constants;
import org.jenkinsci.Symbol;
import org.jenkinsci.plugins.github.config.GitHubServerConfig;
import org.jenkinsci.plugins.structs.describable.CustomDescribableModel;
import org.jenkinsci.plugins.structs.describable.UninstantiatedDescribable;
import org.kohsuke.accmod.Restricted;
import org.kohsuke.accmod.restrictions.DoNotUse;
import org.kohsuke.accmod.restrictions.NoExternalUse;
import org.kohsuke.github.GHBranch;
import org.kohsuke.github.GHCommit;
import org.kohsuke.github.GHException;
import org.kohsuke.github.GHFileNotFoundException;
import org.kohsuke.github.GHIssueState;
import org.kohsuke.github.GHMyself;
import org.kohsuke.github.GHOrganization;
import org.kohsuke.github.GHPermissionType;
import org.kohsuke.github.GHPullRequest;
import org.kohsuke.github.GHRef;
import org.kohsuke.github.GHRepository;
import org.kohsuke.github.GHTagObject;
import org.kohsuke.github.GHUser;
import org.kohsuke.github.GitHub;
import org.kohsuke.github.HttpException;
import hudson.model.Actionable;
import hudson.model.Item;
import hudson.model.TaskListener;
import org.kohsuke.stapler.AncestorInPath;
import org.kohsuke.stapler.DataBoundConstructor;
import org.kohsuke.stapler.DataBoundResolvable;
import org.kohsuke.stapler.DataBoundSetter;
import org.kohsuke.stapler.QueryParameter;
import org.kohsuke.stapler.StaplerRequest;
import org.kohsuke.stapler.interceptor.RequirePOST;

import static hudson.Functions.isWindows;
import static hudson.model.Items.XSTREAM2;
import static org.apache.commons.lang.StringUtils.isBlank;
import static org.apache.commons.lang.StringUtils.removeEnd;
import static org.jenkinsci.plugins.github_branch_source.Connector.isCredentialValid;
import static org.jenkinsci.plugins.github_branch_source.GitHubSCMBuilder.API_V3;

import org.kohsuke.stapler.export.Exported;

public class GitHubSCMSource extends AbstractGitSCMSource implements DataBoundResolvable {

    public static final String VALID_GITHUB_REPO_NAME = "^[0-9A-Za-z._-]+$";
    public static final String VALID_GITHUB_USER_NAME = "^[A-Za-z0-9](?:[A-Za-z0-9]|-(?=[A-Za-z0-9])){0,38}$";
    public static final String VALID_GIT_SHA1 = "^[a-fA-F0-9]{40}$";
    public static final String GITHUB_URL = GitHubServerConfig.GITHUB_URL;
    public static final String GITHUB_COM = "github.com";
    private static final Logger LOGGER = Logger.getLogger(GitHubSCMSource.class.getName());
    private static final String R_PULL = Constants.R_REFS + "pull/";
    /**
     * How long to delay events received from GitHub in order to allow the API caches to sync.
     */
    private static /*mostly final*/ int eventDelaySeconds =
            Math.min(300, Math.max(0, Integer.getInteger(GitHubSCMSource.class.getName() + ".eventDelaySeconds", 5)));
    /**
     * How big (in megabytes) an on-disk cache to keep of GitHub API responses. Cache is per repo, per credentials.
     */
    private static /*mostly final*/ int cacheSize =
            Math.min(1024, Math.max(0, Integer.getInteger(GitHubSCMSource.class.getName() + ".cacheSize", isWindows() ? 0 : 20)));
    /**
     * Lock to guard access to the {@link #pullRequestSourceMap} field and prevent concurrent GitHub queries during
     * a 1.x to 2.2.0+ upgrade.
     *
     * @since 2.2.0
     */
    private static final Object pullRequestSourceMapLock = new Object();

    //////////////////////////////////////////////////////////////////////
    // Configuration fields
    //////////////////////////////////////////////////////////////////////

    /**
     * The GitHub end-point. Defaults to {@link #GITHUB_URL}.
     */
    @NonNull
    private String apiUri;

    /**
     * Credentials for GitHub API; currently only supports username/password (personal access token).
     * @since 2.2.0
     */
    @CheckForNull
    private String credentialsId;

    /**
     * The repository owner.
     */
    @NonNull
    private String repoOwner;

    /**
     * The repository
     */
    @NonNull
    private String repository;

    /**
     * HTTPS URL for the repository, if specified by the user.
     */
    @CheckForNull
    private String repositoryUrl;

    /**
     * The behaviours to apply to this source.
     * @since 2.2.0
     */
    @NonNull
    private List<SCMSourceTrait> traits;

    //////////////////////////////////////////////////////////////////////
    // Legacy Configuration fields
    //////////////////////////////////////////////////////////////////////

    /**
     * Legacy field.
     */
    @Deprecated
    private transient String scanCredentialsId;
    /**
     * Legacy field.
     */
    @Deprecated
    private transient String checkoutCredentialsId;
    /**
     * Legacy field.
     */
    @Deprecated
    private String includes;
    /**
     * Legacy field.
     */
    @Deprecated
    private String excludes;
    /**
     * Legacy field.
     */
    @Deprecated
    private transient Boolean buildOriginBranch;
    /**
     * Legacy field.
     */
    @Deprecated
    private transient Boolean buildOriginBranchWithPR;
    /**
     * Legacy field.
     */
    @Deprecated
    private transient Boolean buildOriginPRMerge;
    /**
     * Legacy field.
     */
    @Deprecated
    private transient Boolean buildOriginPRHead;
    /**
     * Legacy field.
     */
    @Deprecated
    private transient Boolean buildForkPRMerge;
    /**
     * Legacy field.
     */
    @Deprecated
    private transient Boolean buildForkPRHead;

    //////////////////////////////////////////////////////////////////////
    // Run-time cached state
    //////////////////////////////////////////////////////////////////////

    /**
     * Cache of the official repository HTML URL as reported by {@link GitHub#getRepository(String)}.
     */
    @CheckForNull
    private transient URL resolvedRepositoryUrl;
    /**
     * The collaborator names used to determine if pull requests are from trusted authors
     */
    @CheckForNull
    private transient Set<String> collaboratorNames;
    /**
     * Cache of details of the repository.
     */
    @CheckForNull
    private transient GHRepository ghRepository;

    /**
     * The cache of {@link ObjectMetadataAction} instances for each open PR.
     */
    @NonNull
    private transient /*effectively final*/ Map<Integer,ObjectMetadataAction> pullRequestMetadataCache;
    /**
     * The cache of {@link ObjectMetadataAction} instances for each open PR.
     */
    @NonNull
    private transient /*effectively final*/ Map<Integer,ContributorMetadataAction> pullRequestContributorCache;

    /**
     * Used during upgrade from 1.x to 2.2.0+ only.
     *
     * @see #retrievePullRequestSource(int)
     * @see PullRequestSCMHead.FixMetadata
     * @see PullRequestSCMHead.FixMetadataMigration
     * @since 2.2.0
     */
    @CheckForNull // normally null except during a migration from 1.x
    private transient /*effectively final*/ Map<Integer,PullRequestSource> pullRequestSourceMap;

    /**
     * Constructor, defaults to {@link #GITHUB_URL} as the end-point, and anonymous access, does not default any
     * {@link SCMSourceTrait} behaviours.
     *
     * This was choosen as the constructor to allow users to set only the values they need and
     * not have to pass extra null or empty values. However, this source cannot be used until
     * either "repositoryUrl" or "repoOwner"/"repository" are set.
     * If both combinations are set, repositoryUrl will be used.
     *
     * See {@link #bindResolve} for further discussion of the reasons for this design.
     *
     * @throws IllegalArgumentException if repositoryUrl is specified but invalid.
     * @since 2.2.0
     */
    @DataBoundConstructor
    public GitHubSCMSource() {
        pullRequestMetadataCache = new ConcurrentHashMap<>();
        pullRequestContributorCache = new ConcurrentHashMap<>();
        traits = new ArrayList<>();
        repoOwner = "";
        repository = "";
        repositoryUrl = null;
        apiUri = GITHUB_URL;
    }

    /**
     * Legacy constructor.
     *
     * @param repositoryUrl HTTP URL for the repository.
     * @since 2.2.0
     */
    @Deprecated
    public GitHubSCMSource(String repositoryUrl) {
        this();
        setRepositoryUrl(repositoryUrl);
    }

    /**
     * Legacy constructor.
     *
     * @param repoOwner the repository owner.
     * @param repository the repository name.
     * @since 2.2.0
     */
    @Deprecated
    public GitHubSCMSource(String repoOwner, String repository) {
        this();
        setRepoOwner(repoOwner);
        setRepository(repository);
    }

    /**
     * Constructor, defaults to {@link #GITHUB_URL} as the end-point, and anonymous access, does not default any
     * {@link SCMSourceTrait} behaviours.
     *
     * @param repoOwner the repository owner.
     * @param repository the repository name.
     * @param repositoryUrl HTTP URL for the repository. If specified, takes precedence over repoOwner and repository.
     * @param configuredByUrl Whether to use repositoryUrl or repoOwner/repository for configuration.
     * @throws IllegalArgumentException if repositoryUrl is specified but invalid.
     * @since 2.2.0
     */
    @Deprecated
    // configuredByUrl is used to decide which radioBlock in the UI the user had selected when they submitted the form.
    public GitHubSCMSource(String repoOwner, String repository, String repositoryUrl, boolean configuredByUrl) {
        this();
        if (configuredByUrl) {
            setRepositoryUrl(repositoryUrl);
        } else {
            setRepoOwner(repoOwner);
            setRepository(repository);
        }
    }

    /**
     * Legacy constructor.
     * @param id the source id.
     * @param apiUri the GitHub endpoint.
     * @param checkoutCredentialsId the checkout credentials id or {@link DescriptorImpl#SAME} or
     * {@link DescriptorImpl#ANONYMOUS}.
     * @param scanCredentialsId the scan credentials id or {@code null}.
     * @param repoOwner the repository owner.
     * @param repository the repository name.
     */
    @Deprecated
    public GitHubSCMSource(@CheckForNull String id, @CheckForNull String apiUri,
                           @NonNull String checkoutCredentialsId,
                           @CheckForNull String scanCredentialsId, @NonNull String repoOwner,
                           @NonNull String repository) {
        this(repoOwner, repository);
        setId(id);
        setApiUri(apiUri);
        setCredentialsId(scanCredentialsId);
        // legacy constructor means legacy defaults
        traits = new ArrayList<>();
        traits.add(new BranchDiscoveryTrait(true, true));
        traits.add(new ForkPullRequestDiscoveryTrait(EnumSet.of(ChangeRequestCheckoutStrategy.MERGE), new ForkPullRequestDiscoveryTrait.TrustPermission()));
        if (!DescriptorImpl.SAME.equals(checkoutCredentialsId)) {
            traits.add(new SSHCheckoutTrait(checkoutCredentialsId));
        }
    }

    @Restricted(NoExternalUse.class)
    public boolean isConfiguredByUrl() {
        return repositoryUrl != null;
    }

    /**
     * Returns the GitHub API end-point.
     *
     * @return the GitHub API end-point.
     */
    @NonNull
    public String getApiUri() {
        return apiUri;
    }

    /**
     * Sets the GitHub API end-point.
     *
     * @param apiUri the GitHub API end-point or {@code null} if {@link #GITHUB_URL}.
     * @since 2.2.0
     */
    @DataBoundSetter
    public void setApiUri(@CheckForNull String apiUri) {
        // JENKINS-58862
        // If repositoryUrl is set, we don't want to set it again.
        if (this.repositoryUrl != null) {
            return;
        }
        apiUri = GitHubConfiguration.normalizeApiUri(Util.fixEmptyAndTrim(apiUri));
        this.apiUri = StringUtils.defaultIfBlank(apiUri, GITHUB_URL);
    }

    /**
     * Forces the apiUri to a specific value.
     * FOR TESTING ONLY.
     *
     * @param apiUri the api uri
     */
    void forceApiUri(@Nonnull String apiUri) {
        this.apiUri = apiUri;
    }

    /**
     * Gets the credentials used to access the GitHub REST API (also used as the default credentials for checking out
     * sources.
     * @return the credentials used to access the GitHub REST API or {@code null} to access anonymously
     */
    @Override
    @CheckForNull
    public String getCredentialsId() {
        return credentialsId;
    }

    /**
     * Sets the credentials used to access the GitHub REST API (also used as the default credentials for checking out
     * sources.
     *
     * @param credentialsId the credentials used to access the GitHub REST API or {@code null} to access anonymously
     * @since 2.2.0
     */
    @DataBoundSetter
    public void setCredentialsId(@CheckForNull String credentialsId) {
        this.credentialsId = Util.fixEmpty(credentialsId);
    }

    /**
     * Gets the repository owner.
     * @return the repository owner.
     */
    @Exported
    @NonNull
    public String getRepoOwner() {
        return repoOwner;
    }

    /**
     * Sets the repository owner.
     *
     * @param repoOwner the repository owner alias
     */
    @DataBoundSetter
    public void setRepoOwner(@CheckForNull String repoOwner) {
        this.repoOwner = StringUtils.defaultIfBlank(repoOwner, "");
    }

    /**
     * Gets the repository name.
     * @return the repository name.
     */
    @Exported
    @NonNull
    public String getRepository() {
        return repository;
    }

    /**
     * Sets the repository
     *
     * @param repository the repository
     */
    @DataBoundSetter
    public void setRepository(@CheckForNull String repository) {
        this.repository = StringUtils.defaultIfBlank(repository, "");
    }

    /**
     * Gets the repository URL as specified by the user.
     * @return the repository URL as specified by the user.
     */
    @Restricted(NoExternalUse.class)
    @NonNull // Always returns a value so that users can always use the URL-based configuration when reconfiguring.
    public String getRepositoryUrl() {
        if (repositoryUrl != null) {
            return repositoryUrl;
        } else {
            if (GITHUB_URL.equals(apiUri))
                return "https://github.com/" + repoOwner + '/' + repository;
            else
                return String.format("%s%s/%s", removeEnd(apiUri, API_V3), repoOwner, repository);
        }
    }

    /**
     * Sets all fields on this source appropriately for the provided URL.
     *
     * @param repositoryUrl HTTP URL for the repository to connect to
     * @since 2.6.0
     */
    @DataBoundSetter
    public void setRepositoryUrl(@CheckForNull String repositoryUrl)  {
        GitHubRepositoryInfo info = GitHubRepositoryInfo.forRepositoryUrl(repositoryUrl);
        this.apiUri = info.getApiUri();
        this.repoOwner = info.getRepoOwner();
        this.repository = info.getRepository();
        this.repositoryUrl = info.getRepositoryUrl();
    }

    /**
     * This method is called after Stapler instantiates this class from the Jenkins UI.
     * This allows the object react to parameters in the UI without making them part of the
     * data in the class.  It also lets the class have more complex behavior that would
     * be allowed by data binding alone.
     *
     * We look at configuredByUrl to decide which set of parameters we look at to
     * configure this instance.  This method is not called when instantiating from
     * other scenarios such as JobDSL, so the object still need to have a reasonable
     * way of handling callers setting multiple incompatible properties.
     *
     * @param staplerRequest the full request sent from the UI
     * @param json the raw data of the request
     * @return new GitHubSCMSource with settings matching provided JSON
     */
    @Override
    public GitHubSCMSource bindResolve(StaplerRequest staplerRequest, JSONObject json) {
        boolean configuredByUrl = json.getBoolean("configuredByUrl");

        if (configuredByUrl) {
            this.setRepositoryUrl(json.get("repositoryUrl").toString());
        } else {
            this.repositoryUrl = null;
            setApiUri(json.get("apiUri").toString());
            setRepoOwner(json.get("repoOwner").toString());
            setRepository(json.get("repository").toString());
        }

        return this;
    }

    /**
     * {@inheritDoc}
     * @since 2.2.0
     */
    @Override
    public List<SCMSourceTrait> getTraits() {
        return traits;
    }

    /**
     * Sets the behaviours that are applied to this {@link GitHubSCMSource}.
     * @param traits the behaviours that are to be applied.
     */
    @DataBoundSetter
    public void setTraits(@CheckForNull List<SCMSourceTrait> traits) {
        this.traits = new ArrayList<>(Util.fixNull(traits));
    }

    /**
     * Use defaults for old settings.
     */
    @SuppressWarnings("ConstantConditions")
    @SuppressFBWarnings(value="RCN_REDUNDANT_NULLCHECK_OF_NONNULL_VALUE", justification="Only non-null after we set them here!")
    private Object readResolve() {
        if (scanCredentialsId != null) {
            credentialsId = scanCredentialsId;
        }
        if (pullRequestMetadataCache == null) {
            pullRequestMetadataCache = new ConcurrentHashMap<>();
        }
        if (pullRequestContributorCache == null) {
            pullRequestContributorCache = new ConcurrentHashMap<>();
        }
        if (traits == null) {
            boolean buildOriginBranch = this.buildOriginBranch == null || this.buildOriginBranch;
            boolean buildOriginBranchWithPR = this.buildOriginBranchWithPR == null || this.buildOriginBranchWithPR;
            boolean buildOriginPRMerge = this.buildOriginPRMerge != null && this.buildOriginPRMerge;
            boolean buildOriginPRHead = this.buildOriginPRHead != null && this.buildOriginPRHead;
            boolean buildForkPRMerge = this.buildForkPRMerge == null || this.buildForkPRMerge;
            boolean buildForkPRHead = this.buildForkPRHead != null && this.buildForkPRHead;
            List<SCMSourceTrait> traits = new ArrayList<>();
            if (buildOriginBranch || buildOriginBranchWithPR) {
                traits.add(new BranchDiscoveryTrait(buildOriginBranch, buildOriginBranchWithPR));
            }
            if (buildOriginPRMerge || buildOriginPRHead) {
                EnumSet<ChangeRequestCheckoutStrategy> s = EnumSet.noneOf(ChangeRequestCheckoutStrategy.class);
                if (buildOriginPRMerge) {
                    s.add(ChangeRequestCheckoutStrategy.MERGE);
                }
                if (buildOriginPRHead) {
                    s.add(ChangeRequestCheckoutStrategy.HEAD);
                }
                traits.add(new OriginPullRequestDiscoveryTrait(s));
            }
            if (buildForkPRMerge || buildForkPRHead) {
                EnumSet<ChangeRequestCheckoutStrategy> s = EnumSet.noneOf(ChangeRequestCheckoutStrategy.class);
                if (buildForkPRMerge) {
                    s.add(ChangeRequestCheckoutStrategy.MERGE);
                }
                if (buildForkPRHead) {
                    s.add(ChangeRequestCheckoutStrategy.HEAD);
                }
                traits.add(new ForkPullRequestDiscoveryTrait(s, new ForkPullRequestDiscoveryTrait.TrustPermission()));
            }
            if (!"*".equals(includes) || !"".equals(excludes)) {
                traits.add(new WildcardSCMHeadFilterTrait(includes, excludes));
            }
            if (checkoutCredentialsId != null
                    && !DescriptorImpl.SAME.equals(checkoutCredentialsId)
                    && !checkoutCredentialsId.equals(scanCredentialsId)) {
                traits.add(new SSHCheckoutTrait(checkoutCredentialsId));
            }
            this.traits = traits;
        }
        if (isBlank(apiUri)) {
            setApiUri(GITHUB_URL);
        } else if (!StringUtils.equals(apiUri, GitHubConfiguration.normalizeApiUri(apiUri))) {
            setApiUri(apiUri);
        }
        return this;
    }

    /**
     * Returns how long to delay events received from GitHub in order to allow the API caches to sync.
     *
     * @return how long to delay events received from GitHub in order to allow the API caches to sync.
     */
    public static int getEventDelaySeconds() {
        return eventDelaySeconds;
    }

    /**
     * Sets how long to delay events received from GitHub in order to allow the API caches to sync.
     *
     * @param eventDelaySeconds number of seconds to delay, will be restricted into a value within the range
     *                          {@code [0,300]} inclusive
     */
    @Restricted(NoExternalUse.class) // to allow configuration from system groovy console
    public static void setEventDelaySeconds(int eventDelaySeconds) {
        GitHubSCMSource.eventDelaySeconds = Math.min(300, Math.max(0, eventDelaySeconds));
    }

    /**
     * Returns how many megabytes of on-disk cache to maintain per GitHub API URL per credentials.
     *
     * @return how many megabytes of on-disk cache to maintain per GitHub API URL per credentials.
     */
    public static int getCacheSize() {
        return cacheSize;
    }

    /**
     * Sets how long to delay events received from GitHub in order to allow the API caches to sync.
     *
     * @param cacheSize how many megabytes of on-disk cache to maintain per GitHub API URL per credentials,
     * will be restricted into a value within the range {@code [0,1024]} inclusive.
     */
    @Restricted(NoExternalUse.class) // to allow configuration from system groovy console
    public static void setCacheSize(int cacheSize) {
        GitHubSCMSource.cacheSize = Math.min(1024, Math.max(0, cacheSize));
    }

    /**
     * {@inheritDoc}
     */
    @Override
    public String getRemote() {
        return GitHubSCMBuilder.uriResolver(getOwner(), apiUri, credentialsId)
                .getRepositoryUri(apiUri, repoOwner, repository);
    }

    /**
     * {@inheritDoc}
     */
    @Override
    public String getPronoun() {
        return Messages.GitHubSCMSource_Pronoun();
    }

    /**
     * Returns a {@link RepositoryUriResolver} according to credentials configuration.
     *
     * @return a {@link RepositoryUriResolver}
     * @deprecated use {@link GitHubSCMBuilder#uriResolver()} or {@link GitHubSCMBuilder#uriResolver(Item, String, String)}.
     */
    @Deprecated
    @Restricted(DoNotUse.class)
    @RestrictedSince("2.2.0")
    public RepositoryUriResolver getUriResolver() {
        return GitHubSCMBuilder.uriResolver(
                getOwner(),
                apiUri,
                credentialsId
        );
    }

    @Restricted(NoExternalUse.class)
    @RestrictedSince("2.2.0")
    @Deprecated
    @CheckForNull
    public String getScanCredentialsId() {
        return credentialsId;
    }

    @Restricted(DoNotUse.class)
    @RestrictedSince("2.2.0")
    @Deprecated
    public void setScanCredentialsId(@CheckForNull String credentialsId) {
        this.credentialsId = credentialsId;
    }

    @Restricted(DoNotUse.class)
    @RestrictedSince("2.2.0")
    @Deprecated
    @CheckForNull
    public String getCheckoutCredentialsId() {
        for (SCMSourceTrait trait : traits) {
            if (trait instanceof SSHCheckoutTrait) {
                return StringUtils.defaultString(
                        ((SSHCheckoutTrait) trait).getCredentialsId(),
                        GitHubSCMSource.DescriptorImpl.ANONYMOUS
                );
            }
        }
        return DescriptorImpl.SAME;
    }

    @Deprecated
    @Restricted(DoNotUse.class)
    @RestrictedSince("2.2.0")
    @DataBoundSetter
    public void setIncludes(@NonNull String includes) {
        for (int i = 0; i < traits.size(); i++) {
            SCMSourceTrait trait = traits.get(i);
            if (trait instanceof WildcardSCMHeadFilterTrait) {
                WildcardSCMHeadFilterTrait existing = (WildcardSCMHeadFilterTrait) trait;
                if ("*".equals(includes) && "".equals(existing.getExcludes())) {
                    traits.remove(i);
                } else {
                    traits.set(i, new WildcardSCMHeadFilterTrait(includes, existing.getExcludes()));
                }
                return;
            }
        }
        if (!"*".equals(includes)) {
            traits.add(new WildcardSCMHeadFilterTrait(includes, ""));
        }
    }

    @Deprecated
    @Restricted(NoExternalUse.class)
    @RestrictedSince("2.2.0")
    @DataBoundSetter
    public void setExcludes(@NonNull String excludes) {
        for (int i = 0; i < traits.size(); i++) {
            SCMSourceTrait trait = traits.get(i);
            if (trait instanceof WildcardSCMHeadFilterTrait) {
                WildcardSCMHeadFilterTrait existing = (WildcardSCMHeadFilterTrait) trait;
                if ("*".equals(existing.getIncludes()) && "".equals(excludes)) {
                    traits.remove(i);
                } else {
                    traits.set(i, new WildcardSCMHeadFilterTrait(existing.getIncludes(), excludes));
                }
                return;
            }
        }
        if (!"".equals(excludes)) {
            traits.add(new WildcardSCMHeadFilterTrait("*", excludes));
        }
    }

    @Deprecated
    @Restricted(DoNotUse.class)
    @RestrictedSince("2.2.0")
    public boolean getBuildOriginBranch() {
        for (SCMTrait<?> trait : traits) {
            if (trait instanceof BranchDiscoveryTrait) {
                return ((BranchDiscoveryTrait) trait).isBuildBranch();
            }
        }
        return false;
    }

    @Deprecated
    @Restricted(DoNotUse.class)
    @RestrictedSince("2.2.0")
    @DataBoundSetter
    public void setBuildOriginBranch(boolean buildOriginBranch) {
        for (int i = 0; i < traits.size(); i++) {
            SCMTrait<?> trait = traits.get(i);
            if (trait instanceof BranchDiscoveryTrait) {
                BranchDiscoveryTrait previous = (BranchDiscoveryTrait) trait;
                if (buildOriginBranch || previous.isBuildBranchesWithPR()) {
                    traits.set(i, new BranchDiscoveryTrait(buildOriginBranch, previous.isBuildBranchesWithPR()));
                } else {
                    traits.remove(i);
                }
                return;
            }
        }
        if (buildOriginBranch) {
            traits.add(new BranchDiscoveryTrait(buildOriginBranch, false));
        }
    }

    @Deprecated
    @Restricted(DoNotUse.class)
    @RestrictedSince("2.2.0")
    public boolean getBuildOriginBranchWithPR() {
        for (SCMTrait<?> trait : traits) {
            if (trait instanceof BranchDiscoveryTrait) {
                return ((BranchDiscoveryTrait) trait).isBuildBranchesWithPR();
            }
        }
        return false;
    }

    @Deprecated
    @Restricted(DoNotUse.class)
    @RestrictedSince("2.2.0")
    @DataBoundSetter
    public void setBuildOriginBranchWithPR(boolean buildOriginBranchWithPR) {
        for (int i = 0; i < traits.size(); i++) {
            SCMTrait<?> trait = traits.get(i);
            if (trait instanceof BranchDiscoveryTrait) {
                BranchDiscoveryTrait previous = (BranchDiscoveryTrait) trait;
                if (buildOriginBranchWithPR || previous.isBuildBranch()) {
                    traits.set(i, new BranchDiscoveryTrait(previous.isBuildBranch(), buildOriginBranchWithPR));
                } else {
                    traits.remove(i);
                }
                return;
            }
        }
        if (buildOriginBranchWithPR) {
            traits.add(new BranchDiscoveryTrait(false, buildOriginBranchWithPR));
        }
    }

    @Deprecated
    @Restricted(DoNotUse.class)
    @RestrictedSince("2.2.0")
    public boolean getBuildOriginPRMerge() {
        for (SCMTrait<?> trait : traits) {
            if (trait instanceof OriginPullRequestDiscoveryTrait) {
                return ((OriginPullRequestDiscoveryTrait) trait).getStrategies()
                        .contains(ChangeRequestCheckoutStrategy.MERGE);
            }
        }
        return false;
    }

    @Deprecated
    @Restricted(DoNotUse.class)
    @RestrictedSince("2.2.0")
    @DataBoundSetter
    public void setBuildOriginPRMerge(boolean buildOriginPRMerge) {
        for (int i = 0; i < traits.size(); i++) {
            SCMTrait<?> trait = traits.get(i);
            if (trait instanceof OriginPullRequestDiscoveryTrait) {
                Set<ChangeRequestCheckoutStrategy> s = ((OriginPullRequestDiscoveryTrait) trait).getStrategies();
                if (buildOriginPRMerge) {
                    s.add(ChangeRequestCheckoutStrategy.MERGE);
                } else {
                    s.remove(ChangeRequestCheckoutStrategy.MERGE);
                }
                traits.set(i, new OriginPullRequestDiscoveryTrait(s));
                return;
            }
        }
        if (buildOriginPRMerge) {
            traits.add(new OriginPullRequestDiscoveryTrait(EnumSet.of(ChangeRequestCheckoutStrategy.MERGE)));
        }
    }

    @Deprecated
    @Restricted(DoNotUse.class)
    @RestrictedSince("2.2.0")
    public boolean getBuildOriginPRHead() {
        for (SCMTrait<?> trait : traits) {
            if (trait instanceof OriginPullRequestDiscoveryTrait) {
                return ((OriginPullRequestDiscoveryTrait) trait).getStrategies()
                        .contains(ChangeRequestCheckoutStrategy.HEAD);
            }
        }
        return false;

    }

    @Deprecated
    @Restricted(DoNotUse.class)
    @RestrictedSince("2.2.0")
    @DataBoundSetter
    public void setBuildOriginPRHead(boolean buildOriginPRHead) {
        for (int i = 0; i < traits.size(); i++) {
            SCMTrait<?> trait = traits.get(i);
            if (trait instanceof OriginPullRequestDiscoveryTrait) {
                Set<ChangeRequestCheckoutStrategy> s = ((OriginPullRequestDiscoveryTrait) trait).getStrategies();
                if (buildOriginPRHead) {
                    s.add(ChangeRequestCheckoutStrategy.HEAD);
                } else {
                    s.remove(ChangeRequestCheckoutStrategy.HEAD);
                }
                traits.set(i, new OriginPullRequestDiscoveryTrait(s));
                return;
            }
        }
        if (buildOriginPRHead) {
            traits.add(new OriginPullRequestDiscoveryTrait(EnumSet.of(ChangeRequestCheckoutStrategy.HEAD)));
        }
    }

    @Deprecated
    @Restricted(DoNotUse.class)
    @RestrictedSince("2.2.0")
    public boolean getBuildForkPRMerge() {
        for (SCMTrait<?> trait : traits) {
            if (trait instanceof ForkPullRequestDiscoveryTrait) {
                return ((ForkPullRequestDiscoveryTrait) trait).getStrategies()
                        .contains(ChangeRequestCheckoutStrategy.MERGE);
            }
        }
        return false;
    }

    @Deprecated
    @Restricted(DoNotUse.class)
    @RestrictedSince("2.2.0")
    @DataBoundSetter
    public void setBuildForkPRMerge(boolean buildForkPRMerge) {
        for (int i = 0; i < traits.size(); i++) {
            SCMTrait<?> trait = traits.get(i);
            if (trait instanceof ForkPullRequestDiscoveryTrait) {
                ForkPullRequestDiscoveryTrait forkTrait = (ForkPullRequestDiscoveryTrait) trait;
                Set<ChangeRequestCheckoutStrategy> s = forkTrait.getStrategies();
                if (buildForkPRMerge) {
                    s.add(ChangeRequestCheckoutStrategy.MERGE);
                } else {
                    s.remove(ChangeRequestCheckoutStrategy.MERGE);
                }
                traits.set(i, new ForkPullRequestDiscoveryTrait(s, forkTrait.getTrust()));
                return;
            }
        }
        if (buildForkPRMerge) {
            traits.add(new ForkPullRequestDiscoveryTrait(EnumSet.of(ChangeRequestCheckoutStrategy.MERGE),
                    new ForkPullRequestDiscoveryTrait.TrustPermission()));
        }
    }

    @Deprecated
    @Restricted(DoNotUse.class)
    @RestrictedSince("2.2.0")
    public boolean getBuildForkPRHead() {
        for (SCMTrait<?> trait : traits) {
            if (trait instanceof ForkPullRequestDiscoveryTrait) {
                return ((ForkPullRequestDiscoveryTrait) trait).getStrategies()
                        .contains(ChangeRequestCheckoutStrategy.HEAD);
            }
        }
        return false;
    }


    @Deprecated
    @Restricted(DoNotUse.class)
    @RestrictedSince("2.2.0")
    @DataBoundSetter
    public void setBuildForkPRHead(boolean buildForkPRHead) {
        for (int i = 0; i < traits.size(); i++) {
            SCMTrait<?> trait = traits.get(i);
            if (trait instanceof ForkPullRequestDiscoveryTrait) {
                ForkPullRequestDiscoveryTrait forkTrait = (ForkPullRequestDiscoveryTrait) trait;
                Set<ChangeRequestCheckoutStrategy> s = forkTrait.getStrategies();
                if (buildForkPRHead) {
                    s.add(ChangeRequestCheckoutStrategy.HEAD);
                } else {
                    s.remove(ChangeRequestCheckoutStrategy.HEAD);
                }
                traits.set(i, new ForkPullRequestDiscoveryTrait(s, forkTrait.getTrust()));
                return;
            }
        }
        if (buildForkPRHead) {
            traits.add(new ForkPullRequestDiscoveryTrait(EnumSet.of(ChangeRequestCheckoutStrategy.HEAD),
                    new ForkPullRequestDiscoveryTrait.TrustPermission()));
        }
    }

    @Override
    protected final void retrieve(@CheckForNull SCMSourceCriteria criteria,
                                  @NonNull SCMHeadObserver observer,
                                  @CheckForNull SCMHeadEvent<?> event,
                                  @NonNull final TaskListener listener) throws IOException, InterruptedException {
        StandardCredentials credentials = Connector.lookupScanCredentials((Item)getOwner(), apiUri, credentialsId);
        // Github client and validation
        final GitHub github = Connector.connect(apiUri, credentials);
        try {
            checkApiUrlValidity(github, credentials);
            Connector.checkApiRateLimit(listener, github);

            try {
                // Input data validation
                Connector.checkConnectionValidity(apiUri, listener, credentials, github);

                // Input data validation
                if (isBlank(repository)) {
                    throw new AbortException("No repository selected, skipping");
                }

                String fullName = repoOwner + "/" + repository;
                ghRepository = github.getRepository(fullName);
                final GHRepository ghRepository = this.ghRepository;
                listener.getLogger().format("Examining %s%n",
                        HyperlinkNote.encodeTo(ghRepository.getHtmlUrl().toString(), fullName));
                resolvedRepositoryUrl = ghRepository.getHtmlUrl();
                try (final GitHubSCMSourceRequest request = new GitHubSCMSourceContext(criteria, observer)
                        .withTraits(traits)
                        .newRequest(this, listener)) {
                    // populate the request with its data sources
                    request.setGitHub(github);
                    request.setRepository(ghRepository);
                    if (request.isFetchPRs()) {
                        request.setPullRequests(new LazyPullRequests(request, ghRepository));
                    }
                    if (request.isFetchBranches()) {
                        request.setBranches(new LazyBranches(request, ghRepository));
                    }
                    if (request.isFetchTags()) {
                        request.setTags(new LazyTags(request, ghRepository));
                    }
                    request.setCollaboratorNames(new LazyContributorNames(request, listener, github, ghRepository, credentials));
                    request.setPermissionsSource(new GitHubPermissionsSource() {
                        @Override
                        public GHPermissionType fetch(String username) throws IOException, InterruptedException {
                            return ghRepository.getPermission(username);
                        }
                    });

                    if (request.isFetchBranches() && !request.isComplete()) {
                        listener.getLogger().format("%n  Checking branches...%n");
                        int count = 0;
                        for (final GHBranch branch : request.getBranches()) {
                            count++;
                            String branchName = branch.getName();
                            listener.getLogger().format("%n    Checking branch %s%n", HyperlinkNote
                                    .encodeTo(resolvedRepositoryUrl + "/tree/" + branchName, branchName));
                            BranchSCMHead head = new BranchSCMHead(branchName);
                            if (request.process(head, new SCMRevisionImpl(head, branch.getSHA1()),
                                    new SCMSourceRequest.ProbeLambda<BranchSCMHead, SCMRevisionImpl>() {
                                        @NonNull
                                        @Override
                                        public SCMSourceCriteria.Probe create(@NonNull BranchSCMHead head,
                                                                              @Nullable SCMRevisionImpl revisionInfo)
                                                throws IOException, InterruptedException {
                                            return new GitHubSCMProbe(
                                                apiUri,
                                                credentials,
                                                ghRepository,
                                                head,
                                                revisionInfo);
                                        }
                                    }, new CriteriaWitness(listener))) {
                                listener.getLogger().format("%n  %d branches were processed (query completed)%n", count);
                                break;
                            } else {
                                request.checkApiRateLimit();
                            }
                        }
                        listener.getLogger().format("%n  %d branches were processed%n", count);
                    }
                    if (request.isFetchPRs() && !request.isComplete()) {
                        listener.getLogger().format("%n  Checking pull-requests...%n");
                        int count = 0;
                        int errorCount = 0;
                        Map<Boolean, Set<ChangeRequestCheckoutStrategy>> strategies = request.getPRStrategies();

                        // JENKINS-56996
                        // PRs are one the most error prone areas for scans
                        // Branches and tags are contained only the current repo, PRs go across forks
                        // FileNotFoundException can occur in a number of situations
                        // When this happens, it is not ideal behavior but it is better to let the PR be orphaned
                        // and the orphan strategy control the result than for this error to stop scanning
                        // (For Org scanning this is particularly important.)
                        // If some more general IO exception is thrown, we will still fail.

                        validatePullRequests(request);
                        for (final GHPullRequest pr : request.getPullRequests()) {
                            int number = pr.getNumber();
                            try {
                                retrievePullRequest(apiUri, credentials, ghRepository, pr, strategies, request, listener);
                            } catch (FileNotFoundException e) {
                                listener.getLogger().format("%n  Error while processing pull request %d%n", number);
                                Functions.printStackTrace(e, listener.getLogger());
                                errorCount++;
                            }
                            count++;
                        }
                        listener.getLogger().format("%n  %d pull requests were processed%n", count);
                        if (errorCount > 0 ) {
                            listener.getLogger().format("%n  %d pull requests encountered errors and were orphaned.%n", count);
                        }
                    }
                    if (request.isFetchTags() && !request.isComplete()) {
                        listener.getLogger().format("%n  Checking tags...%n");
                        int count = 0;
                        for (final GHRef tag : request.getTags()) {
                            String tagName = tag.getRef();
                            if (!tagName.startsWith(Constants.R_TAGS)) {
                                // should never happen, but if it does we should skip
                                continue;
                            }
                            tagName = tagName.substring(Constants.R_TAGS.length());
                            count++;
                            listener.getLogger().format("%n    Checking tag %s%n", HyperlinkNote
                                    .encodeTo(resolvedRepositoryUrl + "/tree/" + tagName, tagName));
                            long tagDate = 0L;
                            String sha = tag.getObject().getSha();
                            if ("tag".equalsIgnoreCase(tag.getObject().getType())) {
                                // annotated tag object
                                try {
                                    GHTagObject tagObject = request.getRepository().getTagObject(sha);
                                    tagDate = tagObject.getTagger().getDate().getTime();
                                    // we want the sha of the tagged commit not the tag object
                                    sha = tagObject.getObject().getSha();
                                } catch (IOException e) {
                                    // ignore, if the tag doesn't exist, the probe will handle that correctly
                                    // we just need enough of a date value to allow for probing
                                }
                            } else {
                                try {
                                    GHCommit commit = request.getRepository().getCommit(sha);
                                    tagDate = commit.getCommitDate().getTime();
                                } catch (IOException e) {
                                    // ignore, if the tag doesn't exist, the probe will handle that correctly
                                    // we just need enough of a date value to allow for probing
                                }
                            }
                            GitHubTagSCMHead head = new GitHubTagSCMHead(tagName, tagDate);
                            if (request.process(head, new GitTagSCMRevision(head, sha),
                                    new SCMSourceRequest.ProbeLambda<GitHubTagSCMHead, GitTagSCMRevision>() {
                                        @NonNull
                                        @Override
                                        public SCMSourceCriteria.Probe create(@NonNull GitHubTagSCMHead head,
                                                                              @Nullable GitTagSCMRevision revisionInfo)
                                                throws IOException, InterruptedException {
                                            return new GitHubSCMProbe(
                                                apiUri,
                                                credentials,
                                                ghRepository,
                                                head,
                                                revisionInfo);
                                        }
                                    }, new CriteriaWitness(listener))) {
                                listener.getLogger()
                                        .format("%n  %d tags were processed (query completed)%n", count);
                                break;
                            } else {
                                request.checkApiRateLimit();
                            }
                        }
                        listener.getLogger().format("%n  %d tags were processed%n", count);
                    }
                }
                listener.getLogger().format("%nFinished examining %s%n%n", fullName);
            } catch (WrappedException e) {
                try {
                    e.unwrap();
                } catch (RateLimitExceededException rle) {
                    throw new AbortException(rle.getMessage());
                }
            }
        } finally {
            Connector.release(github);
        }
    }

    private static void validatePullRequests(GitHubSCMSourceRequest request) {
        // JENKINS-56996
        // This method handles the case where there would be an error
        // while finding a user inside the PR iterator.
        // Once this is done future iterations over PR use a cached list.
        // We could do this at the same time as processing each PR, but
        // this is clearer and safer.
        Iterator<GHPullRequest> iterator = request.getPullRequests().iterator();
        while (iterator.hasNext()) {
            try {
                try {
                    iterator.next();
                } catch (NoSuchElementException e) {
                    break;
                } catch (WrappedException wrapped) {
                    wrapped.unwrap();
                }
            } catch (FileNotFoundException e) {
                // File not found exceptions are ignorable
            } catch (IOException | InterruptedException e) {
                throw new WrappedException(e);
            }
        }
    }

    private static void retrievePullRequest(
        final String apiUri,
        final StandardCredentials credentials,
        @NonNull final GHRepository ghRepository,
        @NonNull final GHPullRequest pr,
        @NonNull final Map<Boolean, Set<ChangeRequestCheckoutStrategy>> strategies,
        @NonNull final GitHubSCMSourceRequest request,
        @NonNull final TaskListener listener)
        throws IOException, InterruptedException {

        int number = pr.getNumber();
        listener.getLogger().format("%n    Checking pull request %s%n",
        HyperlinkNote.encodeTo(pr.getHtmlUrl().toString(), "#" + number));
        boolean fork = !ghRepository.getOwner().equals(pr.getHead().getUser());
        if (strategies.get(fork).isEmpty()) {
            if (fork) {
                listener.getLogger().format("    Submitted from fork, skipping%n%n");
            } else {
                listener.getLogger().format("    Submitted from origin repository, skipping%n%n");
            }
            return;
        }
        for (final ChangeRequestCheckoutStrategy strategy : strategies.get(fork)) {
            final String branchName;
            if (strategies.get(fork).size() == 1) {
                branchName = "PR-" + number;
            } else {
                branchName = "PR-" + number + "-" + strategy.name().toLowerCase(Locale.ENGLISH);
            }

            // PR details only needed for merge PRs
            if (strategy == ChangeRequestCheckoutStrategy.MERGE) {
                // The probe github will be closed along with the probe.
                final GitHub gitHub = Connector.connect(apiUri, credentials);
                try {
                    ensureDetailedGHPullRequest(pr, listener, gitHub, ghRepository);
                }
                finally {
                    Connector.release(gitHub);
                }
            }

            if (request.process(new PullRequestSCMHead(
                            pr, branchName, strategy == ChangeRequestCheckoutStrategy.MERGE
                    ),
                    null,
                    new SCMSourceRequest.ProbeLambda<PullRequestSCMHead, Void>() {
                        @NonNull
                        @Override
                        public SCMSourceCriteria.Probe create(@NonNull PullRequestSCMHead head,
                                                            @Nullable Void revisionInfo)
                                throws IOException, InterruptedException {
                            boolean trusted = request.isTrusted(head);
                            if (!trusted) {
                                listener.getLogger().format("    (not from a trusted source)%n");
                            }
                            return new GitHubSCMProbe(
                                apiUri, credentials,
                                ghRepository, trusted ? head : head.getTarget(), null);
                        }
                    },
                    new SCMSourceRequest.LazyRevisionLambda<PullRequestSCMHead, SCMRevision, Void>() {
                        @NonNull
                        @Override
                        public SCMRevision create(@NonNull PullRequestSCMHead head,
                                                @Nullable Void ignored)
                                throws IOException, InterruptedException {

                            return createPullRequestSCMRevision(pr, head, listener, ghRepository);
                        }
                    },
                    new MergabilityWitness(pr, strategy, listener),
                    new CriteriaWitness(listener)
            )) {
                listener.getLogger().format(
                        "%n  Pull request %d processed (query completed)%n",
                        number
                );
            } else {
                request.checkApiRateLimit();
            }
        }
    }


    @NonNull
    @Override
    protected Set<String> retrieveRevisions(@NonNull TaskListener listener, Item retrieveContext) throws IOException, InterruptedException {
        StandardCredentials credentials = Connector.lookupScanCredentials(retrieveContext, apiUri, credentialsId);
        // Github client and validation
        final GitHub github = Connector.connect(apiUri, credentials);
        try {
            checkApiUrlValidity(github, credentials);
            Connector.checkApiRateLimit(listener, github);
            Set<String> result = new TreeSet<>();

            try {
                // Input data validation
                Connector.checkConnectionValidity(apiUri, listener, credentials, github);

                // Input data validation
                if (isBlank(repository)) {
                    throw new AbortException("No repository selected, skipping");
                }

                String fullName = repoOwner + "/" + repository;
                ghRepository = github.getRepository(fullName);
                final GHRepository ghRepository = this.ghRepository;
                listener.getLogger().format("Listing %s%n",
                        HyperlinkNote.encodeTo(ghRepository.getHtmlUrl().toString(), fullName));
                resolvedRepositoryUrl = ghRepository.getHtmlUrl();
                GitHubSCMSourceContext context = new GitHubSCMSourceContext(null, SCMHeadObserver.none())
                        .withTraits(traits);
                boolean wantBranches = context.wantBranches();
                boolean wantTags = context.wantTags();
                boolean wantPRs = context.wantPRs();
                boolean wantSinglePRs = context.forkPRStrategies().size() == 1 || context.originPRStrategies().size() == 1;
                boolean wantMultiPRs = context.forkPRStrategies().size() > 1 || context.originPRStrategies().size() > 1;
                Set<ChangeRequestCheckoutStrategy> strategies = new TreeSet<>();
                strategies.addAll(context.forkPRStrategies());
                strategies.addAll(context.originPRStrategies());
                for (GHRef ref: ghRepository.listRefs()) {
                    String name = ref.getRef();
                    if (name.startsWith(Constants.R_HEADS) && wantBranches) {
                        String branchName = name.substring(Constants.R_HEADS.length());
                        listener.getLogger().format("%n  Found branch %s%n", HyperlinkNote
                                .encodeTo(resolvedRepositoryUrl + "/tree/" + branchName, branchName));
                        result.add(branchName);
                        continue;
                    }
                    if (name.startsWith(R_PULL) && wantPRs) {
                        int index = name.indexOf('/', R_PULL.length());
                        if (index != -1) {
                            String number = name.substring(R_PULL.length(), index);
                            listener.getLogger().format("%n  Found pull request %s%n", HyperlinkNote
                                    .encodeTo(resolvedRepositoryUrl + "/pull/" + number, "#" + number));
                            // we are allowed to return "invalid" names so if the user has configured, say
                            // origin as single strategy and fork as multiple strategies
                            // we will return PR-5, PR-5-merge and PR-5-head in the result set
                            // and leave it up to the call to retrieve to determine exactly
                            // whether the name is actually valid and resolve the correct SCMHead type
                            //
                            // this allows this method to avoid an API call for every PR in order to
                            // determine if the PR is an origin or a fork PR and allows us to just
                            // use the single (set) of calls to get all refs
                            if (wantSinglePRs) {
                                result.add("PR-" + number);
                            }
                            if (wantMultiPRs) {
                                for (ChangeRequestCheckoutStrategy strategy: strategies) {
                                    result.add("PR-" + number + "-" + strategy.name().toLowerCase(Locale.ENGLISH));
                                }
                            }
                        }
                        continue;
                    }
                    if (name.startsWith(Constants.R_TAGS) && wantTags) {
                        String tagName = name.substring(Constants.R_TAGS.length());
                        listener.getLogger().format("%n  Found tag %s%n", HyperlinkNote
                                .encodeTo(resolvedRepositoryUrl + "/tree/" + tagName, tagName));
                        result.add(tagName);
                        continue;
                    }
                }
                listener.getLogger().format("%nFinished listing %s%n%n", fullName);
            } catch (WrappedException e) {
                try {
                    e.unwrap();
                } catch (RateLimitExceededException rle) {
                    throw new AbortException(rle.getMessage());
                }
            }
            return result;
        } finally {
            Connector.release(github);
        }
    }

    @Override
    protected SCMRevision retrieve(@NonNull String headName, @NonNull TaskListener listener, Item retrieveContext)
            throws IOException, InterruptedException {
        StandardCredentials credentials = Connector.lookupScanCredentials(retrieveContext, apiUri, credentialsId);
        // Github client and validation
        final GitHub github = Connector.connect(apiUri, credentials);
        try {
            checkApiUrlValidity(github, credentials);
            Connector.checkApiRateLimit(listener, github);
            // Input data validation
            if (isBlank(repository)) {
                throw new AbortException("No repository selected, skipping");
            }

            String fullName = repoOwner + "/" + repository;
            ghRepository = github.getRepository(fullName);
            final GHRepository ghRepository = this.ghRepository;
            listener.getLogger().format("Examining %s%n",
                    HyperlinkNote.encodeTo(ghRepository.getHtmlUrl().toString(), fullName));
            GitHubSCMSourceContext context = new GitHubSCMSourceContext(null, SCMHeadObserver.none())
                    .withTraits(traits);
            Matcher prMatcher = Pattern.compile("^PR-(\\d+)(?:-(.*))?$").matcher(headName);
            if (prMatcher.matches()) {
                // it's a looking very much like a PR
                int number = Integer.parseInt(prMatcher.group(1));
                listener.getLogger().format("Attempting to resolve %s as pull request %d%n", headName, number);
                try {
                    Connector.checkApiRateLimit(listener, github);
                    GHPullRequest pr = ghRepository.getPullRequest(number);
                    if (pr != null) {
                        boolean fork = !ghRepository.getOwner().equals(pr.getHead().getUser());
                        Set<ChangeRequestCheckoutStrategy> strategies;
                        if (context.wantPRs()) {
                            strategies = fork
                                            ? context.forkPRStrategies()
                                            : context.originPRStrategies();
                        } else {
                            // if not configured, we go with merge
                            strategies = EnumSet.of(ChangeRequestCheckoutStrategy.MERGE);
                        }
                        ChangeRequestCheckoutStrategy strategy;
                        if (prMatcher.group(2) == null) {
                            if (strategies.size() == 1) {
                                strategy = strategies.iterator().next();
                            } else {
                                // invalid name
                                listener.getLogger().format(
                                        "Resolved %s as pull request %d but indeterminate checkout strategy, "
                                                + "please try %s or %s%n",
                                        headName,
                                        number,
                                        headName + "-" + ChangeRequestCheckoutStrategy.HEAD.name(),
                                        headName + "-" + ChangeRequestCheckoutStrategy.MERGE.name()
                                );
                                return null;
                            }
                        } else {
                            strategy = null;
                            for (ChangeRequestCheckoutStrategy s: strategies) {
                                if (s.name().toLowerCase(Locale.ENGLISH).equals(prMatcher.group(2))) {
                                    strategy = s;
                                    break;
                                }
                            }
                            if (strategy == null) {
                                // invalid name;
                                listener.getLogger().format(
                                        "Resolved %s as pull request %d but unknown checkout strategy %s, "
                                                + "please try %s or %s%n",
                                        headName,
                                        number,
                                        prMatcher.group(2),
                                        headName + "-" + ChangeRequestCheckoutStrategy.HEAD.name(),
                                        headName + "-" + ChangeRequestCheckoutStrategy.MERGE.name()
                                );
                                return null;
                            }
                        }
                        PullRequestSCMHead head = new PullRequestSCMHead(
                                pr, headName, strategy == ChangeRequestCheckoutStrategy.MERGE
                        );
                        if (head.isMerge()) {
                            ensureDetailedGHPullRequest(pr, listener, github, ghRepository);
                        }
                        PullRequestSCMRevision prRev = createPullRequestSCMRevision(pr, head, listener, ghRepository);

                        switch (strategy) {
                            case MERGE:
                                try {
                                    prRev.validateMergeHash();
                                } catch (AbortException e) {
                                    listener.getLogger().format("Resolved %s as pull request %d: %s.%n%n",
                                        headName,
                                        number,
                                        e.getMessage());
                                    return null;
                                }
                                listener.getLogger().format(
                                        "Resolved %s as pull request %d at revision %s merged onto %s as %s%n",
                                        headName,
                                        number,
                                        prRev.getPullHash(),
                                        prRev.getBaseHash(),
                                        prRev.getMergeHash()
                                );
                                break;
                            default:
                                listener.getLogger().format(
                                                "Resolved %s as pull request %d at revision %s%n",
                                                headName,
                                                number,
                                                prRev.getPullHash()
                                        );
                                break;
                        }
                        return prRev;
                    } else {
                        listener.getLogger().format(
                                "Could not resolve %s as pull request %d%n",
                                headName,
                                number
                        );
                    }
                } catch (FileNotFoundException e) {
                    // maybe some ****er created a branch or a tag called PR-_
                    listener.getLogger().format(
                            "Could not resolve %s as pull request %d%n",
                            headName,
                            number
                    );
                }
            }
            try {
                listener.getLogger().format("Attempting to resolve %s as a branch%n", headName);
                GHBranch branch = ghRepository.getBranch(headName);
                if (branch != null) {
                    listener.getLogger().format("Resolved %s as branch %s at revision %s%n", headName, branch.getName(), branch.getSHA1());
                    return new SCMRevisionImpl(new BranchSCMHead(headName), branch.getSHA1());
                }
            } catch (FileNotFoundException e) {
                // maybe it's a tag
            }
            try {
                listener.getLogger().format("Attempting to resolve %s as a tag%n", headName);
                GHRef tag = ghRepository.getRef("tags/" + headName);
                if (tag != null) {
                    long tagDate = 0L;
                    String tagSha = tag.getObject().getSha();
                    if ("tag".equalsIgnoreCase(tag.getObject().getType())) {
                        // annotated tag object
                        try {
                            GHTagObject tagObject = ghRepository.getTagObject(tagSha);
                            tagDate = tagObject.getTagger().getDate().getTime();
                        } catch (IOException e) {
                            // ignore, if the tag doesn't exist, the probe will handle that correctly
                            // we just need enough of a date value to allow for probing
                        }
                    } else {
                        try {
                            GHCommit commit = ghRepository.getCommit(tagSha);
                            tagDate = commit.getCommitDate().getTime();
                        } catch (IOException e) {
                            // ignore, if the tag doesn't exist, the probe will handle that correctly
                            // we just need enough of a date value to allow for probing
                        }
                    }
                    listener.getLogger().format("Resolved %s as tag %s at revision %s%n", headName, headName,
                            tagSha);
                    return new GitTagSCMRevision(new GitHubTagSCMHead(headName, tagDate), tagSha);
                }
            } catch (FileNotFoundException e) {
                // ok it doesn't exist
            }
            listener.error("Could not resolve %s", headName);

            // TODO try and resolve as a revision, but right now we'd need to know what branch the revision belonged to
            // once GitSCMSource has support for arbitrary refs, we could just use that... but given that
            // GitHubSCMBuilder constructs the refspec based on the branch name, without a specific "arbitrary ref"
            // SCMHead subclass we cannot do anything here
            return null;
        } finally {
            Connector.release(github);
        }
    }

    @NonNull
    private Set<String> updateCollaboratorNames(@NonNull TaskListener listener, @CheckForNull StandardCredentials credentials,
                                                @NonNull GHRepository ghRepository)
            throws IOException {
        if (credentials == null && (apiUri == null || GITHUB_URL.equals(apiUri))) {
            // anonymous access to GitHub will never get list of collaborators and will
            // burn an API call, so no point in even trying
            listener.getLogger().println("Anonymous cannot query list of collaborators, assuming none");
            return collaboratorNames = Collections.emptySet();
        } else {
            try {
                return collaboratorNames = new HashSet<>(ghRepository.getCollaboratorNames());
            } catch (FileNotFoundException e) {
                // not permitted
                listener.getLogger().println("Not permitted to query list of collaborators, assuming none");
                return collaboratorNames = Collections.emptySet();
            } catch (HttpException e) {
                if (e.getResponseCode() == HttpServletResponse.SC_UNAUTHORIZED
                        || e.getResponseCode() == HttpServletResponse.SC_NOT_FOUND) {
                    listener.getLogger().println("Not permitted to query list of collaborators, assuming none");
                    return collaboratorNames = Collections.emptySet();
                } else {
                    throw e;
                }
            }
        }
    }

    private void checkApiUrlValidity(GitHub github, StandardCredentials credentials) throws IOException {
        try {
            Connector.checkApiUrlValidity(github, credentials);
        } catch (HttpException e) {
            String message = String.format("It seems %s is unreachable", apiUri);
            throw new IOException(message, e);
        }
    }

    private static class WrappedException extends RuntimeException {

        public WrappedException(Throwable cause) {
            super(cause);
        }

        public void unwrap() throws IOException, InterruptedException {
            Throwable cause = getCause();
            if (cause instanceof IOException) {
                throw (IOException) cause;
            }
            if (cause instanceof InterruptedException) {
                throw (InterruptedException) cause;
            }
            if (cause instanceof RuntimeException) {
                throw (RuntimeException) cause;
            }
            throw this;
        }

    }

    @NonNull
    @Override
    protected SCMProbe createProbe(@NonNull SCMHead head, @CheckForNull final SCMRevision revision) throws IOException {
        StandardCredentials credentials = Connector.lookupScanCredentials((Item) getOwner(), apiUri, credentialsId);
        // Github client and validation
        GitHub github = Connector.connect(apiUri, credentials);
        try {
            String fullName = repoOwner + "/" + repository;
            final GHRepository repo = github.getRepository(fullName);
            return new GitHubSCMProbe(apiUri, credentials, repo, head, revision);
        } catch (IOException | RuntimeException | Error e) {
            throw e;
        } finally {
            Connector.release(github);
        }

    }

    @Override
    @CheckForNull
    protected SCMRevision retrieve(SCMHead head, TaskListener listener) throws IOException, InterruptedException {
        StandardCredentials credentials = Connector.lookupScanCredentials((Item) getOwner(), apiUri, credentialsId);

        // Github client and validation
        GitHub github = Connector.connect(apiUri, credentials);
        try {
            checkApiUrlValidity(github, credentials);

            try {
                Connector.checkConnectionValidity(apiUri, listener, credentials, github);
                Connector.checkApiRateLimit(listener, github);
                String fullName = repoOwner + "/" + repository;
                ghRepository = github.getRepository(fullName);
                final GHRepository ghRepository = this.ghRepository;
                resolvedRepositoryUrl = ghRepository.getHtmlUrl();
                if (head instanceof PullRequestSCMHead) {
                    PullRequestSCMHead prhead = (PullRequestSCMHead) head;
                    Connector.checkApiRateLimit(listener, github);
                    GHPullRequest pr = ghRepository.getPullRequest(prhead.getNumber());
                    if (prhead.isMerge()) {
                        ensureDetailedGHPullRequest(pr, listener, github, ghRepository);
                    }
                    PullRequestSCMRevision prRev = createPullRequestSCMRevision(pr, prhead, listener, ghRepository);
                    prRev.validateMergeHash();
                    return prRev;
                } else if (head instanceof GitHubTagSCMHead) {
                    GitHubTagSCMHead tagHead = (GitHubTagSCMHead) head;
                    GHRef tag = ghRepository.getRef("tags/" + tagHead.getName());
                    String sha = tag.getObject().getSha();
                    if ("tag".equalsIgnoreCase(tag.getObject().getType())) {
                        // annotated tag object
                        GHTagObject tagObject = ghRepository.getTagObject(sha);
                        // we want the sha of the tagged commit not the tag object
                        sha = tagObject.getObject().getSha();
                    }
                    return new GitTagSCMRevision(tagHead, sha);
                } else {
                    return new SCMRevisionImpl(head, ghRepository.getRef("heads/" + head.getName()).getObject().getSha());
                }
            } catch (RateLimitExceededException rle) {
                throw new AbortException(rle.getMessage());
            }
        } finally {
            Connector.release(github);
        }
    }

    private static PullRequestSCMRevision createPullRequestSCMRevision(GHPullRequest pr, PullRequestSCMHead prhead, TaskListener listener, GHRepository ghRepository) throws IOException, InterruptedException {
        String baseHash = pr.getBase().getSha();
        String prHeadHash = pr.getHead().getSha();
        String mergeHash = null;

        if (prhead.isMerge()) {
            if (Boolean.FALSE.equals(pr.getMergeable())) {
                mergeHash = PullRequestSCMRevision.NOT_MERGEABLE_HASH;
            } else if (Boolean.TRUE.equals(pr.getMergeable())) {
                String proposedMergeHash = pr.getMergeCommitSha();
                GHCommit commit = null;
                try {
                    commit = ghRepository.getCommit(proposedMergeHash);
                } catch (FileNotFoundException e) {
                    listener.getLogger().format("Pull request %s : github merge_commit_sha not found (%s). Close and reopen the PR to reset its merge hash.%n",
                        pr.getNumber(),
                        proposedMergeHash);
                } catch (IOException e) {
                    throw new AbortException("Error while retrieving pull request " + pr.getNumber() + " merge hash : " + e.toString());
                }

                if (commit != null) {
                    List<String> parents = commit.getParentSHA1s();
                    // Merge commits always merge against the most recent base commit they can detect.
                    if (parents.size() != 2) {
                        listener.getLogger().format("WARNING: Invalid github merge_commit_sha for pull request %s : merge commit %s with parents - %s.%n",
                            pr.getNumber(),
                            proposedMergeHash,
                            StringUtils.join(parents, "+"));
                    } else if (!parents.contains(prHeadHash)) {
                        // This is maintains the existing behavior from pre-2.5.x when the merge_commit_sha is out of sync from the requested prHead
                        listener.getLogger().format("WARNING: Invalid  github merge_commit_sha for pull request %s : Head commit %s does match merge commit %s with parents - %s.%n",
                            pr.getNumber(),
                            prHeadHash,
                            proposedMergeHash,
                            StringUtils.join(parents, "+"));
                    } else {
                        // We found a merge_commit_sha with 2 parents and one matches the prHeadHash
                        // Use the other parent hash as the base. This keeps the merge hash in sync with head and base.
                        // It is possible that head or base hash will not exist in their branch by the time we build
                        // This is be true (and cause a failure) regardless of how we determine the commits.
                        mergeHash = proposedMergeHash;
                        baseHash = prHeadHash.equals(parents.get(0)) ? parents.get(1) : parents.get(0);
                    }
                }
            }

            // Merge PR jobs always merge against the most recent base branch commit they can detect.
            // For an invalid merge_commit_sha, we need to query for most recent base commit separately
            if (mergeHash == null) {
                baseHash = ghRepository.getRef("heads/" +  pr.getBase().getRef()).getObject().getSha();
            }
        }

        return new PullRequestSCMRevision(prhead, baseHash, prHeadHash, mergeHash);
    }

    private static void ensureDetailedGHPullRequest(GHPullRequest pr, TaskListener listener, GitHub github, GHRepository ghRepository) throws IOException, InterruptedException {
        final long sleep = 1000;
        int retryCountdown = 4;

        Connector.checkApiRateLimit(listener, github);
        while (pr.getMergeable() == null && retryCountdown > 1) {
            listener.getLogger().format(
                "Waiting for GitHub to create a merge commit for pull request %d.  Retrying %d more times...%n",
                pr.getNumber(),
                retryCountdown);
            retryCountdown -= 1;
            Thread.sleep(sleep);
            Connector.checkApiRateLimit(listener, github);
        }


    }

    @Override
    public SCM build(SCMHead head, SCMRevision revision) {
        return new GitHubSCMBuilder(this, head, revision).withTraits(traits).build();
    }

    @CheckForNull
    /*package*/ URL getResolvedRepositoryUrl() {
        return resolvedRepositoryUrl;
    }

    @Deprecated // TODO remove once migration from 1.x is no longer supported
    PullRequestSource retrievePullRequestSource(int number) {
        // we use a big honking great lock to prevent concurrent requests to github during job loading
        Map<Integer, PullRequestSource> pullRequestSourceMap;
        synchronized (pullRequestSourceMapLock) {
            pullRequestSourceMap = this.pullRequestSourceMap;
            if (pullRequestSourceMap == null) {
                this.pullRequestSourceMap = pullRequestSourceMap = new HashMap<>();
                if (StringUtils.isNotBlank(repository)) {
                    String fullName = repoOwner + "/" + repository;
                    LOGGER.log(Level.INFO, "Getting remote pull requests from {0}", fullName);
                    StandardCredentials credentials =
                            Connector.lookupScanCredentials((Item) getOwner(), apiUri, credentialsId);
                    LogTaskListener listener = new LogTaskListener(LOGGER, Level.INFO);
                    try {
                        GitHub github = Connector.connect(apiUri, credentials);
                        try {
                            checkApiUrlValidity(github, credentials);
                            Connector.checkApiRateLimit(listener, github);
                            ghRepository = github.getRepository(fullName);
                            LOGGER.log(Level.INFO, "Got remote pull requests from {0}", fullName);
                            int n = 0;
                            for (GHPullRequest pr: ghRepository.queryPullRequests().state(GHIssueState.OPEN).list()) {
                                GHRepository repository = pr.getHead().getRepository();
                                // JENKINS-41246 repository may be null for deleted forks
                                pullRequestSourceMap.put(pr.getNumber(), new PullRequestSource(
                                        repository == null ? null : repository.getOwnerName(),
                                        repository == null ? null : repository.getName(),
                                        pr.getHead().getRef()));
                                n++;
                                if (n % 30  == 0) { // default page size is 30
                                    Connector.checkApiRateLimit(listener, github);
                                }
                            }
                        } finally {
                            Connector.release(github);
                        }
                    } catch (IOException | InterruptedException e) {
                        LOGGER.log(Level.WARNING,
                                "Could not get all pull requests from " + fullName + ", there may be rebuilds", e);
                    }
                }
            }
            return pullRequestSourceMap.get(number);
        }
    }

    /**
     * Retained to migrate legacy configuration.
     * @deprecated use {@link MergeWithGitSCMExtension}.
     */
    @Restricted(NoExternalUse.class)
    @RestrictedSince("2.2.0")
    @Deprecated
    private static class MergeWith extends GitSCMExtension {
        private final String baseName;
        private final String baseHash;

        private MergeWith(String baseName, String baseHash) {
            this.baseName = baseName;
            this.baseHash = baseHash;
        }

        private Object readResolve() throws ObjectStreamException {
            return new MergeWithGitSCMExtension("remotes/origin/"+baseName, baseHash);
        }
    }
    @Override
    public SCMRevision getTrustedRevision(SCMRevision revision, final TaskListener listener)
            throws IOException, InterruptedException {
        if (revision instanceof PullRequestSCMRevision) {
            PullRequestSCMHead head = (PullRequestSCMHead) revision.getHead();

            try (GitHubSCMSourceRequest request = new GitHubSCMSourceContext(null, SCMHeadObserver.none())
                    .withTraits(traits)
                    .newRequest(this, listener)) {
                if (collaboratorNames != null) {
                    request.setCollaboratorNames(collaboratorNames);
                } else {
                    request.setCollaboratorNames(new DeferredContributorNames(request, listener));
                }
                request.setPermissionsSource(new DeferredPermissionsSource(listener));
                if (request.isTrusted(head)) {
                    return revision;
                }
            } catch (WrappedException wrapped) {
                try {
                    wrapped.unwrap();
                } catch (HttpException e) {
                    listener.getLogger()
                            .format("It seems %s is unreachable, assuming no trusted collaborators%n",
                                    apiUri);
                    collaboratorNames = Collections.singleton(repoOwner);
                }
            }
            PullRequestSCMRevision rev = (PullRequestSCMRevision) revision;
            listener.getLogger().format("Loading trusted files from base branch %s at %s rather than %s%n",
                    head.getTarget().getName(), rev.getBaseHash(), rev.getPullHash());
            return new SCMRevisionImpl(head.getTarget(), rev.getBaseHash());
        }
        return revision;
    }

    /**
     * {@inheritDoc}
     */
    protected boolean isCategoryEnabled(@NonNull SCMHeadCategory category) {
        for (SCMSourceTrait trait : traits) {
            if (trait.isCategoryEnabled(category)) {
                return true;
            }
        }
        return false;
    }

    /**
     * {@inheritDoc}
     */
    @NonNull
    @Override
    protected List<Action> retrieveActions(@NonNull SCMHead head,
                                           @CheckForNull SCMHeadEvent event,
                                           @NonNull TaskListener listener) throws IOException, InterruptedException {
        // TODO when we have support for trusted events, use the details from event if event was from trusted source
        List<Action> result = new ArrayList<>();
        SCMSourceOwner owner = getOwner();
        if (owner instanceof Actionable) {
            GitHubLink repoLink = ((Actionable) owner).getAction(GitHubLink.class);
            if (repoLink != null) {
                String url;
                ObjectMetadataAction metadataAction;
                if (head instanceof PullRequestSCMHead) {
                    // pull request to this repository
                    int number = ((PullRequestSCMHead) head).getNumber();
                    url = repoLink.getUrl() + "/pull/" + number;
                    metadataAction = pullRequestMetadataCache.get(number);
                    if (metadataAction == null) {
                        // best effort
                        metadataAction = new ObjectMetadataAction(null, null, url);
                    }
                    ContributorMetadataAction contributor = pullRequestContributorCache.get(number);
                    if (contributor != null) {
                        result.add(contributor);
                    }
                } else {
                    // branch in this repository
                    url = repoLink.getUrl() + "/tree/" + head.getName();
                    metadataAction = new ObjectMetadataAction(head.getName(), null, url);
                }
                result.add(new GitHubLink("icon-github-branch", url));
                result.add(metadataAction);
            }
            if (head instanceof BranchSCMHead) {
                for (GitHubDefaultBranch p : ((Actionable) owner).getActions(GitHubDefaultBranch.class)) {
                    if (StringUtils.equals(getRepoOwner(), p.getRepoOwner())
                            && StringUtils.equals(repository, p.getRepository())
                            && StringUtils.equals(p.getDefaultBranch(), head.getName())) {
                        result.add(new PrimaryInstanceMetadataAction());
                        break;
                    }
                }
            }
        }
        return result;
    }

    /**
     * {@inheritDoc}
     */
    @NonNull
    @Override
    protected List<Action> retrieveActions(@CheckForNull SCMSourceEvent event,
                                           @NonNull TaskListener listener) throws IOException {
        // TODO when we have support for trusted events, use the details from event if event was from trusted source
        List<Action> result = new ArrayList<>();
        result.add(new GitHubRepoMetadataAction());
        String repository = this.repository;

        StandardCredentials credentials = Connector.lookupScanCredentials((Item) getOwner(), apiUri, credentialsId);
        GitHub hub = Connector.connect(apiUri, credentials);
        try {
            Connector.checkConnectionValidity(apiUri, listener, credentials, hub);
            try {
                ghRepository = hub.getRepository(getRepoOwner() + '/' + repository);
                resolvedRepositoryUrl = ghRepository.getHtmlUrl();
            } catch (FileNotFoundException e) {
                throw new AbortException(
                        String.format("Invalid scan credentials when using %s to connect to %s/%s on %s",
                                credentials == null ? "anonymous access" : CredentialsNameProvider.name(credentials), repoOwner, repository, apiUri));
            }
            result.add(new ObjectMetadataAction(null, ghRepository.getDescription(), Util.fixEmpty(ghRepository.getHomepage())));
            result.add(new GitHubLink("icon-github-repo", ghRepository.getHtmlUrl()));
            if (StringUtils.isNotBlank(ghRepository.getDefaultBranch())) {
                result.add(new GitHubDefaultBranch(getRepoOwner(), repository, ghRepository.getDefaultBranch()));
            }
            return result;
        } finally {
            Connector.release(hub);
        }
    }

    /**
     * {@inheritDoc}
     */
    @Override
    public void afterSave() {
        SCMSourceOwner owner = getOwner();
        if (owner != null) {
            GitHubWebHook.get().registerHookFor(owner);
        }
    }

    @Symbol("github")
    @Extension
    public static class DescriptorImpl extends SCMSourceDescriptor implements CustomDescribableModel {

        @Deprecated
        @Restricted(DoNotUse.class)
        @RestrictedSince("2.2.0")
        public static final String defaultIncludes = "*";
        @Deprecated
        @Restricted(DoNotUse.class)
        @RestrictedSince("2.2.0")
        public static final String defaultExcludes = "";
        public static final String ANONYMOUS = "ANONYMOUS";
        public static final String SAME = "SAME";
        // Prior to JENKINS-33161 the unconditional behavior was to build fork PRs plus origin branches, and try to build a merge revision for PRs.
        @Deprecated
        @Restricted(DoNotUse.class)
        @RestrictedSince("2.2.0")
        public static final boolean defaultBuildOriginBranch = true;
        @Deprecated
        @Restricted(DoNotUse.class)
        @RestrictedSince("2.2.0")
        public static final boolean defaultBuildOriginBranchWithPR = true;
        @Deprecated
        @Restricted(DoNotUse.class)
        @RestrictedSince("2.2.0")
        public static final boolean defaultBuildOriginPRMerge = false;
        @Deprecated
        @Restricted(DoNotUse.class)
        @RestrictedSince("2.2.0")
        public static final boolean defaultBuildOriginPRHead = false;
        @Deprecated
        @Restricted(DoNotUse.class)
        @RestrictedSince("2.2.0")
        public static final boolean defaultBuildForkPRMerge = true;
        @Deprecated
        @Restricted(DoNotUse.class)
        @RestrictedSince("2.2.0")
        public static final boolean defaultBuildForkPRHead = false;

        @Initializer(before = InitMilestone.PLUGINS_STARTED)
        public static void addAliases() {
            XSTREAM2.addCompatibilityAlias("org.jenkinsci.plugins.github_branch_source.OriginGitHubSCMSource", GitHubSCMSource.class);
        }

        @Override
        public String getDisplayName() {
            return Messages.GitHubSCMSource_DisplayName();
        }

        @Nonnull
        public Map<String, Object> customInstantiate(@Nonnull Map<String, Object> arguments) {
            Map<String, Object> arguments2 = new TreeMap<>(arguments);
            return arguments2;
        }

        @Nonnull
        public UninstantiatedDescribable customUninstantiate(@Nonnull UninstantiatedDescribable ud) {
            Map<String, Object> scmArguments = new TreeMap<>(ud.getArguments());
            scmArguments.remove("repositoryUrl");
            return ud.withArguments(scmArguments);
        }

        public ListBoxModel doFillCredentialsIdItems(@CheckForNull @AncestorInPath Item context,
                                                     @QueryParameter String apiUri,
                                                     @QueryParameter String credentialsId) {
            if (context == null
                    ? !Jenkins.get().hasPermission(Jenkins.ADMINISTER)
                    : !context.hasPermission(Item.EXTENDED_READ)) {
                return new StandardListBoxModel().includeCurrentValue(credentialsId);
            }
            return Connector.listScanCredentials(context, apiUri);
        }

        @RequirePOST
        @Restricted(NoExternalUse.class)
        public FormValidation doCheckCredentialsId(@CheckForNull @AncestorInPath Item context,
                                                       @QueryParameter String apiUri,
                                                       @QueryParameter String value) {
            return Connector.checkScanCredentials(context, apiUri, value);
        }

        @RequirePOST
        @Restricted(NoExternalUse.class)
        public FormValidation doValidateRepositoryUrlAndCredentials(@CheckForNull @AncestorInPath Item context,
                                                                    @QueryParameter String repositoryUrl,
                                                                    @QueryParameter String credentialsId) {

            // Do some context permissions checks
            if (context == null && !Jenkins.get().hasPermission(Jenkins.ADMINISTER) ||
                context != null && !context.hasPermission(Item.EXTENDED_READ)) {
                return FormValidation.error("Unable to validate repository information"); // not supposed to be seeing this form
            }
            if (context != null && !context.hasPermission(CredentialsProvider.USE_ITEM)) {
                return FormValidation.error("Unable to validate repository information"); // not permitted to try connecting with these credentials
            }

            // Verify we have a well-formed GitHub API URL
            GitHubRepositoryInfo info;

            try {
                info = GitHubRepositoryInfo.forRepositoryUrl(repositoryUrl);
            } catch (Exception e) {
                return FormValidation.error(e, e.getMessage());
            }

            FormValidation credentialsValidation = Connector.checkScanCredentials(context, info.getApiUri(), credentialsId);
            if (credentialsValidation.kind == FormValidation.Kind.ERROR) {
                return credentialsValidation;
            }

            StandardCredentials credentials = Connector.lookupScanCredentials(context, info.getApiUri(), credentialsId);
            StringBuilder sb = new StringBuilder();
            GitHub github;
            try {
<<<<<<< HEAD
                github = Connector.connect(info.getApiUri(), credentials);
                if (github.isCredentialValid()){
                    sb.append("Credentials ok.");
                }
            } catch (IOException e) {
                return FormValidation.error(e, "Error connecting to API endpoint: " + info.getApiUri());
            }

            try {
                GHRepository repo = github.getRepository(info.getRepoOwner() + "/" + info.getRepository());
                if (repo != null) {
                    sb.append(" Connected to ");
                    sb.append(repo.getHtmlUrl());
                    sb.append(".");
=======
                GitHub github = Connector.connect(info.getApiUri(), credentials);
                try {
                    if (github.isCredentialValid()){
                        sb.append("Credentials ok.");
                    }

                    GHRepository repo = github.getRepository(info.getRepoOwner() + "/" + info.getRepository());
                    if (repo != null) {
                        sb.append(" Connected to ");
                        sb.append(repo.getHtmlUrl());
                        sb.append(".");
                    }
                } finally {
                    Connector.release(github);
>>>>>>> 674b6d70
                }
            } catch (IOException e) {
                return FormValidation.error(e, sb.toString() + " Error connecting to repository: " + e.getMessage());
            }
            return FormValidation.ok(sb.toString());
        }

        @Restricted(NoExternalUse.class)
        public FormValidation doCheckIncludes(@QueryParameter String value) {
            if (value.isEmpty()) {
                return FormValidation.warning(Messages.GitHubSCMSource_did_you_mean_to_use_to_match_all_branches());
            }
            return FormValidation.ok();
        }

        @RequirePOST
        @Restricted(NoExternalUse.class)
        public FormValidation doCheckScanCredentialsId(@CheckForNull @AncestorInPath Item context,
                                                       @QueryParameter String apiUri,
                                                       @QueryParameter String scanCredentialsId) {
            return doCheckCredentialsId(context, apiUri, scanCredentialsId);
        }

        @Restricted(NoExternalUse.class)
        public FormValidation doCheckBuildOriginBranchWithPR(
            @QueryParameter boolean buildOriginBranch,
            @QueryParameter boolean buildOriginBranchWithPR,
            @QueryParameter boolean buildOriginPRMerge,
            @QueryParameter boolean buildOriginPRHead,
            @QueryParameter boolean buildForkPRMerge,
            @QueryParameter boolean buildForkPRHead
        ) {
            if (buildOriginBranch && !buildOriginBranchWithPR && !buildOriginPRMerge && !buildOriginPRHead && !buildForkPRMerge && !buildForkPRHead) {
                // TODO in principle we could make doRetrieve populate originBranchesWithPR without actually including any PRs, but it would be more work and probably never wanted anyway.
                return FormValidation.warning("If you are not building any PRs, all origin branches will be built.");
            }
            return FormValidation.ok();
        }

        @Restricted(NoExternalUse.class)
        public FormValidation doCheckBuildOriginPRHead(@QueryParameter boolean buildOriginBranchWithPR, @QueryParameter boolean buildOriginPRMerge, @QueryParameter boolean buildOriginPRHead) {
            if (buildOriginBranchWithPR && buildOriginPRHead) {
                return FormValidation.warning("Redundant to build an origin PR both as a branch and as an unmerged PR.");
            }
            if (buildOriginPRMerge && buildOriginPRHead) {
                return FormValidation.ok("Merged vs. unmerged PRs will be distinguished in the job name (*-merge vs. *-head).");
            }
            return FormValidation.ok();
        }

        @Restricted(NoExternalUse.class)
        public FormValidation doCheckBuildForkPRHead/* web method name controls UI position of message; we want this at the bottom */(
            @QueryParameter boolean buildOriginBranch,
            @QueryParameter boolean buildOriginBranchWithPR,
            @QueryParameter boolean buildOriginPRMerge,
            @QueryParameter boolean buildOriginPRHead,
            @QueryParameter boolean buildForkPRMerge,
            @QueryParameter boolean buildForkPRHead
        ) {
            if (!buildOriginBranch && !buildOriginBranchWithPR && !buildOriginPRMerge && !buildOriginPRHead && !buildForkPRMerge && !buildForkPRHead) {
                return FormValidation.warning("You need to build something!");
            }
            if (buildForkPRMerge && buildForkPRHead) {
                return FormValidation.ok("Merged vs. unmerged PRs will be distinguished in the job name (*-merge vs. *-head).");
            }
            return FormValidation.ok();
        }

        public ListBoxModel doFillApiUriItems() {
            ListBoxModel result = new ListBoxModel();
            result.add("GitHub", "");
            for (Endpoint e : GitHubConfiguration.get().getEndpoints()) {
                result.add(e.getName() == null ? e.getApiUri() : e.getName() + " (" + e.getApiUri() + ")",
                        e.getApiUri());
            }
            return result;
        }

        public boolean isApiUriSelectable() {
            return !GitHubConfiguration.get().getEndpoints().isEmpty();
        }


        @RequirePOST
        public ListBoxModel doFillOrganizationItems(@CheckForNull @AncestorInPath Item context, @QueryParameter String apiUri,
                                                    @QueryParameter String credentialsId) throws IOException {
            if (credentialsId == null) {
                return new ListBoxModel();
            }
            if (context == null && !Jenkins.get().hasPermission(Jenkins.ADMINISTER) ||
                    context != null && !context.hasPermission(Item.EXTENDED_READ)) {
                return new ListBoxModel(); // not supposed to be seeing this form
            }
            if (context != null && !context.hasPermission(CredentialsProvider.USE_ITEM)) {
                return new ListBoxModel(); // not permitted to try connecting with these credentials
            }
            try {
                StandardCredentials credentials = Connector.lookupScanCredentials(context, apiUri, credentialsId);
                GitHub github = Connector.connect(apiUri, credentials);
                try {
                    if (!github.isAnonymous()) {
                        ListBoxModel model = new ListBoxModel();
                        for (Map.Entry<String,GHOrganization> entry : github.getMyOrganizations().entrySet()) {
                            model.add(entry.getKey(), entry.getValue().getAvatarUrl());
                        }
                        return model;
                    }
                } finally {
                    Connector.release(github);
                }
            }
             catch (FillErrorResponse e) {
                throw e;
            } catch (Throwable e) {
                LOGGER.log(Level.SEVERE, e.getMessage(), e);
                throw new FillErrorResponse(e.getMessage(), false);
            }
            throw new FillErrorResponse(Messages.GitHubSCMSource_CouldNotConnectionGithub(credentialsId),true);
        }
        @RequirePOST
        public ListBoxModel doFillRepositoryItems(@CheckForNull @AncestorInPath Item context,
                                                  @QueryParameter String apiUri,
                                                  @QueryParameter String credentialsId,
                                                  @QueryParameter String repoOwner,
                                                  @QueryParameter boolean configuredByUrl) throws IOException {
            if (configuredByUrl) {
                return new ListBoxModel(); // Using the URL-based configuration, don't scan for repositories.
            }
            repoOwner = Util.fixEmptyAndTrim(repoOwner);
            if (repoOwner == null) {
                return new ListBoxModel();
            }
            if (context == null && !Jenkins.get().hasPermission(Jenkins.ADMINISTER) ||
                context != null && !context.hasPermission(Item.EXTENDED_READ)) {
                return new ListBoxModel(); // not supposed to be seeing this form
            }
            if (context != null && !context.hasPermission(CredentialsProvider.USE_ITEM)) {
                return new ListBoxModel(); // not permitted to try connecting with these credentials
            }
            try {
                StandardCredentials credentials = Connector.lookupScanCredentials(context, apiUri, credentialsId);
                GitHub github = Connector.connect(apiUri, credentials);
                try {

                    if (!github.isAnonymous()) {
                        GHMyself myself;
                        try {
                            myself = github.getMyself();
                        } catch (IllegalStateException e) {
                            LOGGER.log(Level.WARNING, e.getMessage(), e);
                            throw new FillErrorResponse(e.getMessage(), false);
                        } catch (IOException e) {
                            LogRecord lr = new LogRecord(Level.WARNING,
                                    "Exception retrieving the repositories of the owner {0} on {1} with credentials {2}");
                            lr.setThrown(e);
                            lr.setParameters(new Object[]{
                                    repoOwner, apiUri,
                                    credentials == null
                                            ? "anonymous access"
                                            : CredentialsNameProvider.name(credentials)
                            });
                            LOGGER.log(lr);
                            throw new FillErrorResponse(e.getMessage(), false);
                        }
                        if (myself != null && repoOwner.equalsIgnoreCase(myself.getLogin())) {
                            Set<String> result = new TreeSet<>(String.CASE_INSENSITIVE_ORDER);
                            for (GHRepository repo : myself.listRepositories(100, GHMyself.RepositoryListFilter.ALL)) {
                                result.add(repo.getName());
                            }
                            return nameAndValueModel(result);
                        }
                    }

                    GHOrganization org = null;
                    try {
                        org = github.getOrganization(repoOwner);
                    } catch (FileNotFoundException fnf) {
                        LOGGER.log(Level.FINE, "There is not any GH Organization named {0}", repoOwner);
                    } catch (IOException e) {
                        LogRecord lr = new LogRecord(Level.WARNING,
                                "Exception retrieving the repositories of the organization {0} on {1} with credentials {2}");
                        lr.setThrown(e);
                        lr.setParameters(new Object[]{
                                repoOwner, apiUri,
                                credentials == null
                                        ? "anonymous access"
                                        : CredentialsNameProvider.name(credentials)
                        });
                        LOGGER.log(lr);
                        throw new FillErrorResponse(e.getMessage(), false);
                    }
                    if (org != null && repoOwner.equalsIgnoreCase(org.getLogin())) {
                        Set<String> result = new TreeSet<>(String.CASE_INSENSITIVE_ORDER);
                        LOGGER.log(Level.FINE, "as {0} looking for repositories in {1}",
                                new Object[]{credentialsId, repoOwner});
                        for (GHRepository repo : org.listRepositories(100)) {
                            LOGGER.log(Level.FINE, "as {0} found {1}/{2}",
                                    new Object[]{credentialsId, repoOwner, repo.getName()});
                            result.add(repo.getName());
                        }
                        LOGGER.log(Level.FINE, "as {0} result of {1} is {2}",
                                new Object[]{credentialsId, repoOwner, result});
                        return nameAndValueModel(result);
                    }

                    GHUser user = null;
                    try {
                        user = github.getUser(repoOwner);
                    } catch (FileNotFoundException fnf) {
                        LOGGER.log(Level.FINE, "There is not any GH User named {0}", repoOwner);
                    } catch (IOException e) {
                        LogRecord lr = new LogRecord(Level.WARNING,
                                "Exception retrieving the repositories of the user {0} on {1} with credentials {2}");
                        lr.setThrown(e);
                        lr.setParameters(new Object[]{
                                repoOwner, apiUri,
                                credentials == null
                                        ? "anonymous access"
                                        : CredentialsNameProvider.name(credentials)
                        });
                        LOGGER.log(lr);
                        throw new FillErrorResponse(e.getMessage(), false);
                    }
                    if (user != null && repoOwner.equalsIgnoreCase(user.getLogin())) {
                        Set<String> result = new TreeSet<>(String.CASE_INSENSITIVE_ORDER);
                        for (GHRepository repo : user.listRepositories(100)) {
                            result.add(repo.getName());
                        }
                        return nameAndValueModel(result);
                    }
                } finally {
                    Connector.release(github);
                }
            } catch (FillErrorResponse e) {
                throw e;
            } catch (Throwable e) {
                LOGGER.log(Level.SEVERE, e.getMessage(), e);
                throw new FillErrorResponse(e.getMessage(), false);
            }
            throw new FillErrorResponse(Messages.GitHubSCMSource_NoMatchingOwner(repoOwner), true);
        }
        /**
         * Creates a list box model from a list of values.
         * ({@link ListBoxModel#ListBoxModel(Collection)} takes {@link hudson.util.ListBoxModel.Option}s,
         * not {@link String}s, and those are not {@link Comparable}.)
         */
        private static ListBoxModel nameAndValueModel(Collection<String> items) {
            ListBoxModel model = new ListBoxModel();
            for (String item : items) {
                model.add(item);
            }
            return model;
        }

        public List<NamedArrayList<? extends SCMTraitDescriptor<?>>> getTraitsDescriptorLists() {
            List<SCMTraitDescriptor<?>> all = new ArrayList<>();
            all.addAll(SCMSourceTrait._for(this, GitHubSCMSourceContext.class, null));
            all.addAll(SCMSourceTrait._for(this, null, GitHubSCMBuilder.class));
            Set<SCMTraitDescriptor<?>> dedup = new HashSet<>();
            for (Iterator<SCMTraitDescriptor<?>> iterator = all.iterator(); iterator.hasNext(); ) {
                SCMTraitDescriptor<?> d = iterator.next();
                if (dedup.contains(d)
                        || d instanceof GitBrowserSCMSourceTrait.DescriptorImpl) {
                    // remove any we have seen already and ban the browser configuration as it will always be github
                    iterator.remove();
                } else {
                    dedup.add(d);
                }
            }
            List<NamedArrayList<? extends SCMTraitDescriptor<?>>> result = new ArrayList<>();
            NamedArrayList.select(all, Messages.GitHubSCMNavigator_withinRepository(), NamedArrayList
                            .anyOf(NamedArrayList.withAnnotation(Discovery.class),
                                    NamedArrayList.withAnnotation(Selection.class)),
                    true, result);
            NamedArrayList.select(all, Messages.GitHubSCMNavigator_general(), null, true, result);
            return result;
        }

        public List<SCMSourceTrait> getTraitsDefaults() {
            return Arrays.asList( // TODO finalize
                    new BranchDiscoveryTrait(true, false),
                    new OriginPullRequestDiscoveryTrait(EnumSet.of(ChangeRequestCheckoutStrategy.MERGE)),
                    new ForkPullRequestDiscoveryTrait(EnumSet.of(ChangeRequestCheckoutStrategy.MERGE), new ForkPullRequestDiscoveryTrait.TrustPermission())
            );
        }

        @NonNull
        @Override
        protected SCMHeadCategory[] createCategories() {
            return new SCMHeadCategory[]{
                    new UncategorizedSCMHeadCategory(Messages._GitHubSCMSource_UncategorizedCategory()),
                    new ChangeRequestSCMHeadCategory(Messages._GitHubSCMSource_ChangeRequestCategory()),
                    new TagSCMHeadCategory(Messages._GitHubSCMSource_TagCategory())
            };
        }

    }

    @Restricted(NoExternalUse.class)
    class LazyPullRequests extends LazyIterable<GHPullRequest> implements Closeable {
        private final GitHubSCMSourceRequest request;
        private final GHRepository repo;
        private Set<Integer> pullRequestMetadataKeys = new HashSet<>();
        private boolean fullScanRequested = false;
        private boolean iterationCompleted = false;

        public LazyPullRequests(GitHubSCMSourceRequest request, GHRepository repo) {
            this.request = request;
            this.repo = repo;
        }

        @Override
        protected Iterable<GHPullRequest> create() {
            try {
                request.checkApiRateLimit();
                Set<Integer> prs = request.getRequestedPullRequestNumbers();
                if (prs != null && prs.size() == 1) {
                    Integer number = prs.iterator().next();
                    request.listener().getLogger().format("%n  Getting remote pull request #%d...%n", number);
                    GHPullRequest pullRequest = repo.getPullRequest(number);
                    if (pullRequest.getState() != GHIssueState.OPEN) {
                        return Collections.emptyList();
                    }
                    return new CacheUpdatingIterable(Collections.singletonList(pullRequest));
                }
                Set<String> branchNames = request.getRequestedOriginBranchNames();
                if (branchNames != null && branchNames.size() == 1) { // TODO flag to check PRs are all origin PRs
                    // if we were including multiple PRs and they are not all from the same origin branch
                    // then branchNames would have a size > 1 therefore if the size is 1 we must only
                    // be after PRs that come from this named branch
                    String branchName = branchNames.iterator().next();
                    request.listener().getLogger().format(
                            "%n  Getting remote pull requests from branch %s...%n", branchName
                    );
                    return new CacheUpdatingIterable(repo.queryPullRequests()
                            .state(GHIssueState.OPEN)
                            .head(repo.getOwnerName() + ":" + branchName)
                            .list());
                }
                request.listener().getLogger().format("%n  Getting remote pull requests...%n");
                fullScanRequested = true;
                return new CacheUpdatingIterable(LazyPullRequests.this.repo.queryPullRequests()
                        .state(GHIssueState.OPEN)
                        .list());
            } catch (IOException | InterruptedException e) {
                throw new GitHubSCMSource.WrappedException(e);
            }
        }

        @Override
        public void close() throws IOException {
            if (fullScanRequested && iterationCompleted) {
                // we needed a full scan and the scan was completed, so trim the cache entries
                pullRequestMetadataCache.keySet().retainAll(pullRequestMetadataKeys);
                pullRequestContributorCache.keySet().retainAll(pullRequestMetadataKeys);
                if (Jenkins.get().getInitLevel().compareTo(InitMilestone.JOB_LOADED) > 0) {
                    // synchronization should be cheap as only writers would be looking for this just to
                    // write null
                    synchronized (pullRequestSourceMapLock) {
                        pullRequestSourceMap = null; // all data has to have been migrated
                    }
                }
            }
        }

        private class CacheUpdatingIterable extends SinglePassIterable<GHPullRequest> {
            /**
             * A map of all fully populated {@link GHUser} entries we have fetched, keyed by {@link GHUser#getLogin()}.
             */
            private Map<String, GHUser> users = new HashMap<>();
            CacheUpdatingIterable(Iterable<GHPullRequest> delegate) {
                super(delegate);
            }

            @Override
            public void observe(GHPullRequest pr) {
                int number = pr.getNumber();
                GHUser user = null;
                try {
                    user = pr.getUser();
                    if (users.containsKey(user.getLogin())) {
                        // looked up this user already
                        user = users.get(user.getLogin());
                    } else {
                        // going to be making a request to populate the user record
                        request.checkApiRateLimit();
                    }
                    ContributorMetadataAction contributor = new ContributorMetadataAction(
                        user.getLogin(),
                        user.getName(),
                        user.getEmail());
                    pullRequestContributorCache.put(number, contributor);
                    // store the populated user record now that we have it
                    users.put(user.getLogin(), user);
                } catch (FileNotFoundException e) {
                    // If file not found for user, warn but keep going
                    request.listener().getLogger().format("%n  Could not find user %s for pull request %d.%n",
                       user == null ? "null" : user.getLogin(), number);
                    throw new WrappedException(e);
                } catch (IOException | InterruptedException e) {
                    throw new WrappedException(e);
                }

                pullRequestMetadataCache.put(number,
                    new ObjectMetadataAction(
                            pr.getTitle(),
                            pr.getBody(),
                            pr.getHtmlUrl().toExternalForm()
                            )
                    );
                pullRequestMetadataKeys.add(number);
            }

            @Override
            public void completed() {
                // we have completed a full iteration of the PRs from the delegate
                iterationCompleted = true;
            }
        }
    }

    @Restricted(NoExternalUse.class)
    static class LazyBranches extends LazyIterable<GHBranch> {
        private final GitHubSCMSourceRequest request;
        private final GHRepository repo;

        public LazyBranches(GitHubSCMSourceRequest request, GHRepository repo) {
            this.request = request;
            this.repo = repo;
        }

        @Override
        protected Iterable<GHBranch> create() {
            try {
                request.checkApiRateLimit();
                Set<String> branchNames = request.getRequestedOriginBranchNames();
                if (branchNames != null && branchNames.size() == 1) {
                    String branchName = branchNames.iterator().next();
                    request.listener().getLogger().format("%n  Getting remote branch %s...%n", branchName);
                    try {
                        GHBranch branch = repo.getBranch(branchName);
                        return Collections.singletonList(branch);
                    } catch (FileNotFoundException e) {
                        // branch does not currently exist
                        return Collections.emptyList();
                    }
                }
                request.listener().getLogger().format("%n  Getting remote branches...%n");
                // local optimization: always try the default branch first in any search
                List<GHBranch> values = new ArrayList<>(repo.getBranches().values());
                final String defaultBranch = StringUtils.defaultIfBlank(repo.getDefaultBranch(), "master");
                Collections.sort(values, new Comparator<GHBranch>() {
                    @Override
                    public int compare(GHBranch o1, GHBranch o2) {
                        if (defaultBranch.equals(o1.getName())) {
                            return -1;
                        }
                        if (defaultBranch.equals(o2.getName())) {
                            return 1;
                        }
                        return 0;
                    }
                });
                return values;
            } catch (IOException | InterruptedException e) {
                throw new GitHubSCMSource.WrappedException(e);
            }
        }
    }

    @Restricted(NoExternalUse.class)
    static class LazyTags extends LazyIterable<GHRef> {
        private final GitHubSCMSourceRequest request;
        private final GHRepository repo;

        public LazyTags(GitHubSCMSourceRequest request, GHRepository repo) {
            this.request = request;
            this.repo = repo;
        }

        @Override
        protected Iterable<GHRef> create() {
            try {
                request.checkApiRateLimit();
                final Set<String> tagNames = request.getRequestedTagNames();
                if (tagNames != null && tagNames.size() == 1) {
                    String tagName = tagNames.iterator().next();
                    request.listener().getLogger().format("%n  Getting remote tag %s...%n", tagName);
                    try {
                        // Do not blow up if the tag is not present
                        GHRef tag = repo.getRef("tags/" + tagName);
                        return Collections.singletonList(tag);
                    } catch (FileNotFoundException e) {
                        // branch does not currently exist
                        return Collections.emptyList();
                    }catch (Error e) {
                        if (e.getCause() instanceof GHFileNotFoundException) {
                            return Collections.emptyList();
                        }
                        throw e;
                    }
                }
                request.listener().getLogger().format("%n  Getting remote tags...%n");
                // GitHub will give a 404 if the repository does not have any tags
                // we could rework the code that iterates to expect the 404, but that
                // would mean leaking the strange behaviour in every trait that consults the list
                // of tags. (And GitHub API is probably correct in throwing the GHFileNotFoundException
                // from a PagedIterable, so we don't want to fix that)
                //
                // Instead we just return a wrapped iterator that does the right thing.
                final Iterable<GHRef> iterable = repo.listRefs("tags");
                return new Iterable<GHRef>() {
                    @Override
                    public Iterator<GHRef> iterator() {
                        final Iterator<GHRef> iterator;
                        try {
                            iterator = iterable.iterator();
                        } catch (Error e) {
                            if (e.getCause() instanceof GHFileNotFoundException) {
                                return Collections.emptyIterator();
                            }
                            throw e;
                        }
                        return new Iterator<GHRef>() {
                            boolean hadAtLeastOne;
                            boolean hasNone;

                            @Override
                            public boolean hasNext() {
                                try {
                                    boolean hasNext = iterator.hasNext();
                                    hadAtLeastOne = hadAtLeastOne || hasNext;
                                    return hasNext;
                                } catch (Error e) {
                                    // pre https://github.com/kohsuke/github-api/commit
                                    // /a17ce04552ddd3f6bd8210c740184e6c7ad13ae4
                                    // we at least got the cause, even if wrapped in an Error
                                    if (e.getCause() instanceof GHFileNotFoundException) {
                                        return false;
                                    }
                                    throw e;
                                } catch (GHException e) {
                                    // JENKINS-52397 I have no clue why https://github.com/kohsuke/github-api/commit
                                    // /a17ce04552ddd3f6bd8210c740184e6c7ad13ae4 does what it does, but it makes
                                    // it rather difficult to distinguish between a network outage and the file
                                    // not found.
                                    if (hadAtLeastOne) {
                                        throw e;
                                    }
                                    try {
                                        hasNone = hasNone || repo.getRefs("tags").length == 0;
                                        if (hasNone) return false;
                                        throw e;
                                    } catch (FileNotFoundException e1) {
                                        hasNone = true;
                                        return false;
                                    } catch (IOException e1) {
                                        e.addSuppressed(e1);
                                        throw e;
                                    }
                                }
                            }

                            @Override
                            public GHRef next() {
                                if (!hasNext()) {
                                    throw new NoSuchElementException();
                                }
                                return iterator.next();
                            }

                            @Override
                            public void remove() {
                                throw new UnsupportedOperationException("remove");
                            }
                        };
                    }
                };
            } catch (IOException | InterruptedException e) {
                throw new GitHubSCMSource.WrappedException(e);
            }
        }
    }

    private static class CriteriaWitness implements SCMSourceRequest.Witness {
        private final TaskListener listener;

        public CriteriaWitness(TaskListener listener) {
            this.listener = listener;
        }

        @Override
        public void record(@NonNull SCMHead head, SCMRevision revision, boolean isMatch) {
            if (isMatch) {
                listener.getLogger().format("    Met criteria%n");
            } else {
                listener.getLogger().format("    Does not meet criteria%n");
            }
        }
    }

    private static class MergabilityWitness
            implements SCMSourceRequest.Witness<PullRequestSCMHead, PullRequestSCMRevision> {
        private final GHPullRequest pr;
        private final ChangeRequestCheckoutStrategy strategy;
        private final TaskListener listener;

        public MergabilityWitness(GHPullRequest pr, ChangeRequestCheckoutStrategy strategy, TaskListener listener) {
            this.pr = pr;
            this.strategy = strategy;
            this.listener = listener;
        }

        @Override
        public void record(@NonNull PullRequestSCMHead head,
                           PullRequestSCMRevision revision, boolean isMatch) {
            if (isMatch) {
                Boolean mergeable;
                try {
                    mergeable = pr.getMergeable();
                } catch (IOException e) {
                    throw new GitHubSCMSource.WrappedException(e);
                }
                if (Boolean.FALSE.equals(mergeable)) {
                    switch (strategy) {
                        case MERGE:
                            listener.getLogger().format("      Not mergeable, build likely to fail%n");
                            break;
                        default:
                            listener.getLogger().format("      Not mergeable, but will be built anyway%n");
                            break;
                    }
                }
            }
        }
    }

    private class LazyContributorNames extends LazySet<String> {
        private final GitHubSCMSourceRequest request;
        private final TaskListener listener;
        private final GitHub github;
        private final GHRepository repo;
        private final StandardCredentials credentials;

        public LazyContributorNames(GitHubSCMSourceRequest request,
                                    TaskListener listener, GitHub github, GHRepository repo,
                                    StandardCredentials credentials) {
            this.request = request;
            this.listener = listener;
            this.github = github;
            this.repo = repo;
            this.credentials = credentials;
        }

        /**
         * {@inheritDoc}
         */
        @NonNull
        @Override
        protected Set<String> create() {
            try {
                return updateCollaboratorNames(listener, credentials, repo);
            } catch (IOException e) {
                throw new WrappedException(e);
            }
        }
    }

    private class DeferredContributorNames extends LazySet<String> {
        private final GitHubSCMSourceRequest request;
        private final TaskListener listener;

        public DeferredContributorNames(GitHubSCMSourceRequest request, TaskListener listener) {
            this.request = request;
            this.listener = listener;
        }

        /**
         * {@inheritDoc}
         */
        @NonNull
        @Override
        protected Set<String> create() {
            if (collaboratorNames != null) {
                return collaboratorNames;
            }
            listener.getLogger().format("Connecting to %s to obtain list of collaborators for %s/%s%n",
                    apiUri, repoOwner, repository);
            StandardCredentials credentials = Connector.lookupScanCredentials(
                    (Item) getOwner(), apiUri, credentialsId
            );
            // Github client and validation
            try {
                GitHub github = Connector.connect(apiUri, credentials);
                try {
                    checkApiUrlValidity(github, credentials);
                    Connector.checkApiRateLimit(listener, github);

                    // Input data validation
                    Connector.checkConnectionValidity(apiUri, listener, credentials, github);
                    // Input data validation
                    String credentialsName =
                            credentials == null
                                    ? "anonymous access"
                                    : CredentialsNameProvider.name(credentials);
                    if (credentials != null && !isCredentialValid(github)) {
                        listener.getLogger().format("Invalid scan credentials %s to connect to %s, "
                                        + "assuming no trusted collaborators%n",
                                credentialsName, apiUri);
                        collaboratorNames = Collections.singleton(repoOwner);
                    } else {
                        if (!github.isAnonymous()) {
                            listener.getLogger()
                                    .format("Connecting to %s using %s%n",
                                            apiUri,
                                            credentialsName);
                        } else {
                            listener.getLogger()
                                    .format("Connecting to %s with no credentials, anonymous access%n",
                                            apiUri);
                        }

                        // Input data validation
                        if (isBlank(getRepository())) {
                            collaboratorNames = Collections.singleton(repoOwner);
                        } else {
                            request.checkApiRateLimit();
                            String fullName = repoOwner + "/" + repository;
                            ghRepository = github.getRepository(fullName);
                            resolvedRepositoryUrl = ghRepository.getHtmlUrl();
                            return new LazyContributorNames(request, listener, github, ghRepository, credentials);
                        }
                    }
                    return collaboratorNames;
                } finally {
                    Connector.release(github);
                }
            } catch (IOException | InterruptedException e) {
                throw new WrappedException(e);
            }
        }
    }

    private class DeferredPermissionsSource extends GitHubPermissionsSource implements Closeable {

        private final TaskListener listener;
        private GitHub github;
        private GHRepository repo;

        public DeferredPermissionsSource(TaskListener listener) {
            this.listener = listener;
        }

        @Override
        public GHPermissionType fetch(String username) throws IOException, InterruptedException {
            if (repo == null) {
                listener.getLogger().format("Connecting to %s to check permissions of obtain list of %s for %s/%s%n",
                        apiUri, username, repoOwner, repository);
                StandardCredentials credentials = Connector.lookupScanCredentials(
                        (Item) getOwner(), apiUri, credentialsId
                );
                github = Connector.connect(apiUri, credentials);
                String fullName = repoOwner + "/" + repository;
                repo = github.getRepository(fullName);
            }
            return repo.getPermission(username);
        }

        @Override
        public void close() throws IOException {
            if (github != null) {
                Connector.release(github);
                github = null;
                repo = null;
            }
        }
    }
}<|MERGE_RESOLUTION|>--- conflicted
+++ resolved
@@ -2150,41 +2150,27 @@
             StringBuilder sb = new StringBuilder();
             GitHub github;
             try {
-<<<<<<< HEAD
-                github = Connector.connect(info.getApiUri(), credentials);
-                if (github.isCredentialValid()){
-                    sb.append("Credentials ok.");
-                }
-            } catch (IOException e) {
-                return FormValidation.error(e, "Error connecting to API endpoint: " + info.getApiUri());
-            }
-
-            try {
+                try {    
+                    github = Connector.connect(info.getApiUri(), credentials);
+                    if (github.isCredentialValid()) {
+                        sb.append("Credentials ok.");
+                    }
+                } catch (IOException e) {
+                    return FormValidation.error(e, "Error connecting to API endpoint: " + info.getApiUri());
+                }
+
                 GHRepository repo = github.getRepository(info.getRepoOwner() + "/" + info.getRepository());
                 if (repo != null) {
                     sb.append(" Connected to ");
                     sb.append(repo.getHtmlUrl());
                     sb.append(".");
-=======
-                GitHub github = Connector.connect(info.getApiUri(), credentials);
-                try {
-                    if (github.isCredentialValid()){
-                        sb.append("Credentials ok.");
-                    }
-
-                    GHRepository repo = github.getRepository(info.getRepoOwner() + "/" + info.getRepository());
-                    if (repo != null) {
-                        sb.append(" Connected to ");
-                        sb.append(repo.getHtmlUrl());
-                        sb.append(".");
-                    }
-                } finally {
-                    Connector.release(github);
->>>>>>> 674b6d70
                 }
             } catch (IOException e) {
                 return FormValidation.error(e, sb.toString() + " Error connecting to repository: " + e.getMessage());
-            }
+            } finally {
+                Connector.release(github);
+            }
+              
             return FormValidation.ok(sb.toString());
         }
 
