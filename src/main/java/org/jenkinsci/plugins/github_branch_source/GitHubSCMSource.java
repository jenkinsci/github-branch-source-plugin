/*
 * The MIT License
 *
 * Copyright 2015-2017 CloudBees, Inc.
 *
 * Permission is hereby granted, free of charge, to any person obtaining a copy
 * of this software and associated documentation files (the "Software"), to deal
 * in the Software without restriction, including without limitation the rights
 * to use, copy, modify, merge, publish, distribute, sublicense, and/or sell
 * copies of the Software, and to permit persons to whom the Software is
 * furnished to do so, subject to the following conditions:
 *
 * The above copyright notice and this permission notice shall be included in
 * all copies or substantial portions of the Software.
 *
 * THE SOFTWARE IS PROVIDED "AS IS", WITHOUT WARRANTY OF ANY KIND, EXPRESS OR
 * IMPLIED, INCLUDING BUT NOT LIMITED TO THE WARRANTIES OF MERCHANTABILITY,
 * FITNESS FOR A PARTICULAR PURPOSE AND NONINFRINGEMENT. IN NO EVENT SHALL THE
 * AUTHORS OR COPYRIGHT HOLDERS BE LIABLE FOR ANY CLAIM, DAMAGES OR OTHER
 * LIABILITY, WHETHER IN AN ACTION OF CONTRACT, TORT OR OTHERWISE, ARISING FROM,
 * OUT OF OR IN CONNECTION WITH THE SOFTWARE OR THE USE OR OTHER DEALINGS IN
 * THE SOFTWARE.
 */

package org.jenkinsci.plugins.github_branch_source;

import static hudson.Functions.isWindows;
import static hudson.model.Items.XSTREAM2;
import static org.apache.commons.lang.StringUtils.isBlank;
import static org.apache.commons.lang.StringUtils.removeEnd;
import static org.jenkinsci.plugins.github_branch_source.Connector.isCredentialValid;
import static org.jenkinsci.plugins.github_branch_source.GitHubSCMBuilder.API_V3;

import com.cloudbees.jenkins.GitHubWebHook;
import com.cloudbees.plugins.credentials.CredentialsNameProvider;
import com.cloudbees.plugins.credentials.CredentialsProvider;
import com.cloudbees.plugins.credentials.common.StandardCredentials;
import com.cloudbees.plugins.credentials.common.StandardListBoxModel;
import edu.umd.cs.findbugs.annotations.CheckForNull;
import edu.umd.cs.findbugs.annotations.NonNull;
import edu.umd.cs.findbugs.annotations.Nullable;
import edu.umd.cs.findbugs.annotations.SuppressFBWarnings;
import hudson.AbortException;
import hudson.Extension;
import hudson.Functions;
import hudson.RestrictedSince;
import hudson.Util;
import hudson.console.HyperlinkNote;
import hudson.init.InitMilestone;
import hudson.init.Initializer;
import hudson.model.Action;
import hudson.model.Actionable;
import hudson.model.Item;
import hudson.model.TaskListener;
import hudson.plugins.git.extensions.GitSCMExtension;
import hudson.scm.SCM;
import hudson.util.FormValidation;
import hudson.util.ListBoxModel;
import hudson.util.LogTaskListener;
import java.io.Closeable;
import java.io.FileNotFoundException;
import java.io.IOException;
import java.io.ObjectStreamException;
import java.net.URL;
import java.util.ArrayList;
import java.util.Arrays;
import java.util.Collection;
import java.util.Collections;
import java.util.Comparator;
import java.util.EnumSet;
import java.util.HashMap;
import java.util.HashSet;
import java.util.Iterator;
import java.util.List;
import java.util.Locale;
import java.util.Map;
import java.util.NoSuchElementException;
import java.util.Set;
import java.util.TreeMap;
import java.util.TreeSet;
import java.util.concurrent.ConcurrentHashMap;
import java.util.logging.Level;
import java.util.logging.LogRecord;
import java.util.logging.Logger;
import java.util.regex.Matcher;
import java.util.regex.Pattern;
import javax.annotation.Nonnull;
import javax.servlet.http.HttpServletResponse;
import jenkins.model.Jenkins;
import jenkins.plugins.git.AbstractGitSCMSource;
import jenkins.plugins.git.GitTagSCMRevision;
import jenkins.plugins.git.MergeWithGitSCMExtension;
import jenkins.plugins.git.traits.GitBrowserSCMSourceTrait;
import jenkins.scm.api.SCMHead;
import jenkins.scm.api.SCMHeadCategory;
import jenkins.scm.api.SCMHeadEvent;
import jenkins.scm.api.SCMHeadObserver;
import jenkins.scm.api.SCMProbe;
import jenkins.scm.api.SCMRevision;
import jenkins.scm.api.SCMSourceCriteria;
import jenkins.scm.api.SCMSourceDescriptor;
import jenkins.scm.api.SCMSourceEvent;
import jenkins.scm.api.SCMSourceOwner;
import jenkins.scm.api.metadata.ContributorMetadataAction;
import jenkins.scm.api.metadata.ObjectMetadataAction;
import jenkins.scm.api.metadata.PrimaryInstanceMetadataAction;
import jenkins.scm.api.mixin.ChangeRequestCheckoutStrategy;
import jenkins.scm.api.trait.SCMSourceRequest;
import jenkins.scm.api.trait.SCMSourceTrait;
import jenkins.scm.api.trait.SCMTrait;
import jenkins.scm.api.trait.SCMTraitDescriptor;
import jenkins.scm.impl.ChangeRequestSCMHeadCategory;
import jenkins.scm.impl.TagSCMHeadCategory;
import jenkins.scm.impl.UncategorizedSCMHeadCategory;
import jenkins.scm.impl.form.NamedArrayList;
import jenkins.scm.impl.trait.Discovery;
import jenkins.scm.impl.trait.Selection;
import jenkins.scm.impl.trait.WildcardSCMHeadFilterTrait;
import org.apache.commons.lang.StringUtils;
import org.eclipse.jgit.lib.Constants;
import org.jenkinsci.Symbol;
import org.jenkinsci.plugins.github.config.GitHubServerConfig;
import org.jenkinsci.plugins.structs.describable.CustomDescribableModel;
import org.jenkinsci.plugins.structs.describable.UninstantiatedDescribable;
import org.kohsuke.accmod.Restricted;
import org.kohsuke.accmod.restrictions.DoNotUse;
import org.kohsuke.accmod.restrictions.NoExternalUse;
import org.kohsuke.github.GHBranch;
import org.kohsuke.github.GHCommit;
import org.kohsuke.github.GHException;
import org.kohsuke.github.GHFileNotFoundException;
import org.kohsuke.github.GHIssueState;
import org.kohsuke.github.GHMyself;
import org.kohsuke.github.GHOrganization;
import org.kohsuke.github.GHPermissionType;
import org.kohsuke.github.GHPullRequest;
import org.kohsuke.github.GHRef;
import org.kohsuke.github.GHRepository;
import org.kohsuke.github.GHTagObject;
import org.kohsuke.github.GHUser;
import org.kohsuke.github.GitHub;
import org.kohsuke.github.HttpException;
import org.kohsuke.stapler.AncestorInPath;
import org.kohsuke.stapler.DataBoundConstructor;
import org.kohsuke.stapler.DataBoundSetter;
import org.kohsuke.stapler.QueryParameter;
import org.kohsuke.stapler.export.Exported;
import org.kohsuke.stapler.interceptor.RequirePOST;

public class GitHubSCMSource extends AbstractGitSCMSource {

  public static final String VALID_GITHUB_REPO_NAME = "^[0-9A-Za-z._-]+$";
  public static final String VALID_GITHUB_USER_NAME =
      "^[A-Za-z0-9](?:[A-Za-z0-9]|-(?=[A-Za-z0-9])){0,38}$";
  public static final String VALID_GIT_SHA1 = "^[a-fA-F0-9]{40}$";
  public static final String GITHUB_URL = GitHubServerConfig.GITHUB_URL;
  public static final String GITHUB_COM = "github.com";
  private static final Logger LOGGER = Logger.getLogger(GitHubSCMSource.class.getName());
  private static final String R_PULL = Constants.R_REFS + "pull/";
  /** How long to delay events received from GitHub in order to allow the API caches to sync. */
  private static /*mostly final*/ int eventDelaySeconds =
      Math.min(
          300,
          Math.max(
              0, Integer.getInteger(GitHubSCMSource.class.getName() + ".eventDelaySeconds", 5)));
  /**
   * How big (in megabytes) an on-disk cache to keep of GitHub API responses. Cache is per repo, per
   * credentials.
   */
  private static /*mostly final*/ int cacheSize =
      Math.min(
          1024,
          Math.max(
              0,
              Integer.getInteger(
                  GitHubSCMSource.class.getName() + ".cacheSize", isWindows() ? 0 : 20)));
  /**
   * Lock to guard access to the {@link #pullRequestSourceMap} field and prevent concurrent GitHub
   * queries during a 1.x to 2.2.0+ upgrade.
   *
   * @since 2.2.0
   */
  private static final Object pullRequestSourceMapLock = new Object();

  //////////////////////////////////////////////////////////////////////
  // Configuration fields
  //////////////////////////////////////////////////////////////////////

  /** The GitHub end-point. Defaults to {@link #GITHUB_URL}. */
  @NonNull private String apiUri;

  /**
   * Credentials for GitHub API; currently only supports username/password (personal access token).
   *
   * @since 2.2.0
   */
  @CheckForNull private String credentialsId;

  /** The repository owner. */
  @NonNull private final String repoOwner;

  /** The repository */
  @NonNull private final String repository;

  /** HTTPS URL for the repository, if specified by the user. */
  @CheckForNull private final String repositoryUrl;

  /**
   * The behaviours to apply to this source.
   *
   * @since 2.2.0
   */
  @NonNull private List<SCMSourceTrait> traits;

  //////////////////////////////////////////////////////////////////////
  // Legacy Configuration fields
  //////////////////////////////////////////////////////////////////////

  /** Legacy field. */
  @Deprecated private transient String scanCredentialsId;
  /** Legacy field. */
  @Deprecated private transient String checkoutCredentialsId;
  /** Legacy field. */
  @Deprecated private String includes;
  /** Legacy field. */
  @Deprecated private String excludes;
  /** Legacy field. */
  @Deprecated private transient Boolean buildOriginBranch;
  /** Legacy field. */
  @Deprecated private transient Boolean buildOriginBranchWithPR;
  /** Legacy field. */
  @Deprecated private transient Boolean buildOriginPRMerge;
  /** Legacy field. */
  @Deprecated private transient Boolean buildOriginPRHead;
  /** Legacy field. */
  @Deprecated private transient Boolean buildForkPRMerge;
  /** Legacy field. */
  @Deprecated private transient Boolean buildForkPRHead;

  //////////////////////////////////////////////////////////////////////
  // Run-time cached state
  //////////////////////////////////////////////////////////////////////

  /**
   * Cache of the official repository HTML URL as reported by {@link GitHub#getRepository(String)}.
   */
  @CheckForNull private transient URL resolvedRepositoryUrl;
  /** The collaborator names used to determine if pull requests are from trusted authors */
  @CheckForNull private transient Set<String> collaboratorNames;
  /** Cache of details of the repository. */
  @CheckForNull private transient GHRepository ghRepository;

  /** The cache of {@link ObjectMetadataAction} instances for each open PR. */
  @NonNull
  private transient /*effectively final*/ Map<Integer, ObjectMetadataAction>
      pullRequestMetadataCache;
  /** The cache of {@link ObjectMetadataAction} instances for each open PR. */
  @NonNull
  private transient /*effectively final*/ Map<Integer, ContributorMetadataAction>
      pullRequestContributorCache;

  /**
   * Used during upgrade from 1.x to 2.2.0+ only.
   *
   * @see #retrievePullRequestSource(int)
   * @see PullRequestSCMHead.FixMetadata
   * @see PullRequestSCMHead.FixMetadataMigration
   * @since 2.2.0
   */
  @CheckForNull // normally null except during a migration from 1.x
  private transient /*effectively final*/ Map<Integer, PullRequestSource> pullRequestSourceMap;

  /**
   * Constructor, defaults to {@link #GITHUB_URL} as the end-point, and anonymous access, does not
   * default any {@link SCMSourceTrait} behaviours.
   *
   * @param repoOwner the repository owner.
   * @param repository the repository name.
   * @param repositoryUrl HTML URL for the repository. If specified, takes precedence over repoOwner
   *     and repository.
   * @param configuredByUrl Whether to use repositoryUrl or repoOwner/repository for configuration.
   * @throws IllegalArgumentException if repositoryUrl is specified but invalid.
   * @since 2.2.0
   */
  // configuredByUrl is used to decide which radioBlock in the UI the user had selected when they
  // submitted the form.
  @DataBoundConstructor
  public GitHubSCMSource(
      String repoOwner, String repository, String repositoryUrl, boolean configuredByUrl) {
    if (!configuredByUrl) {
      this.apiUri = GITHUB_URL;
      this.repoOwner = repoOwner;
      this.repository = repository;
      this.repositoryUrl = null;
    } else {
      GitHubRepositoryInfo info = GitHubRepositoryInfo.forRepositoryUrl(repositoryUrl);
      this.apiUri = info.getApiUri();
      this.repoOwner = info.getRepoOwner();
      this.repository = info.getRepository();
      this.repositoryUrl = info.getRepositoryUrl();
    }
    pullRequestMetadataCache = new ConcurrentHashMap<>();
    pullRequestContributorCache = new ConcurrentHashMap<>();
    this.traits = new ArrayList<>();
  }

  /**
   * Legacy constructor.
   *
   * @param repoOwner the repository owner.
   * @param repository the repository name.
   * @since 2.2.0
   */
  @Deprecated
  public GitHubSCMSource(String repoOwner, String repository) {
    this(repoOwner, repository, null, false);
  }

  /**
   * Legacy constructor.
   *
   * @param id the source id.
   * @param apiUri the GitHub endpoint.
   * @param checkoutCredentialsId the checkout credentials id or {@link DescriptorImpl#SAME} or
   *     {@link DescriptorImpl#ANONYMOUS}.
   * @param scanCredentialsId the scan credentials id or {@code null}.
   * @param repoOwner the repository owner.
   * @param repository the repository name.
   */
  @Deprecated
  public GitHubSCMSource(
      @CheckForNull String id,
      @CheckForNull String apiUri,
      @NonNull String checkoutCredentialsId,
      @CheckForNull String scanCredentialsId,
      @NonNull String repoOwner,
      @NonNull String repository) {
    this(repoOwner, repository, null, false);
    setId(id);
    setApiUri(apiUri);
    setCredentialsId(scanCredentialsId);
    // legacy constructor means legacy defaults
    this.traits = new ArrayList<>();
    this.traits.add(new BranchDiscoveryTrait(true, true));
    this.traits.add(
        new ForkPullRequestDiscoveryTrait(
            EnumSet.of(ChangeRequestCheckoutStrategy.MERGE),
            new ForkPullRequestDiscoveryTrait.TrustPermission()));
    if (!DescriptorImpl.SAME.equals(checkoutCredentialsId)) {
      traits.add(new SSHCheckoutTrait(checkoutCredentialsId));
    }
  }

  @Restricted(NoExternalUse.class)
  public boolean isConfiguredByUrl() {
    return repositoryUrl != null;
  }

  /**
   * Returns the GitHub API end-point.
   *
   * @return the GitHub API end-point.
   */
  @NonNull
  public String getApiUri() {
    return apiUri;
  }

  /**
   * Sets the GitHub API end-point.
   *
   * @param apiUri the GitHub API end-point or {@code null} if {@link #GITHUB_URL}.
   * @since 2.2.0
   */
  @DataBoundSetter
  public void setApiUri(@CheckForNull String apiUri) {
    // JENKINS-58862
    // If repositoryUrl is set, we don't want to set it again.
    if (this.repositoryUrl != null) {
      return;
    }
    apiUri = GitHubConfiguration.normalizeApiUri(Util.fixEmptyAndTrim(apiUri));
    if (apiUri == null) {
      apiUri = GITHUB_URL;
    }
    this.apiUri = apiUri;
  }

  /**
   * Forces the apiUri to a specific value. FOR TESTING ONLY.
   *
   * @param apiUri the api uri
   */
  void forceApiUri(@Nonnull String apiUri) {
    this.apiUri = apiUri;
  }

  /**
   * Gets the credentials used to access the GitHub REST API (also used as the default credentials
   * for checking out sources.
   *
   * @return the credentials used to access the GitHub REST API or {@code null} to access
   *     anonymously
   */
  @Override
  @CheckForNull
  public String getCredentialsId() {
    return credentialsId;
  }

  /**
   * Sets the credentials used to access the GitHub REST API (also used as the default credentials
   * for checking out sources.
   *
   * @param credentialsId the credentials used to access the GitHub REST API or {@code null} to
   *     access anonymously
   * @since 2.2.0
   */
  @DataBoundSetter
  public void setCredentialsId(@CheckForNull String credentialsId) {
    this.credentialsId = Util.fixEmpty(credentialsId);
  }

  /**
   * Gets the repository owner.
   *
   * @return the repository owner.
   */
  @Exported
  @NonNull
  public String getRepoOwner() {
    return repoOwner;
  }

  /**
   * Gets the repository name.
   *
   * @return the repository name.
   */
  @Exported
  @NonNull
  public String getRepository() {
    return repository;
  }

  /**
   * Gets the repository URL as specified by the user.
   *
   * @return the repository URL as specified by the user.
   */
  @Restricted(NoExternalUse.class)
  @NonNull // Always returns a value so that users can always use the URL-based configuration when
  // reconfiguring.
  public String getRepositoryUrl() {
    if (repositoryUrl != null) {
      return repositoryUrl;
    } else {
      if (GITHUB_URL.equals(apiUri)) return "https://github.com/" + repoOwner + '/' + repository;
      else return String.format("%s%s/%s", removeEnd(apiUri, API_V3), repoOwner, repository);
    }
  }

  /**
   * {@inheritDoc}
   *
   * @since 2.2.0
   */
  @Override
  public List<SCMSourceTrait> getTraits() {
    return traits;
  }

  /**
   * Sets the behaviours that are applied to this {@link GitHubSCMSource}.
   *
   * @param traits the behaviours that are to be applied.
   */
  @DataBoundSetter
  public void setTraits(@CheckForNull List<SCMSourceTrait> traits) {
    this.traits = new ArrayList<>(Util.fixNull(traits));
  }

  /** Use defaults for old settings. */
  @SuppressWarnings("ConstantConditions")
  @SuppressFBWarnings(
      value = "RCN_REDUNDANT_NULLCHECK_OF_NONNULL_VALUE",
      justification = "Only non-null after we set them here!")
  private Object readResolve() {
    if (scanCredentialsId != null) {
      credentialsId = scanCredentialsId;
    }
    if (pullRequestMetadataCache == null) {
      pullRequestMetadataCache = new ConcurrentHashMap<>();
    }
    if (pullRequestContributorCache == null) {
      pullRequestContributorCache = new ConcurrentHashMap<>();
    }
    if (traits == null) {
      boolean buildOriginBranch = this.buildOriginBranch == null || this.buildOriginBranch;
      boolean buildOriginBranchWithPR =
          this.buildOriginBranchWithPR == null || this.buildOriginBranchWithPR;
      boolean buildOriginPRMerge = this.buildOriginPRMerge != null && this.buildOriginPRMerge;
      boolean buildOriginPRHead = this.buildOriginPRHead != null && this.buildOriginPRHead;
      boolean buildForkPRMerge = this.buildForkPRMerge == null || this.buildForkPRMerge;
      boolean buildForkPRHead = this.buildForkPRHead != null && this.buildForkPRHead;
      List<SCMSourceTrait> traits = new ArrayList<>();
      if (buildOriginBranch || buildOriginBranchWithPR) {
        traits.add(new BranchDiscoveryTrait(buildOriginBranch, buildOriginBranchWithPR));
      }
      if (buildOriginPRMerge || buildOriginPRHead) {
        EnumSet<ChangeRequestCheckoutStrategy> s =
            EnumSet.noneOf(ChangeRequestCheckoutStrategy.class);
        if (buildOriginPRMerge) {
          s.add(ChangeRequestCheckoutStrategy.MERGE);
        }
        if (buildOriginPRHead) {
          s.add(ChangeRequestCheckoutStrategy.HEAD);
        }
        traits.add(new OriginPullRequestDiscoveryTrait(s));
      }
      if (buildForkPRMerge || buildForkPRHead) {
        EnumSet<ChangeRequestCheckoutStrategy> s =
            EnumSet.noneOf(ChangeRequestCheckoutStrategy.class);
        if (buildForkPRMerge) {
          s.add(ChangeRequestCheckoutStrategy.MERGE);
        }
        if (buildForkPRHead) {
          s.add(ChangeRequestCheckoutStrategy.HEAD);
        }
        traits.add(
            new ForkPullRequestDiscoveryTrait(
                s, new ForkPullRequestDiscoveryTrait.TrustPermission()));
      }
      if (!"*".equals(includes) || !"".equals(excludes)) {
        traits.add(new WildcardSCMHeadFilterTrait(includes, excludes));
      }
      if (checkoutCredentialsId != null
          && !DescriptorImpl.SAME.equals(checkoutCredentialsId)
          && !checkoutCredentialsId.equals(scanCredentialsId)) {
        traits.add(new SSHCheckoutTrait(checkoutCredentialsId));
      }
      this.traits = traits;
    }
    if (isBlank(apiUri)) {
      setApiUri(GITHUB_URL);
    } else if (!StringUtils.equals(apiUri, GitHubConfiguration.normalizeApiUri(apiUri))) {
      setApiUri(apiUri);
    }
    return this;
  }

  /**
   * Returns how long to delay events received from GitHub in order to allow the API caches to sync.
   *
   * @return how long to delay events received from GitHub in order to allow the API caches to sync.
   */
  public static int getEventDelaySeconds() {
    return eventDelaySeconds;
  }

  /**
   * Sets how long to delay events received from GitHub in order to allow the API caches to sync.
   *
   * @param eventDelaySeconds number of seconds to delay, will be restricted into a value within the
   *     range {@code [0,300]} inclusive
   */
  @Restricted(NoExternalUse.class) // to allow configuration from system groovy console
  public static void setEventDelaySeconds(int eventDelaySeconds) {
    GitHubSCMSource.eventDelaySeconds = Math.min(300, Math.max(0, eventDelaySeconds));
  }

  /**
   * Returns how many megabytes of on-disk cache to maintain per GitHub API URL per credentials.
   *
   * @return how many megabytes of on-disk cache to maintain per GitHub API URL per credentials.
   */
  public static int getCacheSize() {
    return cacheSize;
  }

  /**
   * Sets how long to delay events received from GitHub in order to allow the API caches to sync.
   *
   * @param cacheSize how many megabytes of on-disk cache to maintain per GitHub API URL per
   *     credentials, will be restricted into a value within the range {@code [0,1024]} inclusive.
   */
  @Restricted(NoExternalUse.class) // to allow configuration from system groovy console
  public static void setCacheSize(int cacheSize) {
    GitHubSCMSource.cacheSize = Math.min(1024, Math.max(0, cacheSize));
  }

  /** {@inheritDoc} */
  @Override
  public String getRemote() {
    return GitHubSCMBuilder.uriResolver(getOwner(), apiUri, credentialsId)
        .getRepositoryUri(apiUri, repoOwner, repository);
  }

  /** {@inheritDoc} */
  @Override
  public String getPronoun() {
    return Messages.GitHubSCMSource_Pronoun();
  }

  /**
   * Returns a {@link RepositoryUriResolver} according to credentials configuration.
   *
   * @return a {@link RepositoryUriResolver}
   * @deprecated use {@link GitHubSCMBuilder#uriResolver()} or {@link
   *     GitHubSCMBuilder#uriResolver(Item, String, String)}.
   */
  @Deprecated
  @Restricted(DoNotUse.class)
  @RestrictedSince("2.2.0")
  public RepositoryUriResolver getUriResolver() {
    return GitHubSCMBuilder.uriResolver(getOwner(), apiUri, credentialsId);
  }

  @Restricted(NoExternalUse.class)
  @RestrictedSince("2.2.0")
  @Deprecated
  @CheckForNull
  public String getScanCredentialsId() {
    return credentialsId;
  }

  @Restricted(DoNotUse.class)
  @RestrictedSince("2.2.0")
  @Deprecated
  public void setScanCredentialsId(@CheckForNull String credentialsId) {
    this.credentialsId = credentialsId;
  }

  @Restricted(DoNotUse.class)
  @RestrictedSince("2.2.0")
  @Deprecated
  @CheckForNull
  public String getCheckoutCredentialsId() {
    for (SCMSourceTrait trait : traits) {
      if (trait instanceof SSHCheckoutTrait) {
        return StringUtils.defaultString(
            ((SSHCheckoutTrait) trait).getCredentialsId(),
            GitHubSCMSource.DescriptorImpl.ANONYMOUS);
      }
    }
    return DescriptorImpl.SAME;
  }

  @Deprecated
  @Restricted(DoNotUse.class)
  @RestrictedSince("2.2.0")
  @DataBoundSetter
  public void setIncludes(@NonNull String includes) {
    for (int i = 0; i < traits.size(); i++) {
      SCMSourceTrait trait = traits.get(i);
      if (trait instanceof WildcardSCMHeadFilterTrait) {
        WildcardSCMHeadFilterTrait existing = (WildcardSCMHeadFilterTrait) trait;
        if ("*".equals(includes) && "".equals(existing.getExcludes())) {
          traits.remove(i);
        } else {
          traits.set(i, new WildcardSCMHeadFilterTrait(includes, existing.getExcludes()));
        }
        return;
      }
    }
    if (!"*".equals(includes)) {
      traits.add(new WildcardSCMHeadFilterTrait(includes, ""));
    }
  }

  @Deprecated
  @Restricted(NoExternalUse.class)
  @RestrictedSince("2.2.0")
  @DataBoundSetter
  public void setExcludes(@NonNull String excludes) {
    for (int i = 0; i < traits.size(); i++) {
      SCMSourceTrait trait = traits.get(i);
      if (trait instanceof WildcardSCMHeadFilterTrait) {
        WildcardSCMHeadFilterTrait existing = (WildcardSCMHeadFilterTrait) trait;
        if ("*".equals(existing.getIncludes()) && "".equals(excludes)) {
          traits.remove(i);
        } else {
          traits.set(i, new WildcardSCMHeadFilterTrait(existing.getIncludes(), excludes));
        }
        return;
      }
    }
    if (!"".equals(excludes)) {
      traits.add(new WildcardSCMHeadFilterTrait("*", excludes));
    }
  }

  @Deprecated
  @Restricted(DoNotUse.class)
  @RestrictedSince("2.2.0")
  public boolean getBuildOriginBranch() {
    for (SCMTrait<?> trait : traits) {
      if (trait instanceof BranchDiscoveryTrait) {
        return ((BranchDiscoveryTrait) trait).isBuildBranch();
      }
    }
    return false;
  }

  @Deprecated
  @Restricted(DoNotUse.class)
  @RestrictedSince("2.2.0")
  @DataBoundSetter
  public void setBuildOriginBranch(boolean buildOriginBranch) {
    for (int i = 0; i < traits.size(); i++) {
      SCMTrait<?> trait = traits.get(i);
      if (trait instanceof BranchDiscoveryTrait) {
        BranchDiscoveryTrait previous = (BranchDiscoveryTrait) trait;
        if (buildOriginBranch || previous.isBuildBranchesWithPR()) {
          traits.set(
              i, new BranchDiscoveryTrait(buildOriginBranch, previous.isBuildBranchesWithPR()));
        } else {
          traits.remove(i);
        }
        return;
      }
    }
    if (buildOriginBranch) {
      traits.add(new BranchDiscoveryTrait(buildOriginBranch, false));
    }
  }

  @Deprecated
  @Restricted(DoNotUse.class)
  @RestrictedSince("2.2.0")
  public boolean getBuildOriginBranchWithPR() {
    for (SCMTrait<?> trait : traits) {
      if (trait instanceof BranchDiscoveryTrait) {
        return ((BranchDiscoveryTrait) trait).isBuildBranchesWithPR();
      }
    }
    return false;
  }

  @Deprecated
  @Restricted(DoNotUse.class)
  @RestrictedSince("2.2.0")
  @DataBoundSetter
  public void setBuildOriginBranchWithPR(boolean buildOriginBranchWithPR) {
    for (int i = 0; i < traits.size(); i++) {
      SCMTrait<?> trait = traits.get(i);
      if (trait instanceof BranchDiscoveryTrait) {
        BranchDiscoveryTrait previous = (BranchDiscoveryTrait) trait;
        if (buildOriginBranchWithPR || previous.isBuildBranch()) {
          traits.set(
              i, new BranchDiscoveryTrait(previous.isBuildBranch(), buildOriginBranchWithPR));
        } else {
          traits.remove(i);
        }
        return;
      }
    }
    if (buildOriginBranchWithPR) {
      traits.add(new BranchDiscoveryTrait(false, buildOriginBranchWithPR));
    }
  }

  @Deprecated
  @Restricted(DoNotUse.class)
  @RestrictedSince("2.2.0")
  public boolean getBuildOriginPRMerge() {
    for (SCMTrait<?> trait : traits) {
      if (trait instanceof OriginPullRequestDiscoveryTrait) {
        return ((OriginPullRequestDiscoveryTrait) trait)
            .getStrategies()
            .contains(ChangeRequestCheckoutStrategy.MERGE);
      }
    }
    return false;
  }

  @Deprecated
  @Restricted(DoNotUse.class)
  @RestrictedSince("2.2.0")
  @DataBoundSetter
  public void setBuildOriginPRMerge(boolean buildOriginPRMerge) {
    for (int i = 0; i < traits.size(); i++) {
      SCMTrait<?> trait = traits.get(i);
      if (trait instanceof OriginPullRequestDiscoveryTrait) {
        Set<ChangeRequestCheckoutStrategy> s =
            ((OriginPullRequestDiscoveryTrait) trait).getStrategies();
        if (buildOriginPRMerge) {
          s.add(ChangeRequestCheckoutStrategy.MERGE);
        } else {
          s.remove(ChangeRequestCheckoutStrategy.MERGE);
        }
        traits.set(i, new OriginPullRequestDiscoveryTrait(s));
        return;
      }
    }
    if (buildOriginPRMerge) {
      traits.add(
          new OriginPullRequestDiscoveryTrait(EnumSet.of(ChangeRequestCheckoutStrategy.MERGE)));
    }
  }

  @Deprecated
  @Restricted(DoNotUse.class)
  @RestrictedSince("2.2.0")
  public boolean getBuildOriginPRHead() {
    for (SCMTrait<?> trait : traits) {
      if (trait instanceof OriginPullRequestDiscoveryTrait) {
        return ((OriginPullRequestDiscoveryTrait) trait)
            .getStrategies()
            .contains(ChangeRequestCheckoutStrategy.HEAD);
      }
    }
    return false;
  }

  @Deprecated
  @Restricted(DoNotUse.class)
  @RestrictedSince("2.2.0")
  @DataBoundSetter
  public void setBuildOriginPRHead(boolean buildOriginPRHead) {
    for (int i = 0; i < traits.size(); i++) {
      SCMTrait<?> trait = traits.get(i);
      if (trait instanceof OriginPullRequestDiscoveryTrait) {
        Set<ChangeRequestCheckoutStrategy> s =
            ((OriginPullRequestDiscoveryTrait) trait).getStrategies();
        if (buildOriginPRHead) {
          s.add(ChangeRequestCheckoutStrategy.HEAD);
        } else {
          s.remove(ChangeRequestCheckoutStrategy.HEAD);
        }
        traits.set(i, new OriginPullRequestDiscoveryTrait(s));
        return;
      }
    }
    if (buildOriginPRHead) {
      traits.add(
          new OriginPullRequestDiscoveryTrait(EnumSet.of(ChangeRequestCheckoutStrategy.HEAD)));
    }
  }

  @Deprecated
  @Restricted(DoNotUse.class)
  @RestrictedSince("2.2.0")
  public boolean getBuildForkPRMerge() {
    for (SCMTrait<?> trait : traits) {
      if (trait instanceof ForkPullRequestDiscoveryTrait) {
        return ((ForkPullRequestDiscoveryTrait) trait)
            .getStrategies()
            .contains(ChangeRequestCheckoutStrategy.MERGE);
      }
    }
    return false;
  }

  @Deprecated
  @Restricted(DoNotUse.class)
  @RestrictedSince("2.2.0")
  @DataBoundSetter
  public void setBuildForkPRMerge(boolean buildForkPRMerge) {
    for (int i = 0; i < traits.size(); i++) {
      SCMTrait<?> trait = traits.get(i);
      if (trait instanceof ForkPullRequestDiscoveryTrait) {
        ForkPullRequestDiscoveryTrait forkTrait = (ForkPullRequestDiscoveryTrait) trait;
        Set<ChangeRequestCheckoutStrategy> s = forkTrait.getStrategies();
        if (buildForkPRMerge) {
          s.add(ChangeRequestCheckoutStrategy.MERGE);
        } else {
          s.remove(ChangeRequestCheckoutStrategy.MERGE);
        }
        traits.set(i, new ForkPullRequestDiscoveryTrait(s, forkTrait.getTrust()));
        return;
      }
    }
    if (buildForkPRMerge) {
      traits.add(
          new ForkPullRequestDiscoveryTrait(
              EnumSet.of(ChangeRequestCheckoutStrategy.MERGE),
              new ForkPullRequestDiscoveryTrait.TrustPermission()));
    }
  }

  @Deprecated
  @Restricted(DoNotUse.class)
  @RestrictedSince("2.2.0")
  public boolean getBuildForkPRHead() {
    for (SCMTrait<?> trait : traits) {
      if (trait instanceof ForkPullRequestDiscoveryTrait) {
        return ((ForkPullRequestDiscoveryTrait) trait)
            .getStrategies()
            .contains(ChangeRequestCheckoutStrategy.HEAD);
      }
    }
    return false;
  }

  @Deprecated
  @Restricted(DoNotUse.class)
  @RestrictedSince("2.2.0")
  @DataBoundSetter
  public void setBuildForkPRHead(boolean buildForkPRHead) {
    for (int i = 0; i < traits.size(); i++) {
      SCMTrait<?> trait = traits.get(i);
      if (trait instanceof ForkPullRequestDiscoveryTrait) {
        ForkPullRequestDiscoveryTrait forkTrait = (ForkPullRequestDiscoveryTrait) trait;
        Set<ChangeRequestCheckoutStrategy> s = forkTrait.getStrategies();
        if (buildForkPRHead) {
          s.add(ChangeRequestCheckoutStrategy.HEAD);
        } else {
          s.remove(ChangeRequestCheckoutStrategy.HEAD);
        }
        traits.set(i, new ForkPullRequestDiscoveryTrait(s, forkTrait.getTrust()));
        return;
      }
    }
    if (buildForkPRHead) {
      traits.add(
          new ForkPullRequestDiscoveryTrait(
              EnumSet.of(ChangeRequestCheckoutStrategy.HEAD),
              new ForkPullRequestDiscoveryTrait.TrustPermission()));
    }
  }

<<<<<<< HEAD
=======
  /**
   * Simple method to iterate a set of {@link SCMHeadObserver#getIncludes()} branches/tags/pr that
   * will be possible observed and to check if at least one element is an instance of a provided
   * class.
   *
   * @param observer {@link SCMHeadObserver} with an include list that are possible going to be
   *     observed.
   * @param t Class type to compare the set elements to.
   * @return true if the observer includes list contains at least one element with the provided
   *     class type.
   */
  public boolean checkObserverIncludesType(@NonNull SCMHeadObserver observer, @NonNull Class t) {
    Set<SCMHead> includes = observer.getIncludes();
    if (includes != null) {
      for (SCMHead head : includes) {
        if (t.isInstance(head)) {
          return true;
        }
      }
    }
    return false;
  }

  /**
   * Method to verify if the conditions to retrieve information regarding a SCMHead class are met.
   *
   * @param observer {@link SCMHeadObserver} with the events to be observed.
   * @param event {@link SCMHeadEvent} with the event triggered.
   * @param t Class type of analyzed SCMHead.
   * @return true if a retrieve should be executed form a given SCMHead Class.
   */
  public boolean shouldRetrieve(
      @NonNull SCMHeadObserver observer, @CheckForNull SCMHeadEvent<?> event, @NonNull Class t) {

    // JENKINS-65071
    // Observer has information about the events to analyze. To avoid unnecessary processing
    // and GitHub API requests,
    // it is necessary to check if this event contains a set of {@link SCMHead} instances of a
    // type.
    // When we open or close a Pull request we don't need a TAG examination because the event
    // doesn't have any TAG. So, we only trigger a
    // examination if the observer has any include event of each type BranchSCMHead,
    // PullRequestSCMHead or GitHubTagSCMHead.
    // But when a project scan is triggered we don't have any event so a full examination
    // should happen.

    if (event == null) {
      return true;
    }

    return checkObserverIncludesType(observer, t);
  }

>>>>>>> 635b1c66
  @Override
  protected final void retrieve(
      @CheckForNull SCMSourceCriteria criteria,
      @NonNull SCMHeadObserver observer,
      @CheckForNull SCMHeadEvent<?> event,
      @NonNull final TaskListener listener)
      throws IOException, InterruptedException {
    StandardCredentials credentials =
        Connector.lookupScanCredentials((Item) getOwner(), apiUri, credentialsId);
    // Github client and validation
    final GitHub github = Connector.connect(apiUri, credentials);
    try {
      Connector.configureLocalRateLimitChecker(listener, github);

      try {
        // Input data validation
        Connector.checkConnectionValidity(apiUri, listener, credentials, github);

        // Input data validation
        if (isBlank(repository)) {
          throw new AbortException("No repository selected, skipping");
        }

        String fullName = repoOwner + "/" + repository;
        ghRepository = github.getRepository(fullName);
        final GHRepository ghRepository = this.ghRepository;
        listener
            .getLogger()
            .format(
                "Examining %s%n",
                HyperlinkNote.encodeTo(ghRepository.getHtmlUrl().toString(), fullName));
        resolvedRepositoryUrl = ghRepository.getHtmlUrl();
        try (final GitHubSCMSourceRequest request =
            new GitHubSCMSourceContext(criteria, observer)
                .withTraits(traits)
                .newRequest(this, listener)) {
          // populate the request with its data sources
          request.setGitHub(github);
          request.setRepository(ghRepository);
          if (request.isFetchPRs()) {
            request.setPullRequests(new LazyPullRequests(request, ghRepository));
          }
          if (request.isFetchBranches()) {
            request.setBranches(new LazyBranches(request, ghRepository));
          }
          if (request.isFetchTags()) {
            request.setTags(new LazyTags(request, ghRepository));
          }
          request.setCollaboratorNames(
              new LazyContributorNames(request, listener, github, ghRepository, credentials));
          request.setPermissionsSource(
              new GitHubPermissionsSource() {
                @Override
                public GHPermissionType fetch(String username)
                    throws IOException, InterruptedException {
                  return ghRepository.getPermission(username);
                }
              });

<<<<<<< HEAD
          if (request.isFetchBranches() && !request.isComplete()) {
=======
          if (request.isFetchBranches()
              && !request.isComplete()
              && this.shouldRetrieve(observer, event, BranchSCMHead.class)) {
>>>>>>> 635b1c66
            listener.getLogger().format("%n  Checking branches...%n");
            int count = 0;
            for (final GHBranch branch : request.getBranches()) {
              count++;
              String branchName = branch.getName();
              listener
                  .getLogger()
                  .format(
                      "%n    Checking branch %s%n",
                      HyperlinkNote.encodeTo(
                          resolvedRepositoryUrl + "/tree/" + branchName, branchName));
              BranchSCMHead head = new BranchSCMHead(branchName);
              if (request.process(
                  head,
                  new SCMRevisionImpl(head, branch.getSHA1()),
                  new SCMSourceRequest.ProbeLambda<BranchSCMHead, SCMRevisionImpl>() {
                    @NonNull
                    @Override
                    public SCMSourceCriteria.Probe create(
                        @NonNull BranchSCMHead head, @Nullable SCMRevisionImpl revisionInfo)
                        throws IOException, InterruptedException {
                      return new GitHubSCMProbe(
                          apiUri, credentials, ghRepository, head, revisionInfo);
                    }
                  },
                  new CriteriaWitness(listener))) {
                listener
                    .getLogger()
                    .format("%n  %d branches were processed (query completed)%n", count);
                break;
              }
            }
            listener.getLogger().format("%n  %d branches were processed%n", count);
          }
<<<<<<< HEAD
          if (request.isFetchPRs() && !request.isComplete()) {
=======
          if (request.isFetchPRs()
              && !request.isComplete()
              && this.shouldRetrieve(observer, event, PullRequestSCMHead.class)) {
>>>>>>> 635b1c66
            listener.getLogger().format("%n  Checking pull-requests...%n");
            int count = 0;
            int errorCount = 0;
            Map<Boolean, Set<ChangeRequestCheckoutStrategy>> strategies = request.getPRStrategies();

            // JENKINS-56996
            // PRs are one the most error prone areas for scans
            // Branches and tags are contained only the current repo, PRs go across forks
            // FileNotFoundException can occur in a number of situations
            // When this happens, it is not ideal behavior but it is better to let the PR be
            // orphaned
            // and the orphan strategy control the result than for this error to stop scanning
            // (For Org scanning this is particularly important.)
            // If some more general IO exception is thrown, we will still fail.

            validatePullRequests(request);
            for (final GHPullRequest pr : request.getPullRequests()) {
              int number = pr.getNumber();
              try {
                retrievePullRequest(
                    apiUri, credentials, ghRepository, pr, strategies, request, listener);
              } catch (FileNotFoundException e) {
                listener.getLogger().format("%n  Error while processing pull request %d%n", number);
                Functions.printStackTrace(e, listener.getLogger());
                errorCount++;
              }
              count++;
            }
            listener.getLogger().format("%n  %d pull requests were processed%n", count);
            if (errorCount > 0) {
              listener
                  .getLogger()
                  .format("%n  %d pull requests encountered errors and were orphaned.%n", count);
            }
          }
<<<<<<< HEAD
          if (request.isFetchTags() && !request.isComplete()) {
=======
          if (request.isFetchTags()
              && !request.isComplete()
              && this.shouldRetrieve(observer, event, GitHubTagSCMHead.class)) {
>>>>>>> 635b1c66
            listener.getLogger().format("%n  Checking tags...%n");
            int count = 0;
            for (final GHRef tag : request.getTags()) {
              String tagName = tag.getRef();
              if (!tagName.startsWith(Constants.R_TAGS)) {
                // should never happen, but if it does we should skip
                continue;
              }
              tagName = tagName.substring(Constants.R_TAGS.length());
              count++;
              listener
                  .getLogger()
                  .format(
                      "%n    Checking tag %s%n",
                      HyperlinkNote.encodeTo(resolvedRepositoryUrl + "/tree/" + tagName, tagName));
              long tagDate = 0L;
              String sha = tag.getObject().getSha();
              if ("tag".equalsIgnoreCase(tag.getObject().getType())) {
                // annotated tag object
                try {
                  GHTagObject tagObject = request.getRepository().getTagObject(sha);
                  tagDate = tagObject.getTagger().getDate().getTime();
                  // we want the sha of the tagged commit not the tag object
                  sha = tagObject.getObject().getSha();
                } catch (IOException e) {
                  // ignore, if the tag doesn't exist, the probe will handle that correctly
                  // we just need enough of a date value to allow for probing
                }
              } else {
                try {
                  GHCommit commit = request.getRepository().getCommit(sha);
                  tagDate = commit.getCommitDate().getTime();
                } catch (IOException e) {
                  // ignore, if the tag doesn't exist, the probe will handle that correctly
                  // we just need enough of a date value to allow for probing
                }
              }
              GitHubTagSCMHead head = new GitHubTagSCMHead(tagName, tagDate);
              if (request.process(
                  head,
                  new GitTagSCMRevision(head, sha),
                  new SCMSourceRequest.ProbeLambda<GitHubTagSCMHead, GitTagSCMRevision>() {
                    @NonNull
                    @Override
                    public SCMSourceCriteria.Probe create(
                        @NonNull GitHubTagSCMHead head, @Nullable GitTagSCMRevision revisionInfo)
                        throws IOException, InterruptedException {
                      return new GitHubSCMProbe(
                          apiUri, credentials, ghRepository, head, revisionInfo);
                    }
                  },
                  new CriteriaWitness(listener))) {
                listener
                    .getLogger()
                    .format("%n  %d tags were processed (query completed)%n", count);
                break;
              }
            }
            listener.getLogger().format("%n  %d tags were processed%n", count);
          }
        }
        listener.getLogger().format("%nFinished examining %s%n%n", fullName);
      } catch (WrappedException e) {
        try {
          e.unwrap();
        } catch (RateLimitExceededException rle) {
          throw new AbortException(rle.getMessage());
        }
      }
    } finally {
      Connector.release(github);
    }
  }

  private static void validatePullRequests(GitHubSCMSourceRequest request) {
    // JENKINS-56996
    // This method handles the case where there would be an error
    // while finding a user inside the PR iterator.
    // Once this is done future iterations over PR use a cached list.
    // We could do this at the same time as processing each PR, but
    // this is clearer and safer.
    Iterator<GHPullRequest> iterator = request.getPullRequests().iterator();
    while (iterator.hasNext()) {
      try {
        try {
          iterator.next();
        } catch (NoSuchElementException e) {
          break;
        } catch (WrappedException wrapped) {
          wrapped.unwrap();
        }
      } catch (FileNotFoundException e) {
        // File not found exceptions are ignorable
      } catch (IOException | InterruptedException e) {
        throw new WrappedException(e);
      }
    }
  }

  private static void retrievePullRequest(
      final String apiUri,
      final StandardCredentials credentials,
      @NonNull final GHRepository ghRepository,
      @NonNull final GHPullRequest pr,
      @NonNull final Map<Boolean, Set<ChangeRequestCheckoutStrategy>> strategies,
      @NonNull final GitHubSCMSourceRequest request,
      @NonNull final TaskListener listener)
      throws IOException, InterruptedException {

    int number = pr.getNumber();
    listener
        .getLogger()
        .format(
            "%n    Checking pull request %s%n",
            HyperlinkNote.encodeTo(pr.getHtmlUrl().toString(), "#" + number));
    boolean fork = !ghRepository.getOwner().equals(pr.getHead().getUser());
    if (strategies.get(fork).isEmpty()) {
      if (fork) {
        listener.getLogger().format("    Submitted from fork, skipping%n%n");
      } else {
        listener.getLogger().format("    Submitted from origin repository, skipping%n%n");
      }
      return;
    }
    for (final ChangeRequestCheckoutStrategy strategy : strategies.get(fork)) {
      final String branchName;
      if (strategies.get(fork).size() == 1) {
        branchName = "PR-" + number;
      } else {
        branchName = "PR-" + number + "-" + strategy.name().toLowerCase(Locale.ENGLISH);
      }

      // PR details only needed for merge PRs
      if (strategy == ChangeRequestCheckoutStrategy.MERGE) {
        // The probe github will be closed along with the probe.
        final GitHub gitHub = Connector.connect(apiUri, credentials);
        try {
          ensureDetailedGHPullRequest(pr, listener, gitHub, ghRepository);
        } finally {
          Connector.release(gitHub);
        }
      }

      if (request.process(
          new PullRequestSCMHead(pr, branchName, strategy == ChangeRequestCheckoutStrategy.MERGE),
          null,
          new SCMSourceRequest.ProbeLambda<PullRequestSCMHead, Void>() {
            @NonNull
            @Override
            public SCMSourceCriteria.Probe create(
                @NonNull PullRequestSCMHead head, @Nullable Void revisionInfo)
                throws IOException, InterruptedException {
              boolean trusted = request.isTrusted(head);
              if (!trusted) {
                listener.getLogger().format("    (not from a trusted source)%n");
              }
              return new GitHubSCMProbe(
                  apiUri, credentials, ghRepository, trusted ? head : head.getTarget(), null);
            }
          },
          new SCMSourceRequest.LazyRevisionLambda<PullRequestSCMHead, SCMRevision, Void>() {
            @NonNull
            @Override
            public SCMRevision create(@NonNull PullRequestSCMHead head, @Nullable Void ignored)
                throws IOException, InterruptedException {

              return createPullRequestSCMRevision(pr, head, listener, ghRepository);
            }
          },
          new MergabilityWitness(pr, strategy, listener),
          new CriteriaWitness(listener))) {
        listener.getLogger().format("%n  Pull request %d processed (query completed)%n", number);
      }
    }
  }

  @NonNull
  @Override
  protected Set<String> retrieveRevisions(@NonNull TaskListener listener, Item retrieveContext)
      throws IOException, InterruptedException {
    StandardCredentials credentials =
        Connector.lookupScanCredentials(retrieveContext, apiUri, credentialsId);
    // Github client and validation
    final GitHub github = Connector.connect(apiUri, credentials);
    try {
      Connector.configureLocalRateLimitChecker(listener, github);
      Set<String> result = new TreeSet<>();

      try {
        // Input data validation
        Connector.checkConnectionValidity(apiUri, listener, credentials, github);

        // Input data validation
        if (isBlank(repository)) {
          throw new AbortException("No repository selected, skipping");
        }

        String fullName = repoOwner + "/" + repository;
        ghRepository = github.getRepository(fullName);
        final GHRepository ghRepository = this.ghRepository;
        listener
            .getLogger()
            .format(
                "Listing %s%n",
                HyperlinkNote.encodeTo(ghRepository.getHtmlUrl().toString(), fullName));
        resolvedRepositoryUrl = ghRepository.getHtmlUrl();
        GitHubSCMSourceContext context =
            new GitHubSCMSourceContext(null, SCMHeadObserver.none()).withTraits(traits);
        boolean wantBranches = context.wantBranches();
        boolean wantTags = context.wantTags();
        boolean wantPRs = context.wantPRs();
        boolean wantSinglePRs =
            context.forkPRStrategies().size() == 1 || context.originPRStrategies().size() == 1;
        boolean wantMultiPRs =
            context.forkPRStrategies().size() > 1 || context.originPRStrategies().size() > 1;
        Set<ChangeRequestCheckoutStrategy> strategies = new TreeSet<>();
        strategies.addAll(context.forkPRStrategies());
        strategies.addAll(context.originPRStrategies());
        for (GHRef ref : ghRepository.listRefs()) {
          String name = ref.getRef();
          if (name.startsWith(Constants.R_HEADS) && wantBranches) {
            String branchName = name.substring(Constants.R_HEADS.length());
            listener
                .getLogger()
                .format(
                    "%n  Found branch %s%n",
                    HyperlinkNote.encodeTo(
                        resolvedRepositoryUrl + "/tree/" + branchName, branchName));
            result.add(branchName);
            continue;
          }
          if (name.startsWith(R_PULL) && wantPRs) {
            int index = name.indexOf('/', R_PULL.length());
            if (index != -1) {
              String number = name.substring(R_PULL.length(), index);
              listener
                  .getLogger()
                  .format(
                      "%n  Found pull request %s%n",
                      HyperlinkNote.encodeTo(
                          resolvedRepositoryUrl + "/pull/" + number, "#" + number));
              // we are allowed to return "invalid" names so if the user has configured, say
              // origin as single strategy and fork as multiple strategies
              // we will return PR-5, PR-5-merge and PR-5-head in the result set
              // and leave it up to the call to retrieve to determine exactly
              // whether the name is actually valid and resolve the correct SCMHead type
              //
              // this allows this method to avoid an API call for every PR in order to
              // determine if the PR is an origin or a fork PR and allows us to just
              // use the single (set) of calls to get all refs
              if (wantSinglePRs) {
                result.add("PR-" + number);
              }
              if (wantMultiPRs) {
                for (ChangeRequestCheckoutStrategy strategy : strategies) {
                  result.add("PR-" + number + "-" + strategy.name().toLowerCase(Locale.ENGLISH));
                }
              }
            }
            continue;
          }
          if (name.startsWith(Constants.R_TAGS) && wantTags) {
            String tagName = name.substring(Constants.R_TAGS.length());
            listener
                .getLogger()
                .format(
                    "%n  Found tag %s%n",
                    HyperlinkNote.encodeTo(resolvedRepositoryUrl + "/tree/" + tagName, tagName));
            result.add(tagName);
            continue;
          }
        }
        listener.getLogger().format("%nFinished listing %s%n%n", fullName);
      } catch (WrappedException e) {
        try {
          e.unwrap();
        } catch (RateLimitExceededException rle) {
          throw new AbortException(rle.getMessage());
        }
      }
      return result;
    } finally {
      Connector.release(github);
    }
  }

  @Override
  protected SCMRevision retrieve(
      @NonNull String headName, @NonNull TaskListener listener, Item retrieveContext)
      throws IOException, InterruptedException {
    StandardCredentials credentials =
        Connector.lookupScanCredentials(retrieveContext, apiUri, credentialsId);
    // Github client and validation
    final GitHub github = Connector.connect(apiUri, credentials);
    try {
      Connector.configureLocalRateLimitChecker(listener, github);
      // Input data validation
      if (isBlank(repository)) {
        throw new AbortException("No repository selected, skipping");
      }

      String fullName = repoOwner + "/" + repository;
      ghRepository = github.getRepository(fullName);
      final GHRepository ghRepository = this.ghRepository;
      listener
          .getLogger()
          .format(
              "Examining %s%n",
              HyperlinkNote.encodeTo(ghRepository.getHtmlUrl().toString(), fullName));
      GitHubSCMSourceContext context =
          new GitHubSCMSourceContext(null, SCMHeadObserver.none()).withTraits(traits);
      Matcher prMatcher = Pattern.compile("^PR-(\\d+)(?:-(.*))?$").matcher(headName);
      if (prMatcher.matches()) {
        // it's a looking very much like a PR
        int number = Integer.parseInt(prMatcher.group(1));
        listener
            .getLogger()
            .format("Attempting to resolve %s as pull request %d%n", headName, number);
        try {
          GHPullRequest pr = ghRepository.getPullRequest(number);
          if (pr != null) {
            boolean fork = !ghRepository.getOwner().equals(pr.getHead().getUser());
            Set<ChangeRequestCheckoutStrategy> strategies;
            if (context.wantPRs()) {
              strategies = fork ? context.forkPRStrategies() : context.originPRStrategies();
            } else {
              // if not configured, we go with merge
              strategies = EnumSet.of(ChangeRequestCheckoutStrategy.MERGE);
            }
            ChangeRequestCheckoutStrategy strategy;
            if (prMatcher.group(2) == null) {
              if (strategies.size() == 1) {
                strategy = strategies.iterator().next();
              } else {
                // invalid name
                listener
                    .getLogger()
                    .format(
                        "Resolved %s as pull request %d but indeterminate checkout strategy, "
                            + "please try %s or %s%n",
                        headName,
                        number,
                        headName + "-" + ChangeRequestCheckoutStrategy.HEAD.name(),
                        headName + "-" + ChangeRequestCheckoutStrategy.MERGE.name());
                return null;
              }
            } else {
              strategy = null;
              for (ChangeRequestCheckoutStrategy s : strategies) {
                if (s.name().toLowerCase(Locale.ENGLISH).equals(prMatcher.group(2))) {
                  strategy = s;
                  break;
                }
              }
              if (strategy == null) {
                // invalid name;
                listener
                    .getLogger()
                    .format(
                        "Resolved %s as pull request %d but unknown checkout strategy %s, "
                            + "please try %s or %s%n",
                        headName,
                        number,
                        prMatcher.group(2),
                        headName + "-" + ChangeRequestCheckoutStrategy.HEAD.name(),
                        headName + "-" + ChangeRequestCheckoutStrategy.MERGE.name());
                return null;
              }
            }
            PullRequestSCMHead head =
                new PullRequestSCMHead(
                    pr, headName, strategy == ChangeRequestCheckoutStrategy.MERGE);
            if (head.isMerge()) {
              ensureDetailedGHPullRequest(pr, listener, github, ghRepository);
            }
            PullRequestSCMRevision prRev =
                createPullRequestSCMRevision(pr, head, listener, ghRepository);

            switch (strategy) {
              case MERGE:
                try {
                  prRev.validateMergeHash();
                } catch (AbortException e) {
                  listener
                      .getLogger()
                      .format(
                          "Resolved %s as pull request %d: %s.%n%n",
                          headName, number, e.getMessage());
                  return null;
                }
                listener
                    .getLogger()
                    .format(
                        "Resolved %s as pull request %d at revision %s merged onto %s as %s%n",
                        headName,
                        number,
                        prRev.getPullHash(),
                        prRev.getBaseHash(),
                        prRev.getMergeHash());
                break;
              default:
                listener
                    .getLogger()
                    .format(
                        "Resolved %s as pull request %d at revision %s%n",
                        headName, number, prRev.getPullHash());
                break;
            }
            return prRev;
          } else {
            listener
                .getLogger()
                .format("Could not resolve %s as pull request %d%n", headName, number);
          }
        } catch (FileNotFoundException e) {
          // maybe some ****er created a branch or a tag called PR-_
          listener
              .getLogger()
              .format("Could not resolve %s as pull request %d%n", headName, number);
        }
      }
      try {
        listener.getLogger().format("Attempting to resolve %s as a branch%n", headName);
        GHBranch branch = ghRepository.getBranch(headName);
        if (branch != null) {
          listener
              .getLogger()
              .format(
                  "Resolved %s as branch %s at revision %s%n",
                  headName, branch.getName(), branch.getSHA1());
          return new SCMRevisionImpl(new BranchSCMHead(headName), branch.getSHA1());
        }
      } catch (FileNotFoundException e) {
        // maybe it's a tag
      }
      try {
        listener.getLogger().format("Attempting to resolve %s as a tag%n", headName);
        GHRef tag = ghRepository.getRef("tags/" + headName);
        if (tag != null) {
          long tagDate = 0L;
          String tagSha = tag.getObject().getSha();
          if ("tag".equalsIgnoreCase(tag.getObject().getType())) {
            // annotated tag object
            try {
              GHTagObject tagObject = ghRepository.getTagObject(tagSha);
              tagDate = tagObject.getTagger().getDate().getTime();
            } catch (IOException e) {
              // ignore, if the tag doesn't exist, the probe will handle that correctly
              // we just need enough of a date value to allow for probing
            }
          } else {
            try {
              GHCommit commit = ghRepository.getCommit(tagSha);
              tagDate = commit.getCommitDate().getTime();
            } catch (IOException e) {
              // ignore, if the tag doesn't exist, the probe will handle that correctly
              // we just need enough of a date value to allow for probing
            }
          }
          listener
              .getLogger()
              .format("Resolved %s as tag %s at revision %s%n", headName, headName, tagSha);
          return new GitTagSCMRevision(new GitHubTagSCMHead(headName, tagDate), tagSha);
        }
      } catch (FileNotFoundException e) {
        // ok it doesn't exist
      }
      listener.error("Could not resolve %s", headName);

      // TODO try and resolve as a revision, but right now we'd need to know what branch the
      // revision belonged to
      // once GitSCMSource has support for arbitrary refs, we could just use that... but given that
      // GitHubSCMBuilder constructs the refspec based on the branch name, without a specific
      // "arbitrary ref"
      // SCMHead subclass we cannot do anything here
      return null;
    } finally {
      Connector.release(github);
    }
  }

  @NonNull
  private Set<String> updateCollaboratorNames(
      @NonNull TaskListener listener,
      @CheckForNull StandardCredentials credentials,
      @NonNull GHRepository ghRepository)
      throws IOException {
    if (credentials == null && (apiUri == null || GITHUB_URL.equals(apiUri))) {
      // anonymous access to GitHub will never get list of collaborators and will
      // burn an API call, so no point in even trying
      listener.getLogger().println("Anonymous cannot query list of collaborators, assuming none");
      return collaboratorNames = Collections.emptySet();
    } else {
      try {
        return collaboratorNames = new HashSet<>(ghRepository.getCollaboratorNames());
      } catch (FileNotFoundException e) {
        // not permitted
        listener.getLogger().println("Not permitted to query list of collaborators, assuming none");
        return collaboratorNames = Collections.emptySet();
      } catch (HttpException e) {
        if (e.getResponseCode() == HttpServletResponse.SC_UNAUTHORIZED
            || e.getResponseCode() == HttpServletResponse.SC_NOT_FOUND) {
          listener
              .getLogger()
              .println("Not permitted to query list of collaborators, assuming none");
          return collaboratorNames = Collections.emptySet();
        } else {
          throw e;
        }
      }
    }
  }

  private static class WrappedException extends RuntimeException {

    public WrappedException(Throwable cause) {
      super(cause);
    }

    public void unwrap() throws IOException, InterruptedException {
      Throwable cause = getCause();
      if (cause instanceof IOException) {
        throw (IOException) cause;
      }
      if (cause instanceof InterruptedException) {
        throw (InterruptedException) cause;
      }
      if (cause instanceof RuntimeException) {
        throw (RuntimeException) cause;
      }
      throw this;
    }
  }

  @NonNull
  @Override
  protected SCMProbe createProbe(@NonNull SCMHead head, @CheckForNull final SCMRevision revision)
      throws IOException {
    StandardCredentials credentials =
        Connector.lookupScanCredentials((Item) getOwner(), apiUri, credentialsId);
    // Github client and validation
    GitHub github = Connector.connect(apiUri, credentials);
    try {
      String fullName = repoOwner + "/" + repository;
      final GHRepository repo = github.getRepository(fullName);
      return new GitHubSCMProbe(apiUri, credentials, repo, head, revision);
    } catch (IOException | RuntimeException | Error e) {
      throw e;
    } finally {
      Connector.release(github);
    }
  }

  @Override
  @CheckForNull
  protected SCMRevision retrieve(SCMHead head, TaskListener listener)
      throws IOException, InterruptedException {
    StandardCredentials credentials =
        Connector.lookupScanCredentials((Item) getOwner(), apiUri, credentialsId);

    // Github client and validation
    GitHub github = Connector.connect(apiUri, credentials);
    try {
      try {
        Connector.checkConnectionValidity(apiUri, listener, credentials, github);
        Connector.configureLocalRateLimitChecker(listener, github);
        String fullName = repoOwner + "/" + repository;
        ghRepository = github.getRepository(fullName);
        final GHRepository ghRepository = this.ghRepository;
        resolvedRepositoryUrl = ghRepository.getHtmlUrl();
        if (head instanceof PullRequestSCMHead) {
          PullRequestSCMHead prhead = (PullRequestSCMHead) head;
          GHPullRequest pr = ghRepository.getPullRequest(prhead.getNumber());
          if (prhead.isMerge()) {
            ensureDetailedGHPullRequest(pr, listener, github, ghRepository);
          }
          PullRequestSCMRevision prRev =
              createPullRequestSCMRevision(pr, prhead, listener, ghRepository);
          prRev.validateMergeHash();
          return prRev;
        } else if (head instanceof GitHubTagSCMHead) {
          GitHubTagSCMHead tagHead = (GitHubTagSCMHead) head;
          GHRef tag = ghRepository.getRef("tags/" + tagHead.getName());
          String sha = tag.getObject().getSha();
          if ("tag".equalsIgnoreCase(tag.getObject().getType())) {
            // annotated tag object
            GHTagObject tagObject = ghRepository.getTagObject(sha);
            // we want the sha of the tagged commit not the tag object
            sha = tagObject.getObject().getSha();
          }
          return new GitTagSCMRevision(tagHead, sha);
        } else {
          return new SCMRevisionImpl(
              head, ghRepository.getRef("heads/" + head.getName()).getObject().getSha());
        }
      } catch (RateLimitExceededException rle) {
        throw new AbortException(rle.getMessage());
      }
    } finally {
      Connector.release(github);
    }
  }

  private static PullRequestSCMRevision createPullRequestSCMRevision(
      GHPullRequest pr, PullRequestSCMHead prhead, TaskListener listener, GHRepository ghRepository)
      throws IOException, InterruptedException {
    String baseHash = pr.getBase().getSha();
    String prHeadHash = pr.getHead().getSha();
    String mergeHash = null;

    if (prhead.isMerge()) {
      if (Boolean.FALSE.equals(pr.getMergeable())) {
        mergeHash = PullRequestSCMRevision.NOT_MERGEABLE_HASH;
      } else if (Boolean.TRUE.equals(pr.getMergeable())) {
        String proposedMergeHash = pr.getMergeCommitSha();
        GHCommit commit = null;
        try {
          commit = ghRepository.getCommit(proposedMergeHash);
        } catch (FileNotFoundException e) {
          listener
              .getLogger()
              .format(
                  "Pull request %s : github merge_commit_sha not found (%s). Close and reopen the PR to reset its merge hash.%n",
                  pr.getNumber(), proposedMergeHash);
        } catch (IOException e) {
          throw new AbortException(
              "Error while retrieving pull request "
                  + pr.getNumber()
                  + " merge hash : "
                  + e.toString());
        }

        if (commit != null) {
          List<String> parents = commit.getParentSHA1s();
          // Merge commits always merge against the most recent base commit they can detect.
          if (parents.size() != 2) {
            listener
                .getLogger()
                .format(
                    "WARNING: Invalid github merge_commit_sha for pull request %s : merge commit %s with parents - %s.%n",
                    pr.getNumber(), proposedMergeHash, StringUtils.join(parents, "+"));
          } else if (!parents.contains(prHeadHash)) {
            // This is maintains the existing behavior from pre-2.5.x when the merge_commit_sha is
            // out of sync from the requested prHead
            listener
                .getLogger()
                .format(
                    "WARNING: Invalid  github merge_commit_sha for pull request %s : Head commit %s does match merge commit %s with parents - %s.%n",
                    pr.getNumber(), prHeadHash, proposedMergeHash, StringUtils.join(parents, "+"));
          } else {
            // We found a merge_commit_sha with 2 parents and one matches the prHeadHash
            // Use the other parent hash as the base. This keeps the merge hash in sync with head
            // and base.
            // It is possible that head or base hash will not exist in their branch by the time we
            // build
            // This is be true (and cause a failure) regardless of how we determine the commits.
            mergeHash = proposedMergeHash;
            baseHash = prHeadHash.equals(parents.get(0)) ? parents.get(1) : parents.get(0);
          }
        }
      }

      // Merge PR jobs always merge against the most recent base branch commit they can detect.
      // For an invalid merge_commit_sha, we need to query for most recent base commit separately
      if (mergeHash == null) {
        baseHash = ghRepository.getRef("heads/" + pr.getBase().getRef()).getObject().getSha();
      }
    }

    return new PullRequestSCMRevision(prhead, baseHash, prHeadHash, mergeHash);
  }

  private static void ensureDetailedGHPullRequest(
      GHPullRequest pr, TaskListener listener, GitHub github, GHRepository ghRepository)
      throws IOException, InterruptedException {
    final long sleep = 1000;
    int retryCountdown = 4;

    while (pr.getMergeable() == null && retryCountdown > 1) {
      listener
          .getLogger()
          .format(
              "Waiting for GitHub to create a merge commit for pull request %d.  Retrying %d more times...%n",
              pr.getNumber(), retryCountdown);
      retryCountdown -= 1;
      Thread.sleep(sleep);
    }
  }

  @Override
  public SCM build(SCMHead head, SCMRevision revision) {
    return new GitHubSCMBuilder(this, head, revision).withTraits(traits).build();
  }

  @CheckForNull
  /*package*/ URL getResolvedRepositoryUrl() {
    return resolvedRepositoryUrl;
  }

  @Deprecated // TODO remove once migration from 1.x is no longer supported
  PullRequestSource retrievePullRequestSource(int number) {
    // we use a big honking great lock to prevent concurrent requests to github during job loading
    Map<Integer, PullRequestSource> pullRequestSourceMap;
    synchronized (pullRequestSourceMapLock) {
      pullRequestSourceMap = this.pullRequestSourceMap;
      if (pullRequestSourceMap == null) {
        this.pullRequestSourceMap = pullRequestSourceMap = new HashMap<>();
        if (StringUtils.isNotBlank(repository)) {
          String fullName = repoOwner + "/" + repository;
          LOGGER.log(Level.INFO, "Getting remote pull requests from {0}", fullName);
          StandardCredentials credentials =
              Connector.lookupScanCredentials((Item) getOwner(), apiUri, credentialsId);
          LogTaskListener listener = new LogTaskListener(LOGGER, Level.INFO);
          try {
            GitHub github = Connector.connect(apiUri, credentials);
            try {
              Connector.configureLocalRateLimitChecker(listener, github);
              ghRepository = github.getRepository(fullName);
              LOGGER.log(Level.INFO, "Got remote pull requests from {0}", fullName);
              int n = 0;
              for (GHPullRequest pr :
                  ghRepository.queryPullRequests().state(GHIssueState.OPEN).list()) {
                GHRepository repository = pr.getHead().getRepository();
                // JENKINS-41246 repository may be null for deleted forks
                pullRequestSourceMap.put(
                    pr.getNumber(),
                    new PullRequestSource(
                        repository == null ? null : repository.getOwnerName(),
                        repository == null ? null : repository.getName(),
                        pr.getHead().getRef()));
                n++;
              }
            } finally {
              Connector.release(github);
            }
          } catch (IOException | InterruptedException e) {
            LOGGER.log(
                Level.WARNING,
                "Could not get all pull requests from " + fullName + ", there may be rebuilds",
                e);
          }
        }
      }
      return pullRequestSourceMap.get(number);
    }
  }

  /**
   * Retained to migrate legacy configuration.
   *
   * @deprecated use {@link MergeWithGitSCMExtension}.
   */
  @Restricted(NoExternalUse.class)
  @RestrictedSince("2.2.0")
  @Deprecated
  private static class MergeWith extends GitSCMExtension {
    private final String baseName;
    private final String baseHash;

    private MergeWith(String baseName, String baseHash) {
      this.baseName = baseName;
      this.baseHash = baseHash;
    }

    private Object readResolve() throws ObjectStreamException {
      return new MergeWithGitSCMExtension("remotes/origin/" + baseName, baseHash);
    }
  }

  @Override
  public SCMRevision getTrustedRevision(SCMRevision revision, final TaskListener listener)
      throws IOException, InterruptedException {
    if (revision instanceof PullRequestSCMRevision) {
      PullRequestSCMHead head = (PullRequestSCMHead) revision.getHead();

      try (GitHubSCMSourceRequest request =
          new GitHubSCMSourceContext(null, SCMHeadObserver.none())
              .withTraits(traits)
              .newRequest(this, listener)) {
        if (collaboratorNames != null) {
          request.setCollaboratorNames(collaboratorNames);
        } else {
          request.setCollaboratorNames(new DeferredContributorNames(request, listener));
        }
        request.setPermissionsSource(new DeferredPermissionsSource(listener));
        if (request.isTrusted(head)) {
          return revision;
        }
      } catch (WrappedException wrapped) {
        try {
          wrapped.unwrap();
        } catch (HttpException e) {
          listener
              .getLogger()
              .format("It seems %s is unreachable, assuming no trusted collaborators%n", apiUri);
          collaboratorNames = Collections.singleton(repoOwner);
        }
      }
      PullRequestSCMRevision rev = (PullRequestSCMRevision) revision;
      listener
          .getLogger()
          .format(
              "Loading trusted files from base branch %s at %s rather than %s%n",
              head.getTarget().getName(), rev.getBaseHash(), rev.getPullHash());
      return new SCMRevisionImpl(head.getTarget(), rev.getBaseHash());
    }
    return revision;
  }

  /** {@inheritDoc} */
  protected boolean isCategoryEnabled(@NonNull SCMHeadCategory category) {
    for (SCMSourceTrait trait : traits) {
      if (trait.isCategoryEnabled(category)) {
        return true;
      }
    }
    return false;
  }

  /** {@inheritDoc} */
  @NonNull
  @Override
  protected List<Action> retrieveActions(
      @NonNull SCMHead head, @CheckForNull SCMHeadEvent event, @NonNull TaskListener listener)
      throws IOException, InterruptedException {
    // TODO when we have support for trusted events, use the details from event if event was from
    // trusted source
    List<Action> result = new ArrayList<>();
    SCMSourceOwner owner = getOwner();
    if (owner instanceof Actionable) {
      GitHubLink repoLink = ((Actionable) owner).getAction(GitHubLink.class);
      if (repoLink != null) {
        String url;
        ObjectMetadataAction metadataAction;
        if (head instanceof PullRequestSCMHead) {
          // pull request to this repository
          int number = ((PullRequestSCMHead) head).getNumber();
          url = repoLink.getUrl() + "/pull/" + number;
          metadataAction = pullRequestMetadataCache.get(number);
          if (metadataAction == null) {
            // best effort
            metadataAction = new ObjectMetadataAction(null, null, url);
          }
          ContributorMetadataAction contributor = pullRequestContributorCache.get(number);
          if (contributor != null) {
            result.add(contributor);
          }
        } else {
          // branch in this repository
          url = repoLink.getUrl() + "/tree/" + head.getName();
          metadataAction = new ObjectMetadataAction(head.getName(), null, url);
        }
        result.add(new GitHubLink("icon-github-branch", url));
        result.add(metadataAction);
      }
      if (head instanceof BranchSCMHead) {
        for (GitHubDefaultBranch p : ((Actionable) owner).getActions(GitHubDefaultBranch.class)) {
          if (StringUtils.equals(getRepoOwner(), p.getRepoOwner())
              && StringUtils.equals(repository, p.getRepository())
              && StringUtils.equals(p.getDefaultBranch(), head.getName())) {
            result.add(new PrimaryInstanceMetadataAction());
            break;
          }
        }
      }
    }
    return result;
  }

  /** {@inheritDoc} */
  @NonNull
  @Override
  protected List<Action> retrieveActions(
      @CheckForNull SCMSourceEvent event, @NonNull TaskListener listener) throws IOException {
    // TODO when we have support for trusted events, use the details from event if event was from
    // trusted source
    List<Action> result = new ArrayList<>();
    result.add(new GitHubRepoMetadataAction());
    String repository = this.repository;

    StandardCredentials credentials =
        Connector.lookupScanCredentials((Item) getOwner(), apiUri, credentialsId);
    GitHub hub = Connector.connect(apiUri, credentials);
    try {
      Connector.checkConnectionValidity(apiUri, listener, credentials, hub);
      try {
        ghRepository = hub.getRepository(getRepoOwner() + '/' + repository);
        resolvedRepositoryUrl = ghRepository.getHtmlUrl();
      } catch (FileNotFoundException e) {
        throw new AbortException(
            String.format(
                "Invalid scan credentials when using %s to connect to %s/%s on %s",
                credentials == null
                    ? "anonymous access"
                    : CredentialsNameProvider.name(credentials),
                repoOwner,
                repository,
                apiUri));
      }
      result.add(
          new ObjectMetadataAction(
              null, ghRepository.getDescription(), Util.fixEmpty(ghRepository.getHomepage())));
      result.add(new GitHubLink("icon-github-repo", ghRepository.getHtmlUrl()));
      if (StringUtils.isNotBlank(ghRepository.getDefaultBranch())) {
        result.add(
            new GitHubDefaultBranch(getRepoOwner(), repository, ghRepository.getDefaultBranch()));
      }
      return result;
    } finally {
      Connector.release(hub);
    }
  }

  /** {@inheritDoc} */
  @Override
  public void afterSave() {
    SCMSourceOwner owner = getOwner();
    if (owner != null) {
      GitHubWebHook.get().registerHookFor(owner);
    }
  }

  @Symbol("github")
  @Extension
  public static class DescriptorImpl extends SCMSourceDescriptor implements CustomDescribableModel {

    @Deprecated
    @Restricted(DoNotUse.class)
    @RestrictedSince("2.2.0")
    public static final String defaultIncludes = "*";

    @Deprecated
    @Restricted(DoNotUse.class)
    @RestrictedSince("2.2.0")
    public static final String defaultExcludes = "";

    public static final String ANONYMOUS = "ANONYMOUS";
    public static final String SAME = "SAME";
    // Prior to JENKINS-33161 the unconditional behavior was to build fork PRs plus origin branches,
    // and try to build a merge revision for PRs.
    @Deprecated
    @Restricted(DoNotUse.class)
    @RestrictedSince("2.2.0")
    public static final boolean defaultBuildOriginBranch = true;

    @Deprecated
    @Restricted(DoNotUse.class)
    @RestrictedSince("2.2.0")
    public static final boolean defaultBuildOriginBranchWithPR = true;

    @Deprecated
    @Restricted(DoNotUse.class)
    @RestrictedSince("2.2.0")
    public static final boolean defaultBuildOriginPRMerge = false;

    @Deprecated
    @Restricted(DoNotUse.class)
    @RestrictedSince("2.2.0")
    public static final boolean defaultBuildOriginPRHead = false;

    @Deprecated
    @Restricted(DoNotUse.class)
    @RestrictedSince("2.2.0")
    public static final boolean defaultBuildForkPRMerge = true;

    @Deprecated
    @Restricted(DoNotUse.class)
    @RestrictedSince("2.2.0")
    public static final boolean defaultBuildForkPRHead = false;

    @Initializer(before = InitMilestone.PLUGINS_STARTED)
    public static void addAliases() {
      XSTREAM2.addCompatibilityAlias(
          "org.jenkinsci.plugins.github_branch_source.OriginGitHubSCMSource",
          GitHubSCMSource.class);
    }

    @Override
    public String getDisplayName() {
      return Messages.GitHubSCMSource_DisplayName();
    }

    @Nonnull
    public Map<String, Object> customInstantiate(@Nonnull Map<String, Object> arguments) {
      Map<String, Object> arguments2 = new TreeMap<>(arguments);
      arguments2.remove("repositoryUrl");
      arguments2.remove("configuredByUrl");
      return arguments2;
    }

    @Nonnull
    public UninstantiatedDescribable customUninstantiate(@Nonnull UninstantiatedDescribable ud) {
      Map<String, Object> scmArguments = new TreeMap<>(ud.getArguments());
      scmArguments.remove("repositoryUrl");
      scmArguments.remove("configuredByUrl");
      return ud.withArguments(scmArguments);
    }

    public ListBoxModel doFillCredentialsIdItems(
        @CheckForNull @AncestorInPath Item context,
        @QueryParameter String apiUri,
        @QueryParameter String credentialsId) {
      if (context == null
          ? !Jenkins.get().hasPermission(Jenkins.ADMINISTER)
          : !context.hasPermission(Item.EXTENDED_READ)) {
        return new StandardListBoxModel().includeCurrentValue(credentialsId);
      }
      return Connector.listScanCredentials(context, apiUri);
    }

    @RequirePOST
    @Restricted(NoExternalUse.class)
    public FormValidation doCheckCredentialsId(
        @CheckForNull @AncestorInPath Item context,
        @QueryParameter String apiUri,
        @QueryParameter String value) {
      return Connector.checkScanCredentials(context, apiUri, value);
    }

    @RequirePOST
    @Restricted(NoExternalUse.class)
    public FormValidation doValidateRepositoryUrlAndCredentials(
        @CheckForNull @AncestorInPath Item context,
        @QueryParameter String repositoryUrl,
        @QueryParameter String credentialsId) {
      if (context == null && !Jenkins.get().hasPermission(Jenkins.ADMINISTER)
          || context != null && !context.hasPermission(Item.EXTENDED_READ)) {
        return FormValidation.error(
            "Unable to validate repository information"); // not supposed to be seeing this form
      }
      if (context != null && !context.hasPermission(CredentialsProvider.USE_ITEM)) {
        return FormValidation.error(
            "Unable to validate repository information"); // not permitted to try connecting with
        // these credentials
      }
      GitHubRepositoryInfo info;

      try {
        info = GitHubRepositoryInfo.forRepositoryUrl(repositoryUrl);
      } catch (IllegalArgumentException e) {
        return FormValidation.error(e, e.getMessage());
      }

      StandardCredentials credentials =
          Connector.lookupScanCredentials(context, info.getApiUri(), credentialsId);
      StringBuilder sb = new StringBuilder();
      try {
        GitHub github = Connector.connect(info.getApiUri(), credentials);
        try {
          if (github.isCredentialValid()) {
            sb.append("Credentials ok.");
          }

          GHRepository repo =
              github.getRepository(info.getRepoOwner() + "/" + info.getRepository());
          if (repo != null) {
            sb.append(" Connected to ");
            sb.append(repo.getHtmlUrl());
            sb.append(".");
          }
        } finally {
          Connector.release(github);
        }
      } catch (IOException e) {
        return FormValidation.error(e, "Error validating repository information. " + sb.toString());
      }
      return FormValidation.ok(sb.toString());
    }

    @Restricted(NoExternalUse.class)
    public FormValidation doCheckIncludes(@QueryParameter String value) {
      if (value.isEmpty()) {
        return FormValidation.warning(
            Messages.GitHubSCMSource_did_you_mean_to_use_to_match_all_branches());
      }
      return FormValidation.ok();
    }

    @RequirePOST
    @Restricted(NoExternalUse.class)
    public FormValidation doCheckScanCredentialsId(
        @CheckForNull @AncestorInPath Item context,
        @QueryParameter String apiUri,
        @QueryParameter String scanCredentialsId) {
      return doCheckCredentialsId(context, apiUri, scanCredentialsId);
    }

    @Restricted(NoExternalUse.class)
    public FormValidation doCheckBuildOriginBranchWithPR(
        @QueryParameter boolean buildOriginBranch,
        @QueryParameter boolean buildOriginBranchWithPR,
        @QueryParameter boolean buildOriginPRMerge,
        @QueryParameter boolean buildOriginPRHead,
        @QueryParameter boolean buildForkPRMerge,
        @QueryParameter boolean buildForkPRHead) {
      if (buildOriginBranch
          && !buildOriginBranchWithPR
          && !buildOriginPRMerge
          && !buildOriginPRHead
          && !buildForkPRMerge
          && !buildForkPRHead) {
        // TODO in principle we could make doRetrieve populate originBranchesWithPR without actually
        // including any PRs, but it would be more work and probably never wanted anyway.
        return FormValidation.warning(
            "If you are not building any PRs, all origin branches will be built.");
      }
      return FormValidation.ok();
    }

    @Restricted(NoExternalUse.class)
    public FormValidation doCheckBuildOriginPRHead(
        @QueryParameter boolean buildOriginBranchWithPR,
        @QueryParameter boolean buildOriginPRMerge,
        @QueryParameter boolean buildOriginPRHead) {
      if (buildOriginBranchWithPR && buildOriginPRHead) {
        return FormValidation.warning(
            "Redundant to build an origin PR both as a branch and as an unmerged PR.");
      }
      if (buildOriginPRMerge && buildOriginPRHead) {
        return FormValidation.ok(
            "Merged vs. unmerged PRs will be distinguished in the job name (*-merge vs. *-head).");
      }
      return FormValidation.ok();
    }

    @Restricted(NoExternalUse.class)
    public FormValidation
        doCheckBuildForkPRHead /* web method name controls UI position of message; we want this at the bottom */(
            @QueryParameter boolean buildOriginBranch,
            @QueryParameter boolean buildOriginBranchWithPR,
            @QueryParameter boolean buildOriginPRMerge,
            @QueryParameter boolean buildOriginPRHead,
            @QueryParameter boolean buildForkPRMerge,
            @QueryParameter boolean buildForkPRHead) {
      if (!buildOriginBranch
          && !buildOriginBranchWithPR
          && !buildOriginPRMerge
          && !buildOriginPRHead
          && !buildForkPRMerge
          && !buildForkPRHead) {
        return FormValidation.warning("You need to build something!");
      }
      if (buildForkPRMerge && buildForkPRHead) {
        return FormValidation.ok(
            "Merged vs. unmerged PRs will be distinguished in the job name (*-merge vs. *-head).");
      }
      return FormValidation.ok();
    }

    public ListBoxModel doFillApiUriItems() {
      ListBoxModel result = new ListBoxModel();
      result.add("GitHub", "");
      for (Endpoint e : GitHubConfiguration.get().getEndpoints()) {
        result.add(
            e.getName() == null ? e.getApiUri() : e.getName() + " (" + e.getApiUri() + ")",
            e.getApiUri());
      }
      return result;
    }

    public boolean isApiUriSelectable() {
      return !GitHubConfiguration.get().getEndpoints().isEmpty();
    }

    @RequirePOST
    public ListBoxModel doFillOrganizationItems(
        @CheckForNull @AncestorInPath Item context,
        @QueryParameter String apiUri,
        @QueryParameter String credentialsId)
        throws IOException {
      if (credentialsId == null) {
        return new ListBoxModel();
      }
      if (context == null && !Jenkins.get().hasPermission(Jenkins.ADMINISTER)
          || context != null && !context.hasPermission(Item.EXTENDED_READ)) {
        return new ListBoxModel(); // not supposed to be seeing this form
      }
      if (context != null && !context.hasPermission(CredentialsProvider.USE_ITEM)) {
        return new ListBoxModel(); // not permitted to try connecting with these credentials
      }
      try {
        StandardCredentials credentials =
            Connector.lookupScanCredentials(context, apiUri, credentialsId);
        GitHub github = Connector.connect(apiUri, credentials);
        try {
          if (!github.isAnonymous()) {
            ListBoxModel model = new ListBoxModel();
            for (Map.Entry<String, GHOrganization> entry : github.getMyOrganizations().entrySet()) {
              model.add(entry.getKey(), entry.getValue().getAvatarUrl());
            }
            return model;
          }
        } finally {
          Connector.release(github);
        }
      } catch (FillErrorResponse e) {
        throw e;
      } catch (Throwable e) {
        LOGGER.log(Level.SEVERE, e.getMessage(), e);
        throw new FillErrorResponse(e.getMessage(), false);
      }
      throw new FillErrorResponse(
          Messages.GitHubSCMSource_CouldNotConnectionGithub(credentialsId), true);
    }

    @RequirePOST
    public ListBoxModel doFillRepositoryItems(
        @CheckForNull @AncestorInPath Item context,
        @QueryParameter String apiUri,
        @QueryParameter String credentialsId,
        @QueryParameter String repoOwner,
        @QueryParameter boolean configuredByUrl)
        throws IOException {
      if (configuredByUrl) {
        return new ListBoxModel(); // Using the URL-based configuration, don't scan for
        // repositories.
      }
      repoOwner = Util.fixEmptyAndTrim(repoOwner);
      if (repoOwner == null) {
        return new ListBoxModel();
      }
      if (context == null && !Jenkins.get().hasPermission(Jenkins.ADMINISTER)
          || context != null && !context.hasPermission(Item.EXTENDED_READ)) {
        return new ListBoxModel(); // not supposed to be seeing this form
      }
      if (context != null && !context.hasPermission(CredentialsProvider.USE_ITEM)) {
        return new ListBoxModel(); // not permitted to try connecting with these credentials
      }
      try {
        StandardCredentials credentials =
            Connector.lookupScanCredentials(context, apiUri, credentialsId);
        GitHub github = Connector.connect(apiUri, credentials);
        try {

          if (!github.isAnonymous()) {
            GHMyself myself;
            try {
              myself = github.getMyself();
            } catch (IllegalStateException e) {
              LOGGER.log(Level.WARNING, e.getMessage(), e);
              throw new FillErrorResponse(e.getMessage(), false);
            } catch (IOException e) {
              LogRecord lr =
                  new LogRecord(
                      Level.WARNING,
                      "Exception retrieving the repositories of the owner {0} on {1} with credentials {2}");
              lr.setThrown(e);
              lr.setParameters(
                  new Object[] {
                    repoOwner,
                    apiUri,
                    credentials == null
                        ? "anonymous access"
                        : CredentialsNameProvider.name(credentials)
                  });
              LOGGER.log(lr);
              throw new FillErrorResponse(e.getMessage(), false);
            }
            if (myself != null && repoOwner.equalsIgnoreCase(myself.getLogin())) {
              Set<String> result = new TreeSet<>(String.CASE_INSENSITIVE_ORDER);
              for (GHRepository repo :
                  myself.listRepositories(100, GHMyself.RepositoryListFilter.ALL)) {
                result.add(repo.getName());
              }
              return nameAndValueModel(result);
            }
          }

          GHOrganization org = null;
          try {
            org = github.getOrganization(repoOwner);
          } catch (FileNotFoundException fnf) {
            LOGGER.log(Level.FINE, "There is not any GH Organization named {0}", repoOwner);
          } catch (IOException e) {
            LogRecord lr =
                new LogRecord(
                    Level.WARNING,
                    "Exception retrieving the repositories of the organization {0} on {1} with credentials {2}");
            lr.setThrown(e);
            lr.setParameters(
                new Object[] {
                  repoOwner,
                  apiUri,
                  credentials == null
                      ? "anonymous access"
                      : CredentialsNameProvider.name(credentials)
                });
            LOGGER.log(lr);
            throw new FillErrorResponse(e.getMessage(), false);
          }
          if (org != null && repoOwner.equalsIgnoreCase(org.getLogin())) {
            Set<String> result = new TreeSet<>(String.CASE_INSENSITIVE_ORDER);
            LOGGER.log(
                Level.FINE,
                "as {0} looking for repositories in {1}",
                new Object[] {credentialsId, repoOwner});
            for (GHRepository repo : org.listRepositories(100)) {
              LOGGER.log(
                  Level.FINE,
                  "as {0} found {1}/{2}",
                  new Object[] {credentialsId, repoOwner, repo.getName()});
              result.add(repo.getName());
            }
            LOGGER.log(
                Level.FINE,
                "as {0} result of {1} is {2}",
                new Object[] {credentialsId, repoOwner, result});
            return nameAndValueModel(result);
          }

          GHUser user = null;
          try {
            user = github.getUser(repoOwner);
          } catch (FileNotFoundException fnf) {
            LOGGER.log(Level.FINE, "There is not any GH User named {0}", repoOwner);
          } catch (IOException e) {
            LogRecord lr =
                new LogRecord(
                    Level.WARNING,
                    "Exception retrieving the repositories of the user {0} on {1} with credentials {2}");
            lr.setThrown(e);
            lr.setParameters(
                new Object[] {
                  repoOwner,
                  apiUri,
                  credentials == null
                      ? "anonymous access"
                      : CredentialsNameProvider.name(credentials)
                });
            LOGGER.log(lr);
            throw new FillErrorResponse(e.getMessage(), false);
          }
          if (user != null && repoOwner.equalsIgnoreCase(user.getLogin())) {
            Set<String> result = new TreeSet<>(String.CASE_INSENSITIVE_ORDER);
            for (GHRepository repo : user.listRepositories(100)) {
              result.add(repo.getName());
            }
            return nameAndValueModel(result);
          }
        } finally {
          Connector.release(github);
        }
      } catch (FillErrorResponse e) {
        throw e;
      } catch (Throwable e) {
        LOGGER.log(Level.SEVERE, e.getMessage(), e);
        throw new FillErrorResponse(e.getMessage(), false);
      }
      throw new FillErrorResponse(Messages.GitHubSCMSource_NoMatchingOwner(repoOwner), true);
    }
    /**
     * Creates a list box model from a list of values. ({@link
     * ListBoxModel#ListBoxModel(Collection)} takes {@link hudson.util.ListBoxModel.Option}s, not
     * {@link String}s, and those are not {@link Comparable}.)
     */
    private static ListBoxModel nameAndValueModel(Collection<String> items) {
      ListBoxModel model = new ListBoxModel();
      for (String item : items) {
        model.add(item);
      }
      return model;
    }

    public List<NamedArrayList<? extends SCMTraitDescriptor<?>>> getTraitsDescriptorLists() {
      List<SCMTraitDescriptor<?>> all = new ArrayList<>();
      all.addAll(SCMSourceTrait._for(this, GitHubSCMSourceContext.class, null));
      all.addAll(SCMSourceTrait._for(this, null, GitHubSCMBuilder.class));
      Set<SCMTraitDescriptor<?>> dedup = new HashSet<>();
      for (Iterator<SCMTraitDescriptor<?>> iterator = all.iterator(); iterator.hasNext(); ) {
        SCMTraitDescriptor<?> d = iterator.next();
        if (dedup.contains(d) || d instanceof GitBrowserSCMSourceTrait.DescriptorImpl) {
          // remove any we have seen already and ban the browser configuration as it will always be
          // github
          iterator.remove();
        } else {
          dedup.add(d);
        }
      }
      List<NamedArrayList<? extends SCMTraitDescriptor<?>>> result = new ArrayList<>();
      NamedArrayList.select(
          all,
          Messages.GitHubSCMNavigator_withinRepository(),
          NamedArrayList.anyOf(
              NamedArrayList.withAnnotation(Discovery.class),
              NamedArrayList.withAnnotation(Selection.class)),
          true,
          result);
      NamedArrayList.select(all, Messages.GitHubSCMNavigator_general(), null, true, result);
      return result;
    }

    public List<SCMSourceTrait> getTraitsDefaults() {
      return Arrays.asList( // TODO finalize
          new BranchDiscoveryTrait(true, false),
          new OriginPullRequestDiscoveryTrait(EnumSet.of(ChangeRequestCheckoutStrategy.MERGE)),
          new ForkPullRequestDiscoveryTrait(
              EnumSet.of(ChangeRequestCheckoutStrategy.MERGE),
              new ForkPullRequestDiscoveryTrait.TrustPermission()));
    }

    @NonNull
    @Override
    protected SCMHeadCategory[] createCategories() {
      return new SCMHeadCategory[] {
        new UncategorizedSCMHeadCategory(Messages._GitHubSCMSource_UncategorizedCategory()),
        new ChangeRequestSCMHeadCategory(Messages._GitHubSCMSource_ChangeRequestCategory()),
        new TagSCMHeadCategory(Messages._GitHubSCMSource_TagCategory())
      };
    }
  }

  @Restricted(NoExternalUse.class)
  class LazyPullRequests extends LazyIterable<GHPullRequest> implements Closeable {
    private final GitHubSCMSourceRequest request;
    private final GHRepository repo;
    private Set<Integer> pullRequestMetadataKeys = new HashSet<>();
    private boolean fullScanRequested = false;
    private boolean iterationCompleted = false;

    public LazyPullRequests(GitHubSCMSourceRequest request, GHRepository repo) {
      this.request = request;
      this.repo = repo;
    }

    @Override
    protected Iterable<GHPullRequest> create() {
      try {
        Set<Integer> prs = request.getRequestedPullRequestNumbers();
        if (prs != null && prs.size() == 1) {
          Integer number = prs.iterator().next();
          request.listener().getLogger().format("%n  Getting remote pull request #%d...%n", number);
          GHPullRequest pullRequest = repo.getPullRequest(number);
          if (pullRequest.getState() != GHIssueState.OPEN) {
            return Collections.emptyList();
          }
          return new CacheUpdatingIterable(Collections.singletonList(pullRequest));
        }
        Set<String> branchNames = request.getRequestedOriginBranchNames();
        if (branchNames != null
            && branchNames.size() == 1) { // TODO flag to check PRs are all origin PRs
          // if we were including multiple PRs and they are not all from the same origin branch
          // then branchNames would have a size > 1 therefore if the size is 1 we must only
          // be after PRs that come from this named branch
          String branchName = branchNames.iterator().next();
          request
              .listener()
              .getLogger()
              .format("%n  Getting remote pull requests from branch %s...%n", branchName);
          return new CacheUpdatingIterable(
              repo.queryPullRequests()
                  .state(GHIssueState.OPEN)
                  .head(repo.getOwnerName() + ":" + branchName)
                  .list());
        }
        request.listener().getLogger().format("%n  Getting remote pull requests...%n");
        fullScanRequested = true;
        return new CacheUpdatingIterable(
            LazyPullRequests.this.repo.queryPullRequests().state(GHIssueState.OPEN).list());
      } catch (IOException e) {
        throw new GitHubSCMSource.WrappedException(e);
      }
    }

    @Override
    public void close() throws IOException {
      if (fullScanRequested && iterationCompleted) {
        // we needed a full scan and the scan was completed, so trim the cache entries
        pullRequestMetadataCache.keySet().retainAll(pullRequestMetadataKeys);
        pullRequestContributorCache.keySet().retainAll(pullRequestMetadataKeys);
        if (Jenkins.get().getInitLevel().compareTo(InitMilestone.JOB_LOADED) > 0) {
          // synchronization should be cheap as only writers would be looking for this just to
          // write null
          synchronized (pullRequestSourceMapLock) {
            pullRequestSourceMap = null; // all data has to have been migrated
          }
        }
      }
    }

    private class CacheUpdatingIterable extends SinglePassIterable<GHPullRequest> {
      /**
       * A map of all fully populated {@link GHUser} entries we have fetched, keyed by {@link
       * GHUser#getLogin()}.
       */
      private Map<String, GHUser> users = new HashMap<>();

      CacheUpdatingIterable(Iterable<GHPullRequest> delegate) {
        super(delegate);
      }

      @Override
      public void observe(GHPullRequest pr) {
        int number = pr.getNumber();
        GHUser user = null;
        try {
          user = pr.getUser();
          if (users.containsKey(user.getLogin())) {
            // looked up this user already
            user = users.get(user.getLogin());
          }
          ContributorMetadataAction contributor =
              new ContributorMetadataAction(user.getLogin(), user.getName(), user.getEmail());
          pullRequestContributorCache.put(number, contributor);
          // store the populated user record now that we have it
          users.put(user.getLogin(), user);
        } catch (FileNotFoundException e) {
          // If file not found for user, warn but keep going
          request
              .listener()
              .getLogger()
              .format(
                  "%n  Could not find user %s for pull request %d.%n",
                  user == null ? "null" : user.getLogin(), number);
          throw new WrappedException(e);
        } catch (IOException e) {
          throw new WrappedException(e);
        }

        pullRequestMetadataCache.put(
            number,
            new ObjectMetadataAction(
                pr.getTitle(), pr.getBody(), pr.getHtmlUrl().toExternalForm()));
        pullRequestMetadataKeys.add(number);
      }

      @Override
      public void completed() {
        // we have completed a full iteration of the PRs from the delegate
        iterationCompleted = true;
      }
    }
  }

  @Restricted(NoExternalUse.class)
  static class LazyBranches extends LazyIterable<GHBranch> {
    private final GitHubSCMSourceRequest request;
    private final GHRepository repo;

    public LazyBranches(GitHubSCMSourceRequest request, GHRepository repo) {
      this.request = request;
      this.repo = repo;
    }

    @Override
    protected Iterable<GHBranch> create() {
      try {
        Set<String> branchNames = request.getRequestedOriginBranchNames();
        if (branchNames != null && branchNames.size() == 1) {
          String branchName = branchNames.iterator().next();
          request.listener().getLogger().format("%n  Getting remote branch %s...%n", branchName);
          try {
            GHBranch branch = repo.getBranch(branchName);
            return Collections.singletonList(branch);
          } catch (FileNotFoundException e) {
            // branch does not currently exist
            return Collections.emptyList();
          }
        }
        request.listener().getLogger().format("%n  Getting remote branches...%n");
        // local optimization: always try the default branch first in any search
        List<GHBranch> values = new ArrayList<>(repo.getBranches().values());
        final String defaultBranch = StringUtils.defaultIfBlank(repo.getDefaultBranch(), "master");
        Collections.sort(
            values,
            new Comparator<GHBranch>() {
              @Override
              public int compare(GHBranch o1, GHBranch o2) {
                if (defaultBranch.equals(o1.getName())) {
                  return -1;
                }
                if (defaultBranch.equals(o2.getName())) {
                  return 1;
                }
                return 0;
              }
            });
        return values;
      } catch (IOException e) {
        throw new GitHubSCMSource.WrappedException(e);
      }
    }
  }

  @Restricted(NoExternalUse.class)
  static class LazyTags extends LazyIterable<GHRef> {
    private final GitHubSCMSourceRequest request;
    private final GHRepository repo;

    public LazyTags(GitHubSCMSourceRequest request, GHRepository repo) {
      this.request = request;
      this.repo = repo;
    }

    @Override
    protected Iterable<GHRef> create() {
      try {
        final Set<String> tagNames = request.getRequestedTagNames();
        if (tagNames != null && tagNames.size() == 1) {
          String tagName = tagNames.iterator().next();
          request.listener().getLogger().format("%n  Getting remote tag %s...%n", tagName);
          try {
            // Do not blow up if the tag is not present
            GHRef tag = repo.getRef("tags/" + tagName);
            return Collections.singletonList(tag);
          } catch (FileNotFoundException e) {
            // branch does not currently exist
            return Collections.emptyList();
          } catch (Error e) {
            if (e.getCause() instanceof GHFileNotFoundException) {
              return Collections.emptyList();
            }
            throw e;
          }
        }
        request.listener().getLogger().format("%n  Getting remote tags...%n");
        // GitHub will give a 404 if the repository does not have any tags
        // we could rework the code that iterates to expect the 404, but that
        // would mean leaking the strange behaviour in every trait that consults the list
        // of tags. (And GitHub API is probably correct in throwing the GHFileNotFoundException
        // from a PagedIterable, so we don't want to fix that)
        //
        // Instead we just return a wrapped iterator that does the right thing.
        final Iterable<GHRef> iterable = repo.listRefs("tags");
        return new Iterable<GHRef>() {
          @Override
          public Iterator<GHRef> iterator() {
            final Iterator<GHRef> iterator;
            try {
              iterator = iterable.iterator();
            } catch (Error e) {
              if (e.getCause() instanceof GHFileNotFoundException) {
                return Collections.emptyIterator();
              }
              throw e;
            }
            return new Iterator<GHRef>() {
              boolean hadAtLeastOne;
              boolean hasNone;

              @Override
              public boolean hasNext() {
                try {
                  boolean hasNext = iterator.hasNext();
                  hadAtLeastOne = hadAtLeastOne || hasNext;
                  return hasNext;
                } catch (Error e) {
                  // pre https://github.com/kohsuke/github-api/commit
                  // /a17ce04552ddd3f6bd8210c740184e6c7ad13ae4
                  // we at least got the cause, even if wrapped in an Error
                  if (e.getCause() instanceof GHFileNotFoundException) {
                    return false;
                  }
                  throw e;
                } catch (GHException e) {
                  // JENKINS-52397 I have no clue why https://github.com/kohsuke/github-api/commit
                  // /a17ce04552ddd3f6bd8210c740184e6c7ad13ae4 does what it does, but it makes
                  // it rather difficult to distinguish between a network outage and the file
                  // not found.
                  if (hadAtLeastOne) {
                    throw e;
                  }
                  try {
                    hasNone = hasNone || repo.getRefs("tags").length == 0;
                    if (hasNone) return false;
                    throw e;
                  } catch (FileNotFoundException e1) {
                    hasNone = true;
                    return false;
                  } catch (IOException e1) {
                    e.addSuppressed(e1);
                    throw e;
                  }
                }
              }

              @Override
              public GHRef next() {
                if (!hasNext()) {
                  throw new NoSuchElementException();
                }
                return iterator.next();
              }

              @Override
              public void remove() {
                throw new UnsupportedOperationException("remove");
              }
            };
          }
        };
      } catch (IOException e) {
        throw new GitHubSCMSource.WrappedException(e);
      }
    }
  }

  private static class CriteriaWitness implements SCMSourceRequest.Witness {
    private final TaskListener listener;

    public CriteriaWitness(TaskListener listener) {
      this.listener = listener;
    }

    @Override
    public void record(@NonNull SCMHead head, SCMRevision revision, boolean isMatch) {
      if (isMatch) {
        listener.getLogger().format("    Met criteria%n");
      } else {
        listener.getLogger().format("    Does not meet criteria%n");
      }
    }
  }

  private static class MergabilityWitness
      implements SCMSourceRequest.Witness<PullRequestSCMHead, PullRequestSCMRevision> {
    private final GHPullRequest pr;
    private final ChangeRequestCheckoutStrategy strategy;
    private final TaskListener listener;

    public MergabilityWitness(
        GHPullRequest pr, ChangeRequestCheckoutStrategy strategy, TaskListener listener) {
      this.pr = pr;
      this.strategy = strategy;
      this.listener = listener;
    }

    @Override
    public void record(
        @NonNull PullRequestSCMHead head, PullRequestSCMRevision revision, boolean isMatch) {
      if (isMatch) {
        Boolean mergeable;
        try {
          mergeable = pr.getMergeable();
        } catch (IOException e) {
          throw new GitHubSCMSource.WrappedException(e);
        }
        if (Boolean.FALSE.equals(mergeable)) {
          switch (strategy) {
            case MERGE:
              listener.getLogger().format("      Not mergeable, build likely to fail%n");
              break;
            default:
              listener.getLogger().format("      Not mergeable, but will be built anyway%n");
              break;
          }
        }
      }
    }
  }

  private class LazyContributorNames extends LazySet<String> {
    private final GitHubSCMSourceRequest request;
    private final TaskListener listener;
    private final GitHub github;
    private final GHRepository repo;
    private final StandardCredentials credentials;

    public LazyContributorNames(
        GitHubSCMSourceRequest request,
        TaskListener listener,
        GitHub github,
        GHRepository repo,
        StandardCredentials credentials) {
      this.request = request;
      this.listener = listener;
      this.github = github;
      this.repo = repo;
      this.credentials = credentials;
    }

    /** {@inheritDoc} */
    @NonNull
    @Override
    protected Set<String> create() {
      try {
        return updateCollaboratorNames(listener, credentials, repo);
      } catch (IOException e) {
        throw new WrappedException(e);
      }
    }
  }

  private class DeferredContributorNames extends LazySet<String> {
    private final GitHubSCMSourceRequest request;
    private final TaskListener listener;

    public DeferredContributorNames(GitHubSCMSourceRequest request, TaskListener listener) {
      this.request = request;
      this.listener = listener;
    }

    /** {@inheritDoc} */
    @NonNull
    @Override
    protected Set<String> create() {
      if (collaboratorNames != null) {
        return collaboratorNames;
      }
      listener
          .getLogger()
          .format(
              "Connecting to %s to obtain list of collaborators for %s/%s%n",
              apiUri, repoOwner, repository);
      StandardCredentials credentials =
          Connector.lookupScanCredentials((Item) getOwner(), apiUri, credentialsId);
      // Github client and validation
      try {
        GitHub github = Connector.connect(apiUri, credentials);
        try {
          Connector.configureLocalRateLimitChecker(listener, github);

          // Input data validation
          Connector.checkConnectionValidity(apiUri, listener, credentials, github);
          // Input data validation
          String credentialsName =
              credentials == null ? "anonymous access" : CredentialsNameProvider.name(credentials);
          if (credentials != null && !isCredentialValid(github)) {
            listener
                .getLogger()
                .format(
                    "Invalid scan credentials %s to connect to %s, "
                        + "assuming no trusted collaborators%n",
                    credentialsName, apiUri);
            collaboratorNames = Collections.singleton(repoOwner);
          } else {
            if (!github.isAnonymous()) {
              listener.getLogger().format("Connecting to %s using %s%n", apiUri, credentialsName);
            } else {
              listener
                  .getLogger()
                  .format("Connecting to %s with no credentials, anonymous access%n", apiUri);
            }

            // Input data validation
            if (isBlank(getRepository())) {
              collaboratorNames = Collections.singleton(repoOwner);
            } else {
              String fullName = repoOwner + "/" + repository;
              ghRepository = github.getRepository(fullName);
              resolvedRepositoryUrl = ghRepository.getHtmlUrl();
              return new LazyContributorNames(request, listener, github, ghRepository, credentials);
            }
          }
          return collaboratorNames;
        } finally {
          Connector.release(github);
        }
      } catch (IOException | InterruptedException e) {
        throw new WrappedException(e);
      }
    }
  }

  private class DeferredPermissionsSource extends GitHubPermissionsSource implements Closeable {

    private final TaskListener listener;
    private GitHub github;
    private GHRepository repo;

    public DeferredPermissionsSource(TaskListener listener) {
      this.listener = listener;
    }

    @Override
    public GHPermissionType fetch(String username) throws IOException, InterruptedException {
      if (repo == null) {
        listener
            .getLogger()
            .format(
                "Connecting to %s to check permissions of obtain list of %s for %s/%s%n",
                apiUri, username, repoOwner, repository);
        StandardCredentials credentials =
            Connector.lookupScanCredentials((Item) getOwner(), apiUri, credentialsId);
        github = Connector.connect(apiUri, credentials);
        String fullName = repoOwner + "/" + repository;
        repo = github.getRepository(fullName);
      }
      return repo.getPermission(username);
    }

    @Override
    public void close() throws IOException {
      if (github != null) {
        Connector.release(github);
        github = null;
        repo = null;
      }
    }
  }
}<|MERGE_RESOLUTION|>--- conflicted
+++ resolved
@@ -920,8 +920,6 @@
     }
   }
 
-<<<<<<< HEAD
-=======
   /**
    * Simple method to iterate a set of {@link SCMHeadObserver#getIncludes()} branches/tags/pr that
    * will be possible observed and to check if at least one element is an instance of a provided
@@ -975,7 +973,6 @@
     return checkObserverIncludesType(observer, t);
   }
 
->>>>>>> 635b1c66
   @Override
   protected final void retrieve(
       @CheckForNull SCMSourceCriteria criteria,
@@ -1035,13 +1032,9 @@
                 }
               });
 
-<<<<<<< HEAD
-          if (request.isFetchBranches() && !request.isComplete()) {
-=======
           if (request.isFetchBranches()
               && !request.isComplete()
               && this.shouldRetrieve(observer, event, BranchSCMHead.class)) {
->>>>>>> 635b1c66
             listener.getLogger().format("%n  Checking branches...%n");
             int count = 0;
             for (final GHBranch branch : request.getBranches()) {
@@ -1076,13 +1069,9 @@
             }
             listener.getLogger().format("%n  %d branches were processed%n", count);
           }
-<<<<<<< HEAD
-          if (request.isFetchPRs() && !request.isComplete()) {
-=======
           if (request.isFetchPRs()
               && !request.isComplete()
               && this.shouldRetrieve(observer, event, PullRequestSCMHead.class)) {
->>>>>>> 635b1c66
             listener.getLogger().format("%n  Checking pull-requests...%n");
             int count = 0;
             int errorCount = 0;
@@ -1118,13 +1107,9 @@
                   .format("%n  %d pull requests encountered errors and were orphaned.%n", count);
             }
           }
-<<<<<<< HEAD
-          if (request.isFetchTags() && !request.isComplete()) {
-=======
           if (request.isFetchTags()
               && !request.isComplete()
               && this.shouldRetrieve(observer, event, GitHubTagSCMHead.class)) {
->>>>>>> 635b1c66
             listener.getLogger().format("%n  Checking tags...%n");
             int count = 0;
             for (final GHRef tag : request.getTags()) {
