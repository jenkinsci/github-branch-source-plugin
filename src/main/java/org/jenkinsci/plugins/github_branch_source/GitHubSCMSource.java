/*
 * The MIT License
 *
 * Copyright 2015-2016 CloudBees, Inc.
 *
 * Permission is hereby granted, free of charge, to any person obtaining a copy
 * of this software and associated documentation files (the "Software"), to deal
 * in the Software without restriction, including without limitation the rights
 * to use, copy, modify, merge, publish, distribute, sublicense, and/or sell
 * copies of the Software, and to permit persons to whom the Software is
 * furnished to do so, subject to the following conditions:
 *
 * The above copyright notice and this permission notice shall be included in
 * all copies or substantial portions of the Software.
 *
 * THE SOFTWARE IS PROVIDED "AS IS", WITHOUT WARRANTY OF ANY KIND, EXPRESS OR
 * IMPLIED, INCLUDING BUT NOT LIMITED TO THE WARRANTIES OF MERCHANTABILITY,
 * FITNESS FOR A PARTICULAR PURPOSE AND NONINFRINGEMENT. IN NO EVENT SHALL THE
 * AUTHORS OR COPYRIGHT HOLDERS BE LIABLE FOR ANY CLAIM, DAMAGES OR OTHER
 * LIABILITY, WHETHER IN AN ACTION OF CONTRACT, TORT OR OTHERWISE, ARISING FROM,
 * OUT OF OR IN CONNECTION WITH THE SOFTWARE OR THE USE OR OTHER DEALINGS IN
 * THE SOFTWARE.
 */

package org.jenkinsci.plugins.github_branch_source;

import com.cloudbees.jenkins.GitHubWebHook;
import com.cloudbees.jenkins.plugins.sshcredentials.SSHUserPrivateKey;
import com.cloudbees.plugins.credentials.CredentialsMatchers;
import com.cloudbees.plugins.credentials.CredentialsNameProvider;
import com.cloudbees.plugins.credentials.CredentialsProvider;
import com.cloudbees.plugins.credentials.common.StandardCredentials;
import com.cloudbees.plugins.credentials.domains.DomainRequirement;
import edu.umd.cs.findbugs.annotations.CheckForNull;
import edu.umd.cs.findbugs.annotations.NonNull;
import edu.umd.cs.findbugs.annotations.SuppressFBWarnings;
import hudson.AbortException;
import hudson.Extension;
import hudson.Util;
import hudson.console.HyperlinkNote;
import hudson.init.InitMilestone;
import hudson.init.Initializer;
import hudson.model.Action;
import hudson.model.Actionable;
import hudson.model.Item;
import hudson.model.Run;
import hudson.model.TaskListener;
import hudson.plugins.git.GitException;
import hudson.plugins.git.GitSCM;
import hudson.plugins.git.Revision;
import hudson.plugins.git.browser.GithubWeb;
import hudson.plugins.git.extensions.GitSCMExtension;
import hudson.plugins.git.extensions.impl.PreBuildMerge;
import hudson.plugins.git.util.MergeRecord;
import hudson.scm.SCM;
import hudson.security.ACL;
import hudson.util.FormValidation;
import hudson.util.ListBoxModel;
import java.io.FileNotFoundException;
import java.io.IOException;
import java.net.URL;
import java.util.ArrayList;
import java.util.Arrays;
import java.util.Collection;
import java.util.Collections;
import java.util.HashSet;
import java.util.List;
import java.util.Map;
import java.util.Set;
import java.util.TreeSet;
import java.util.concurrent.ConcurrentHashMap;
import java.util.concurrent.TimeUnit;
import java.util.concurrent.atomic.AtomicLong;
import java.util.logging.Level;
import java.util.logging.LogRecord;
import java.util.logging.Logger;
<<<<<<< HEAD
import javax.net.ssl.SSLHandshakeException;
=======
import javax.servlet.http.HttpServletResponse;
>>>>>>> f4403aec
import jenkins.plugins.git.AbstractGitSCMSource;
import jenkins.scm.api.SCMHead;
import jenkins.scm.api.SCMHeadCategory;
import jenkins.scm.api.SCMHeadEvent;
import jenkins.scm.api.SCMHeadObserver;
import jenkins.scm.api.SCMProbe;
import jenkins.scm.api.SCMRevision;
import jenkins.scm.api.SCMSourceCriteria;
import jenkins.scm.api.SCMSourceDescriptor;
import jenkins.scm.api.SCMSourceEvent;
import jenkins.scm.api.SCMSourceOwner;
import jenkins.scm.api.metadata.ContributorMetadataAction;
import jenkins.scm.api.metadata.ObjectMetadataAction;
import jenkins.scm.api.metadata.PrimaryInstanceMetadataAction;
import jenkins.scm.impl.ChangeRequestSCMHeadCategory;
import jenkins.scm.impl.UncategorizedSCMHeadCategory;
import org.apache.commons.lang.StringUtils;
import org.eclipse.jgit.lib.Constants;
import org.eclipse.jgit.lib.ObjectId;
import org.eclipse.jgit.transport.RefSpec;
import org.jenkinsci.Symbol;
import org.jenkinsci.plugins.gitclient.CheckoutCommand;
import org.jenkinsci.plugins.gitclient.GitClient;
import org.jenkinsci.plugins.gitclient.MergeCommand;
import org.jenkinsci.plugins.github.config.GitHubServerConfig;
import org.kohsuke.accmod.Restricted;
import org.kohsuke.accmod.restrictions.NoExternalUse;
import org.kohsuke.github.GHBranch;
import org.kohsuke.github.GHIssueState;
import org.kohsuke.github.GHMyself;
import org.kohsuke.github.GHOrganization;
import org.kohsuke.github.GHPullRequest;
import org.kohsuke.github.GHRepository;
import org.kohsuke.github.GHUser;
import org.kohsuke.github.GitHub;
import org.kohsuke.github.HttpException;
import org.kohsuke.stapler.AncestorInPath;
import org.kohsuke.stapler.DataBoundConstructor;
import org.kohsuke.stapler.DataBoundSetter;
import org.kohsuke.stapler.QueryParameter;

import static hudson.model.Items.XSTREAM2;

public class GitHubSCMSource extends AbstractGitSCMSource {

    public static final String VALID_GITHUB_REPO_NAME = "^[0-9A-Za-z._-]+$";
    public static final String VALID_GITHUB_USER_NAME = "^[0-9A-Za-z]([0-9A-Za-z._-]+[0-9A-Za-z])$";
    public static final String VALID_GIT_SHA1 = "^[a-fA-F0-9]{40}$";
    public static final String GITHUB_URL = GitHubServerConfig.GITHUB_URL;
    private static final Logger LOGGER = Logger.getLogger(GitHubSCMSource.class.getName());
    /**
     * Log spam protection, only log at most once every 5 minutes.
     */
    // TODO remove once baseline Git plugin 3.0.2+
    private static final AtomicLong jenkins41244Warning = new AtomicLong();
    /**
     * How long to delay events received from GitHub in order to allow the API caches to sync.
     */
    private static /*mostly final*/ int eventDelaySeconds =
            Math.min(300, Math.max(0, Integer.getInteger(GitHubSCMSource.class.getName() + ".eventDelaySeconds", 5)));

    private final String apiUri;

    /** Credentials for actual clone; may be SSH private key. */
    private final String checkoutCredentialsId;

    /** Credentials for GitHub API; currently only supports username/password (personal access token). */
    private final String scanCredentialsId;

    private final String repoOwner;

    private final String repository;

    @NonNull
    private String includes = DescriptorImpl.defaultIncludes;

    @NonNull
    private String excludes = DescriptorImpl.defaultExcludes;

    /** Whether to build regular origin branches. */
    @NonNull
    private Boolean buildOriginBranch = DescriptorImpl.defaultBuildOriginBranch;
    /** Whether to build origin branches which happen to also have a PR filed from them (but here we are naming and building as a branch). */
    @NonNull
    private Boolean buildOriginBranchWithPR = DescriptorImpl.defaultBuildOriginBranchWithPR;
    /** Whether to build PRs filed from the origin, where the build is of the merge with the base branch. */
    @NonNull
    private Boolean buildOriginPRMerge = DescriptorImpl.defaultBuildOriginPRMerge;
    /** Whether to build PRs filed from the origin, where the build is of the branch head. */
    @NonNull
    private Boolean buildOriginPRHead = DescriptorImpl.defaultBuildOriginPRHead;
    /** Whether to build PRs filed from a fork, where the build is of the merge with the base branch. */
    @NonNull
    private Boolean buildForkPRMerge = DescriptorImpl.defaultBuildForkPRMerge;
    /** Whether to build PRs filed from a fork, where the build is of the branch head. */
    @NonNull
    private Boolean buildForkPRHead = DescriptorImpl.defaultBuildForkPRHead;

    /**
     * Cache of the official repository HTML URL as reported by {@link GitHub#getRepository(String)}.
     */
    private transient URL repositoryUrl;
    /**
     * The collaborator names used to determine if pull requests are from trusted authors
     */
    @CheckForNull
    private transient Set<String> collaboratorNames;
    /**
     * Cache of details of the repository.
     */
    @CheckForNull
    private transient GHRepository ghRepository;

    /**
     * The cache of {@link ObjectMetadataAction} instances for each open PR.
     */
    @NonNull
    private transient /*effectively final*/ Map<Integer,ObjectMetadataAction> pullRequestMetadataCache;
    /**
     * The cache of {@link ObjectMetadataAction} instances for each open PR.
     */
    @NonNull
    private transient /*effectively final*/ Map<Integer,ContributorMetadataAction> pullRequestContributorCache;

    @DataBoundConstructor
    public GitHubSCMSource(String id, String apiUri, String checkoutCredentialsId, String scanCredentialsId, String repoOwner, String repository) {
        super(id);
        this.apiUri = Util.fixEmpty(apiUri);
        this.repoOwner = repoOwner;
        this.repository = repository;
        this.scanCredentialsId = Util.fixEmpty(scanCredentialsId);
        this.checkoutCredentialsId = checkoutCredentialsId;
        pullRequestMetadataCache = new ConcurrentHashMap<>();
        pullRequestContributorCache = new ConcurrentHashMap<>();
    }

    /** Use defaults for old settings. */
    @SuppressFBWarnings(value="RCN_REDUNDANT_NULLCHECK_OF_NONNULL_VALUE", justification="Only non-null after we set them here!")
    private Object readResolve() {
        if (buildOriginBranch == null) {
            buildOriginBranch = DescriptorImpl.defaultBuildOriginBranch;
        }
        if (buildOriginBranchWithPR == null) {
            buildOriginBranchWithPR = DescriptorImpl.defaultBuildOriginBranchWithPR;
        }
        if (buildOriginPRMerge == null) {
            buildOriginPRMerge = DescriptorImpl.defaultBuildOriginPRMerge;
        }
        if (buildOriginPRHead == null) {
            buildOriginPRHead = DescriptorImpl.defaultBuildOriginPRHead;
        }
        if (buildForkPRMerge == null) {
            buildForkPRMerge = DescriptorImpl.defaultBuildForkPRMerge;
        }
        if (buildForkPRHead == null) {
            buildForkPRHead = DescriptorImpl.defaultBuildForkPRHead;
        }
        if (pullRequestMetadataCache == null) {
            pullRequestMetadataCache = new ConcurrentHashMap<>();
        }
        if (pullRequestContributorCache == null) {
            pullRequestContributorCache = new ConcurrentHashMap<>();
        }
        return this;
    }

    /**
     * Returns how long to delay events received from GitHub in order to allow the API caches to sync.
     *
     * @return how long to delay events received from GitHub in order to allow the API caches to sync.
     */
    public static int getEventDelaySeconds() {
        return eventDelaySeconds;
    }

    /**
     * Sets how long to delay events received from GitHub in order to allow the API caches to sync.
     *
     * @param eventDelaySeconds number of seconds to delay, will be restricted into a value within the range
     *                          {@code [0,300]} inclusive
     */
    @Restricted(NoExternalUse.class) // to allow configuration from system groovy console
    public static void setEventDelaySeconds(int eventDelaySeconds) {
        GitHubSCMSource.eventDelaySeconds = Math.min(300, Math.max(0, eventDelaySeconds));
    }

    @CheckForNull
    public String getApiUri() {
        return apiUri;
    }

    /**
     * Returns the effective credentials used to check out sources:
     *
     * null - anonymous access
     * SAME - represents that we want to use the same as scan credentials
     * UUID - represents the credentials identifier
     *
     * @return A string or null.
     */
    @CheckForNull
    @Override
    @SuppressWarnings("ConvertToStringSwitch") // more cumbersome with null check
    public String getCredentialsId() {
        if (DescriptorImpl.ANONYMOUS.equals(checkoutCredentialsId)) {
            return null;
        } else if (DescriptorImpl.SAME.equals(checkoutCredentialsId)) {
            return scanCredentialsId;
        } else {
            return checkoutCredentialsId;
        }
    }

    @CheckForNull
    public String getScanCredentialsId() {
        return scanCredentialsId;
    }

    @CheckForNull
    public String getCheckoutCredentialsId() {
        return checkoutCredentialsId;
    }

    public String getRepoOwner() {
        return repoOwner;
    }

    public String getRepository() {
        return repository;
    }

    /** {@inheritDoc} */
    @Override
    public String getPronoun() {
        return Messages.GitHubSCMSource_Pronoun();
    }

    @Override
    protected List<RefSpec> getRefSpecs() {
        return new ArrayList<>(Arrays.asList(new RefSpec("+refs/heads/*:refs/remotes/origin/*"),
            // For PRs we check out the head, then perhaps merge with the base branch.
            new RefSpec("+refs/pull/*/head:refs/remotes/origin/pr/*")));
    }

    /**
     * Returns a {@link RepositoryUriResolver} according to credentials configuration.
     *
     * @return a {@link RepositoryUriResolver}
     */
    public RepositoryUriResolver getUriResolver() {
        String credentialsId = getCredentialsId();
        if (credentialsId == null) {
            return new HttpsRepositoryUriResolver();
        } else {
            if (getCredentials(StandardCredentials.class, credentialsId) instanceof SSHUserPrivateKey) {
                return new SshRepositoryUriResolver();
            } else {
                // Defaults to HTTP/HTTPS
                return new HttpsRepositoryUriResolver();
            }
        }
    }

    /**
     * Returns a credentials by type and identifier.
     *
     * @param type Type that we are looking for
     * @param credentialsId Identifier of credentials
     * @return The credentials or null if it does not exists
     */
    private <T extends StandardCredentials> T getCredentials(@NonNull Class<T> type, @NonNull String credentialsId) {
        return CredentialsMatchers.firstOrNull(CredentialsProvider.lookupCredentials(
                type, getOwner(), ACL.SYSTEM,
                Collections.<DomainRequirement> emptyList()), CredentialsMatchers.allOf(
                CredentialsMatchers.withId(credentialsId),
                CredentialsMatchers.instanceOf(type)));
    }

    @Override
    @NonNull
    public String getIncludes() {
        return includes;
    }

    @DataBoundSetter public void setIncludes(@NonNull String includes) {
        this.includes = includes;
    }

    @Override
    @NonNull
    public String getExcludes() {
        return excludes;
    }

    @DataBoundSetter public void setExcludes(@NonNull String excludes) {
        this.excludes = excludes;
    }

    public boolean getBuildOriginBranch() {
        return buildOriginBranch;
    }

    @DataBoundSetter
    public void setBuildOriginBranch(boolean buildOriginBranch) {
        this.buildOriginBranch = buildOriginBranch;
    }

    public boolean getBuildOriginBranchWithPR() {
        return buildOriginBranchWithPR;
    }

    @DataBoundSetter
    public void setBuildOriginBranchWithPR(boolean buildOriginBranchWithPR) {
        this.buildOriginBranchWithPR = buildOriginBranchWithPR;
    }

    public boolean getBuildOriginPRMerge() {
        return buildOriginPRMerge;
    }

    @DataBoundSetter
    public void setBuildOriginPRMerge(boolean buildOriginPRMerge) {
        this.buildOriginPRMerge = buildOriginPRMerge;
    }

    public boolean getBuildOriginPRHead() {
        return buildOriginPRHead;
    }

    @DataBoundSetter
    public void setBuildOriginPRHead(boolean buildOriginPRHead) {
        this.buildOriginPRHead = buildOriginPRHead;
    }

    public boolean getBuildForkPRMerge() {
        return buildForkPRMerge;
    }

    @DataBoundSetter
    public void setBuildForkPRMerge(boolean buildForkPRMerge) {
        this.buildForkPRMerge = buildForkPRMerge;
    }

    public boolean getBuildForkPRHead() {
        return buildForkPRHead;
    }

    @DataBoundSetter
    public void setBuildForkPRHead(boolean buildForkPRHead) {
        this.buildForkPRHead = buildForkPRHead;
    }

    @Override
    public String getRemote() {
        return getUriResolver().getRepositoryUri(apiUri, repoOwner, repository);
    }

    @Override
    protected final void retrieve(@CheckForNull SCMSourceCriteria criteria,
                                  @NonNull SCMHeadObserver observer,
                                  @CheckForNull SCMHeadEvent<?> event,
                                  @NonNull final TaskListener listener) throws IOException, InterruptedException {
        StandardCredentials credentials = Connector.lookupScanCredentials((Item)getOwner(), apiUri, scanCredentialsId);
        // Github client and validation
        GitHub github = Connector.connect(apiUri, credentials);
        try {
            checkApiUrlValidity(github);
            Connector.checkApiRateLimit(listener, github);

            try {
                // Input data validation
                Connector.checkConnectionValidity(apiUri, listener, credentials, github);

                // Input data validation
                if (repository == null || repository.isEmpty()) {
                    throw new AbortException("No repository selected, skipping");
                }

                String fullName = repoOwner + "/" + repository;
                ghRepository = github.getRepository(fullName);
                listener.getLogger().format("Looking up %s%n",
                        HyperlinkNote.encodeTo(ghRepository.getHtmlUrl().toString(), fullName));
                repositoryUrl = ghRepository.getHtmlUrl();
                updateCollaboratorNames(listener, credentials, ghRepository);
                doRetrieve(criteria, observer, listener, github, ghRepository);
                listener.getLogger().format("%nDone examining %s%n%n", fullName);
            } catch (RateLimitExceededException rle) {
                throw new AbortException(rle.getMessage());
            }
        } finally {
            Connector.release(github);
        }
    }

    private void updateCollaboratorNames(@NonNull TaskListener listener, @CheckForNull StandardCredentials credentials,
                                         @NonNull GHRepository ghRepository)
            throws IOException {
        if (credentials == null && (apiUri == null || GITHUB_URL.equals(apiUri))) {
            // anonymous access to GitHub will never get list of collaborators and will
            // burn an API call, so no point in even trying
            listener.getLogger().println("Anonymous cannot query list of collaborators, assuming none");
            collaboratorNames = Collections.emptySet();
        } else {
            try {
                collaboratorNames = new HashSet<>(ghRepository.getCollaboratorNames());
            } catch (FileNotFoundException e) {
                // not permitted
                listener.getLogger().println("Not permitted to query list of collaborators, assuming none");
                collaboratorNames = Collections.emptySet();
            } catch (HttpException e) {
                if (e.getResponseCode() == HttpServletResponse.SC_UNAUTHORIZED
                        || e.getResponseCode() == HttpServletResponse.SC_NOT_FOUND) {
                    listener.getLogger().println("Not permitted to query list of collaborators, assuming none");
                    collaboratorNames = Collections.emptySet();
                } else {
                    throw e;
                }
            }
        }
    }

    private void checkApiUrlValidity(GitHub github) throws IOException {
        try {
            github.checkApiUrlValidity();
        } catch (HttpException e) {
            String message = String.format("It seems %s is unreachable", apiUri == null ? GITHUB_URL : apiUri);
            throw new AbortException(message);
        }
    }

    private void doRetrieve(SCMSourceCriteria criteria, SCMHeadObserver observer, TaskListener listener, GitHub github,
                            GHRepository repo) throws IOException, InterruptedException {
        boolean wantPRs = true;
        boolean wantBranches = true;
        Set<Integer> wantPRNumbers = null;
        int wantBranchCount = 0;
        Set<SCMHead> includes = observer.getIncludes();
        if (includes != null) {
            wantPRs = false;
            wantBranches = false;
            wantPRNumbers = new HashSet<>();
            for (SCMHead h : includes) {
                if (h instanceof PullRequestSCMHead) {
                    wantPRs = true;
                    wantPRNumbers.add(((PullRequestSCMHead) h).getNumber());
                } else if (h instanceof BranchSCMHead) {
                    wantBranches = true;
                    wantBranchCount++;
                }
            }
        }

        // To implement buildOriginBranch && !buildOriginBranchWithPR we need to first find the pull requests,
        // so we can skip corresponding origin branches later. Awkward.
        Set<String> originBranchesWithPR = new HashSet<>();

        if ((wantPRs || (wantBranches && (!buildOriginBranch || !buildOriginBranchWithPR)))
                && (buildOriginBranchWithPR || buildOriginPRMerge || buildOriginPRHead || buildForkPRMerge
                || buildForkPRHead)) {
            int pullrequests = 0;
            boolean onlyWantPRBranch = false;
            if (includes != null && wantBranches && wantBranchCount == 1 && wantPRNumbers.size() == 1) {
                // there are some configuration options that let PullRequestGHEventSubscriber generate a collection
                // of both pull requests and a single branch, e.g. we may have the merge pr head, the fork pr head and
                // the origin branch head. This optimization here prevents iterating all the PRs just to trigger
                // an update of the single branch as we only need to retrieve that single PR
                PullRequestSCMHead prh = null;
                BranchSCMHead brh = null;
                for (SCMHead h : includes) {
                    if (h instanceof PullRequestSCMHead) {
                        prh = (PullRequestSCMHead) h;
                        if (brh != null) {
                            break;
                        }
                    }
                    if (h instanceof BranchSCMHead) {
                        brh = (BranchSCMHead) h;
                        if (prh != null) {
                            break;
                        }
                    }
                }
                if (brh != null && prh != null) {
                    // this is a case where we do not need to iterate all the pull requests as the only
                    // pull request we are interested in is the same as the branch we are interested in
                    // thus we can reduce API calls and save iterating all PRs
                    onlyWantPRBranch = repoOwner.equals(prh.getSourceOwner())
                            && brh.equals(prh.getTarget());
                }
            }
            Iterable<GHPullRequest> pullRequests;
            if (includes != null && (!wantBranches || onlyWantPRBranch) && wantPRNumbers.size() == 1) {
                // Special case optimization. We only want one PR number and we don't need to get any branches
                //
                // Here we can just get the only PR we are interested in and save API rate limit
                // if we needed more than one PR, we would have to make multiple API calls, one for each PR
                // and thus a single call to getPullRequests would be expected to be cheaper (note that if there
                // are multiple pages of pull requests and we are only interested in two pull requests on the last
                // page then this assumption would break down... but in general this will not be the expected case
                // hence we only optimize for the single PR case as that is expected to be common when validating
                // events
                int number = wantPRNumbers.iterator().next();
                listener.getLogger().format("%n  Getting remote pull request #%d...%n", number);
                GHPullRequest pr = repo.getPullRequest(number);
                if (pr == null || GHIssueState.CLOSED.equals(pr.getState())) {
                    pullRequests = Collections.emptyList();
                } else {
                    pullRequests = Collections.singletonList(pr);
                }
            } else {
                listener.getLogger().format("%n  Getting remote pull requests...%n");
                // we use a paged iterable so that if the observer is finished observing we stop making API calls
                pullRequests = repo.queryPullRequests().state(GHIssueState.OPEN).list();
            }
            Set<Integer> pullRequestMetadataKeys = new HashSet<>();
            for (GHPullRequest ghPullRequest : pullRequests) {
                checkInterrupt();
                Connector.checkApiRateLimit(listener, github);
                int number = ghPullRequest.getNumber();
                if (includes != null && !wantBranches && !wantPRNumbers.contains(number)) {
                    continue;
                }
                boolean fork = !repo.getOwner().equals(ghPullRequest.getHead().getUser());
                if (wantPRs) {
                    listener.getLogger().format("%n    Checking pull request %s%n",
                            HyperlinkNote.encodeTo(ghPullRequest.getHtmlUrl().toString(), "#" + number));
                    if (fork && !buildForkPRMerge && !buildForkPRHead) {
                        listener.getLogger().format("    Submitted from fork, skipping%n%n");
                        continue;
                    }
                    if (!fork && !buildOriginPRMerge && !buildOriginPRHead && !buildOriginBranchWithPR) {
                        listener.getLogger().format("    Submitted from origin repository, skipping%n%n");
                        continue;
                    }
                    if (!fork) {
                        originBranchesWithPR.add(ghPullRequest.getHead().getRef());
                    }
                } else {
                    // we just wanted the list of origin branches with PR for the withBranches
                    if (!fork && (buildOriginPRMerge || buildOriginPRHead || buildOriginBranchWithPR)) {
                        originBranchesWithPR.add(ghPullRequest.getHead().getRef());
                    }
                    continue;
                }
                boolean trusted = collaboratorNames != null
                        && collaboratorNames.contains(ghPullRequest.getHead().getRepository().getOwnerName());
                if (!trusted) {
                    listener.getLogger().format("    (not from a trusted source)%n");
                }
                for (boolean merge : new boolean[] {false, true}) {
                    String branchName = "PR-" + number;
                    if (merge && fork) {
                        if (!buildForkPRMerge) {
                            continue; // not doing this combination
                        }
                        if (buildForkPRHead) {
                            branchName += "-merge"; // make sure they are distinct
                        }
                        // If we only build merged, or only unmerged, then we use the /PR-\d+/ scheme as before.
                    }
                    if (merge && !fork) {
                        if (!buildOriginPRMerge) {
                            continue;
                        }
                        if (buildOriginPRHead) {
                            branchName += "-merge";
                        }
                    }
                    if (!merge && fork) {
                        if (!buildForkPRHead) {
                            continue;
                        }
                        if (buildForkPRMerge) {
                            branchName += "-head";
                        }
                    }
                    if (!merge && !fork) {
                        if (!buildOriginPRHead) {
                            continue;
                        }
                        if (buildOriginPRMerge) {
                            branchName += "-head";
                        }
                    }
                    pullRequestMetadataCache.put(number,
                            new ObjectMetadataAction(
                                    ghPullRequest.getTitle(),
                                    ghPullRequest.getBody(),
                                    ghPullRequest.getHtmlUrl().toExternalForm()
                            )
                    );
                    GHUser user = ghPullRequest.getUser();
                    pullRequestContributorCache.put(number, new ContributorMetadataAction(
                            user.getLogin(),
                            user.getName(),
                            user.getEmail()
                            ));
                    pullRequestMetadataKeys.add(number);
                    PullRequestSCMHead head = new PullRequestSCMHead(ghPullRequest, branchName, merge);
                    if (includes != null && !includes.contains(head)) {
                        // don't waste rate limit testing a head we are not interested in
                        continue;
                    }
                    listener.getLogger().format("    Job name: %s%n", branchName);
                    if (criteria != null) {
                        // Would be more precise to check whether the merge of the base branch head with the PR branch head contains a given file, etc.,
                        // but this would be a lot more work, and is unlikely to differ from using refs/pull/123/merge:

                        Connector.checkApiRateLimit(listener, github);
                        try (SCMProbe probe = createProbe(trusted ? head : head.getTarget(), null)) {
                            if (criteria.isHead(probe, listener)) {
                                // FYI https://developer.github.com/v3/pulls/#response-1
                                Boolean mergeable = ghPullRequest.getMergeable();
                                if (Boolean.FALSE.equals(mergeable)) {
                                    if (merge) {
                                        listener.getLogger().format("      Not mergeable, build likely to fail%n");
                                    } else {
                                        listener.getLogger().format("      Not mergeable, but will be built anyway%n");
                                    }
                                }
                                listener.getLogger().format("    Met criteria%n");
                            } else {
                                listener.getLogger().format("    Does not meet criteria%n");
                                continue;
                            }
                        }
                    }
                    String baseHash;
                    if (merge) {
                        baseHash = repo.getRef("heads/" + ghPullRequest.getBase().getRef()).getObject().getSha();
                    } else {
                        baseHash = ghPullRequest.getBase().getSha();
                    }
                    PullRequestSCMRevision rev = new PullRequestSCMRevision(head, baseHash, ghPullRequest.getHead().getSha());
                    observer.observe(head, rev);
                    if (!observer.isObserving()) {
                        listener.getLogger().format("%n  %d pull requests were processed (query completed)%n", pullrequests);
                        return;
                    }
                }
                pullrequests++;
            }
            listener.getLogger().format("%n  %d pull requests were processed%n", pullrequests);
            if (includes == null) {
                // we did a full scan, so trim the cache entries
                this.pullRequestMetadataCache.keySet().retainAll(pullRequestMetadataKeys);
                this.pullRequestContributorCache.keySet().retainAll(pullRequestMetadataKeys);
            }
        }

        if (wantBranches && (buildOriginBranch || buildOriginBranchWithPR)) {
            listener.getLogger().format("%n  Getting remote branches...%n");
            int branches = 0;
            Map<String, GHBranch> branchMap;
            if (includes != null && wantBranchCount == 1) {
                // Special case optimization. We only want one branch
                //
                // Here we can just get the only branch we are interested in and save API rate limit
                // if we needed more than one branch, we would have to make multiple API calls, one for each branch
                // and thus a single call to getBranch would be expected to be cheaper (note that if there
                // are multiple pages of branches and we are only interested in two branches then this assumption
                // would break down... but in general this will not be the expected case
                // hence we only optimize for the single branch case as that is expected to be common when validating
                // events
                BranchSCMHead head = null;
                for (SCMHead h : includes) {
                    if (h instanceof BranchSCMHead) {
                        head = (BranchSCMHead) h;
                        break;
                    }
                }
                GHBranch branch = null;
                try {
                    branch = head != null ? repo.getBranch(head.getName()) : null;
                } catch (FileNotFoundException ignore) {
                    // this exception implies that the head has been deleted
                    // a more generic exception would indicate an IO error
                }
                if (branch == null) {
                    branchMap = Collections.emptyMap();
                } else {
                    branchMap = Collections.singletonMap(branch.getName(), branch);
                }
            } else {
                branchMap = repo.getBranches();
            }

            for (Map.Entry<String, GHBranch> entry : branchMap.entrySet()) {
                checkInterrupt();
                Connector.checkApiRateLimit(listener, github);
                final String branchName = entry.getKey();
                if (isExcluded(branchName)) {
                    continue;
                }
                SCMHead head = new BranchSCMHead(branchName);
                if (includes != null && !includes.contains(head)) {
                    // don't waste rate limit testing a head we are not interested in
                    continue;
                }
                boolean hasPR = originBranchesWithPR.contains(branchName);
                if (!buildOriginBranch && !hasPR) {
                    listener.getLogger().format("%n    Skipping branch %s since there is no corresponding PR%n", branchName);
                    continue;
                }
                if (!buildOriginBranchWithPR && hasPR) {
                    listener.getLogger().format("%n    Skipping branch %s since there is a corresponding PR%n", branchName);
                    continue;
                }
                listener.getLogger().format("%n    Checking branch %s%n", HyperlinkNote.encodeTo(repo.getHtmlUrl().toString() + "/tree/" + branchName, branchName));
                SCMRevision hash = new SCMRevisionImpl(head, entry.getValue().getSHA1());
                if (criteria != null) {
                    Connector.checkApiRateLimit(listener, github);
                    try (SCMProbe probe = createProbe(head, hash)) {
                        if (criteria.isHead(probe, listener)) {
                            listener.getLogger().format("    Met criteria%n");
                        } else {
                            listener.getLogger().format("    Does not meet criteria%n");
                            continue;
                        }
                    }
                }
                observer.observe(head, hash);
                if (!observer.isObserving()) {
                    listener.getLogger().format("%n  %d branches were processed (query completed)%n", branches);
                    return;
                }
                branches++;
            }
            listener.getLogger().format("%n  %d branches were processed%n", branches);
        }
    }

    /**
     * {@inheritDoc}
     */
    @Override
    protected boolean isExcluded(String branchName) {
        return super.isExcluded(branchName); // override so that we can call this method from this SCMHeadEvent
    }

    @NonNull
    @Override
    protected SCMProbe createProbe(@NonNull SCMHead head, @CheckForNull final SCMRevision revision) throws IOException {
        StandardCredentials credentials = Connector.lookupScanCredentials((Item) getOwner(), apiUri, scanCredentialsId);
        // Github client and validation
        GitHub github = Connector.connect(apiUri, credentials);
        try {
            String fullName = repoOwner + "/" + repository;
            final GHRepository repo = github.getRepository(fullName);
            return new GitHubSCMProbe(github, repo, head, revision);
        } catch (IOException e) {
            Connector.release(github);
            throw e;
        } catch (RuntimeException e) { // TODO collapse once Java 8 with it's better inference of thrown exception types
            Connector.release(github);
            throw e;
        }
    }

    @Override
    @CheckForNull
    protected SCMRevision retrieve(SCMHead head, TaskListener listener) throws IOException, InterruptedException {
        StandardCredentials credentials = Connector.lookupScanCredentials((Item) getOwner(), apiUri, scanCredentialsId);

        // Github client and validation
        GitHub github = Connector.connect(apiUri, credentials);
        try {
            checkApiUrlValidity(github);

            try {
                Connector.checkConnectionValidity(apiUri, listener, credentials, github);
                String fullName = repoOwner + "/" + repository;
                ghRepository = github.getRepository(fullName);
                repositoryUrl = ghRepository.getHtmlUrl();
                return doRetrieve(head, ghRepository);
            } catch (RateLimitExceededException rle) {
                throw new AbortException(rle.getMessage());
            }
        } finally {
            Connector.release(github);
        }
    }

    protected SCMRevision doRetrieve(SCMHead head, GHRepository repo) throws IOException, InterruptedException {
        if (head instanceof PullRequestSCMHead) {
            PullRequestSCMHead prhead = (PullRequestSCMHead) head;
            int number = prhead.getNumber();
            GHPullRequest pr = repo.getPullRequest(number);
            String baseHash;
            if (prhead.isMerge()) {
                baseHash = repo.getRef("heads/" + prhead.getTarget().getName()).getObject().getSha();
            } else {
                baseHash = pr.getBase().getSha();
            }
            return new PullRequestSCMRevision((PullRequestSCMHead) head, baseHash, pr.getHead().getSha());
        } else {
            return new SCMRevisionImpl(head, repo.getRef("heads/" + head.getName()).getObject().getSha());
        }
    }

    @Override
    public SCM build(SCMHead head, SCMRevision revision) {
        if (revision == null) {
            // TODO will this work sanely for PRs? Branch.scm seems to be used only as a fallback for SCMBinder/SCMVar where they would perhaps better just report an error.
            GitSCM scm = (GitSCM) super.build(head, null);
            String repoUrl = repositoryUrl(getRepoOwner(), getRepository());
            if (repoUrl != null) {
                setBrowser(scm, repoUrl);
            }
            return scm;
        } else if (head instanceof PullRequestSCMHead && ((PullRequestSCMHead) head).getSourceRepo() != null) {
            if (revision instanceof PullRequestSCMRevision) {
                PullRequestSCMRevision prRev = (PullRequestSCMRevision) revision;
                // we rely on GitHub exposing the pull request revision on the target repository
                // TODO determine how we should name the checked out PR branch, as that affects the BRANCH_NAME env var
                SCMHead checkoutHead = head; // should probably have been head.getTarget() but historical
                GitSCM scm = (GitSCM) super.build(checkoutHead, new SCMRevisionImpl(checkoutHead, prRev.getPullHash()));
                if (((PullRequestSCMHead) head).isMerge()) {
                    scm.getExtensions().add(new MergeWith(
                            StringUtils.defaultIfBlank(
                                    ((PullRequestSCMHead) head).getTarget().getName(),
                                    "master?" // OK if not found, just informational anyway
                            ),
                            prRev.getBaseHash()));
                }
                String repoUrl = repositoryUrl(((PullRequestSCMHead) head).getSourceOwner(),
                        ((PullRequestSCMHead) head).getSourceRepo());
                if (repoUrl != null) {
                    setBrowser(scm, repoUrl);
                }
                return scm;
            } else {
                LOGGER.log(Level.WARNING, "Unexpected revision class {0} for {1}", new Object[]{
                        revision.getClass().getName(), head
                });
                GitSCM scm = (GitSCM) super.build(head, revision);
                String repoUrl = repositoryUrl(getRepoOwner(), getRepository());
                if (repoUrl != null) {
                    setBrowser(scm, repoUrl);
                }
                return scm;
            }
        } else {
            GitSCM scm = (GitSCM) super.build(head, /* casting just as an assertion */(SCMRevisionImpl) revision);
            String repoUrl = repositoryUrl(getRepoOwner(), getRepository());
            if (repoUrl != null) {
                setBrowser(scm, repoUrl);
            }
            return scm;
        }
    }

    // TODO remove and replace with scm.setBrowser(repoUrl) directly once baseline Git plugin 3.0.2+
    private void setBrowser(GitSCM scm, String repoUrl) {
        try {
            scm.setBrowser(new GithubWeb(repoUrl));
        } catch (NoSuchMethodError e) {
            Level level;
            long now = System.currentTimeMillis();
            long next = jenkins41244Warning.get();
            if (now >= next) {
                long newNext = now + TimeUnit.MINUTES.toMillis(5);
                if (jenkins41244Warning.compareAndSet(next, newNext)) {
                    level = Level.WARNING;
                } else {
                    level = Level.FINE;
                }
            } else  {
                level = Level.FINE;
            }
            LOGGER.log(level, "JENKINS-41244: GitHub Branch Source cannot set browser url with currently "
                    + "installed version of Git plugin", e);
        }
    }

    /**
     * Tries as best as possible to guess the repository HTML url to use with {@link GithubWeb}.
     * @param owner the owner.
     * @param repo the repository.
     * @return the HTML url of the repository or {@code null} if we could not determine the answer.
     */
    @CheckForNull
    private String repositoryUrl(String owner, String repo) {
        if (repositoryUrl != null) {
            if (repoOwner.equals(owner) && repository.equals(repo)) {
                return repositoryUrl.toExternalForm();
            }
            // hack!
            return repositoryUrl.toExternalForm().replace(repoOwner+"/"+repository, owner+"/"+repo);
        }
        if (StringUtils.isBlank(apiUri)) {
            return "https://github.com/"+ owner+"/"+repo;
        }
        if (StringUtils.endsWith(StringUtils.removeEnd(apiUri, "/"), "/api/v3")) {
            return StringUtils.removeEnd(StringUtils.removeEnd(apiUri, "/"), "api/v3") + owner + "/" + repo;
        }
        return null;
    }

    /**
     * Similar to {@link PreBuildMerge}, but we cannot use that unmodified: we need to specify the exact base branch hash.
     * It is possible to just ask Git to check out {@code refs/pull/123/merge}, but this has two problems:
     * GitHub’s implementation is not all that reliable (for example JENKINS-33237, and time-delayed snapshots);
     * and it is subject to a race condition between the {@code baseHash} we think we are merging with and a possibly newer one that was just pushed.
     * Performing the merge ourselves is simple enough and ensures that we are building exactly what the {@link PullRequestSCMRevision} represented.
     */
    private static class MergeWith extends GitSCMExtension {
        private final String baseName;
        private final String baseHash;
        MergeWith(String baseName, String baseHash) {
            this.baseName = baseName;
            this.baseHash = baseHash;
        }
        @Override
        public Revision decorateRevisionToBuild(GitSCM scm, Run<?, ?> build, GitClient git, TaskListener listener, Revision marked, Revision rev) throws IOException, InterruptedException, GitException {
            listener.getLogger().println("Merging " + baseName + " commit " + baseHash + " into PR head commit " + rev.getSha1String());
            checkout(scm, build, git, listener, rev);
            try {
                git.setAuthor("Jenkins", /* could parse out of JenkinsLocationConfiguration.get().getAdminAddress() but seems overkill */"nobody@nowhere");
                git.setCommitter("Jenkins", "nobody@nowhere");
                MergeCommand cmd = git.merge().setRevisionToMerge(ObjectId.fromString(baseHash));
                for (GitSCMExtension ext : scm.getExtensions()) {
                    // By default we do a regular merge, allowing it to fast-forward.
                    ext.decorateMergeCommand(scm, build, git, listener, cmd);
                }
                cmd.execute();
            } catch (GitException x) {
                // Try to revert merge conflict markers.
                // TODO IGitAPI offers a reset(hard) method yet GitClient does not. Why?
                checkout(scm, build, git, listener, rev);
                // TODO would be nicer to throw an AbortException with just the message, but this is actually worse until git-client 1.19.7+
                throw x;
            }
            build.addAction(new MergeRecord(baseName, baseHash)); // does not seem to be used, but just in case
            ObjectId mergeRev = git.revParse(Constants.HEAD);
            listener.getLogger().println("Merge succeeded, producing " + mergeRev.name());
            return new Revision(mergeRev, rev.getBranches()); // note that this ensures Build.revision != Build.marked
        }
        private void checkout(GitSCM scm, Run<?,?> build, GitClient git, TaskListener listener, Revision rev) throws InterruptedException, IOException, GitException {
            CheckoutCommand checkoutCommand = git.checkout().ref(rev.getSha1String());
            for (GitSCMExtension ext : scm.getExtensions()) {
                ext.decorateCheckoutCommand(scm, build, git, listener, checkoutCommand);
            }
            checkoutCommand.execute();
        }
    }

    @Override
    public SCMRevision getTrustedRevision(SCMRevision revision, TaskListener listener)
            throws IOException, InterruptedException {
        if (revision instanceof PullRequestSCMRevision) {
            PullRequestSCMHead head = (PullRequestSCMHead) revision.getHead();
            if (repoOwner.equals(head.getSourceOwner())) {
                // origin PR
                return revision;
            }
            /*
             * Evaluates whether this pull request is coming from a trusted source.
             * Quickest is to check whether the author of the PR
             * <a href="https://developer.github.com/v3/repos/collaborators/#check-if-a-user-is-a-collaborator">is a
             * collaborator of the repository</a>.
             * By checking <a href="https://developer.github.com/v3/repos/collaborators/#list-collaborators">all
             * collaborators</a>
             * it is possible to further ascertain if they are in a team which was specifically granted push permission,
             * but this is potentially expensive as there might be multiple pages of collaborators to retrieve.
             * TODO since the GitHub API wrapper currently supports neither, we list all collaborator names and check
             * for membership, paying the performance penalty without the benefit of the accuracy.
             */

            if (collaboratorNames == null) {
                listener.getLogger().format("Connecting to %s to obtain list of collaborators for %s/%s%n",
                        apiUri == null ? GITHUB_URL : apiUri, repoOwner, repository);
                StandardCredentials credentials = Connector.lookupScanCredentials(
                        (Item) getOwner(), apiUri, scanCredentialsId
                );
                // Github client and validation
                GitHub github = Connector.connect(apiUri, credentials);
                try {
                    try {
                        github.checkApiUrlValidity();
                    } catch (HttpException e) {
                        listener.getLogger().format("It seems %s is unreachable, assuming no trusted collaborators%n",
                                apiUri == null ? GITHUB_URL : apiUri);
                        collaboratorNames = Collections.singleton(repoOwner);
                    }
                    if (collaboratorNames == null) {
                        // Input data validation
                        String credentialsName =
                                credentials == null ? "anonymous access" : CredentialsNameProvider.name(credentials);
                        if (credentials != null && !github.isCredentialValid()) {
                            listener.getLogger().format("Invalid scan credentials %s to connect to %s, "
                                            + "assuming no trusted collaborators%n",
                                    credentialsName, apiUri == null ? GITHUB_URL : apiUri);
                            collaboratorNames = Collections.singleton(repoOwner);
                        } else {
                            if (!github.isAnonymous()) {
                                listener.getLogger()
                                        .format("Connecting to %s using %s%n", apiUri == null ? GITHUB_URL : apiUri,
                                                credentialsName);
                            } else {
                                listener.getLogger().format("Connecting to %s with no credentials, anonymous access%n",
                                        apiUri == null ? GITHUB_URL : apiUri);
                            }

                            // Input data validation
                            if (repository == null || repository.isEmpty()) {
                                collaboratorNames = Collections.singleton(repoOwner);
                            } else {
                                String fullName = repoOwner + "/" + repository;
                                ghRepository = github.getRepository(fullName);
                                repositoryUrl = ghRepository.getHtmlUrl();
                                updateCollaboratorNames(listener, credentials, ghRepository);
                                assert collaboratorNames != null;
                            }
                        }
                    }
                } finally {
                    Connector.release(github);
                }
            }
            if (!collaboratorNames.contains(head.getSourceOwner())) {
                PullRequestSCMRevision rev = (PullRequestSCMRevision) revision;
                listener.getLogger().format("Loading trusted files from base branch %s at %s rather than %s%n",
                        head.getTarget().getName(), rev.getBaseHash(), rev.getPullHash());
                return new SCMRevisionImpl(head.getTarget(), rev.getBaseHash());
            }
        }
        return revision;
    }

    /**
     * {@inheritDoc}
     */
    protected boolean isCategoryEnabled(@NonNull SCMHeadCategory category) {
        if (category instanceof ChangeRequestSCMHeadCategory) {
            // only display change requests if this source is enabled for change requests
            return super.isCategoryEnabled(category) && (
                    Boolean.TRUE.equals(buildForkPRHead)
                            || Boolean.TRUE.equals(buildForkPRMerge)
                            || Boolean.TRUE.equals(buildOriginBranchWithPR)
                            || Boolean.TRUE.equals(buildOriginPRHead)
                            || Boolean.TRUE.equals(buildOriginPRMerge)
            );
        }
        return super.isCategoryEnabled(category);
    }

    /**
     * {@inheritDoc}
     */
    @NonNull
    @Override
    protected List<Action> retrieveActions(@NonNull SCMHead head,
                                           @CheckForNull SCMHeadEvent event,
                                           @NonNull TaskListener listener) throws IOException, InterruptedException {
        // TODO when we have support for trusted events, use the details from event if event was from trusted source
        List<Action> result = new ArrayList<>();
        SCMSourceOwner owner = getOwner();
        if (owner instanceof Actionable) {
            GitHubLink repoLink = ((Actionable) owner).getAction(GitHubLink.class);
            if (repoLink != null) {
                String url;
                ObjectMetadataAction metadataAction = null;
                if (head instanceof PullRequestSCMHead) {
                    // pull request to this repository
                    int number = ((PullRequestSCMHead) head).getNumber();
                    url = repoLink.getUrl() + "/pull/" + number;
                    metadataAction = pullRequestMetadataCache.get(number);
                    if (metadataAction == null) {
                        // best effort
                        metadataAction = new ObjectMetadataAction(null, null, url);
                    }
                    ContributorMetadataAction contributor = pullRequestContributorCache.get(number);
                    if (contributor != null) {
                        result.add(contributor);
                    }
                } else {
                    // branch in this repository
                    url = repoLink.getUrl() + "/tree/" + head.getName();
                    metadataAction = new ObjectMetadataAction(head.getName(), null, url);
                }
                result.add(new GitHubLink("icon-github-branch", url));
                result.add(metadataAction);
            }
            if (head instanceof BranchSCMHead) {
                for (GitHubDefaultBranch p : ((Actionable) owner).getActions(GitHubDefaultBranch.class)) {
                    if (StringUtils.equals(getRepoOwner(), p.getRepoOwner())
                            && StringUtils.equals(repository, p.getRepository())
                            && StringUtils.equals(p.getDefaultBranch(), head.getName())) {
                        result.add(new PrimaryInstanceMetadataAction());
                        break;
                    }
                }
            }
        }
        return result;
    }

    /**
     * {@inheritDoc}
     */
    @NonNull
    @Override
    protected List<Action> retrieveActions(@CheckForNull SCMSourceEvent event,
                                           @NonNull TaskListener listener) throws IOException {
        // TODO when we have support for trusted events, use the details from event if event was from trusted source
        List<Action> result = new ArrayList<>();
        result.add(new GitHubRepoMetadataAction());
        StandardCredentials credentials = Connector.lookupScanCredentials((Item) getOwner(), apiUri, scanCredentialsId);
        GitHub hub = Connector.connect(apiUri, credentials);
        try {
            Connector.checkConnectionValidity(apiUri, listener, credentials, hub);
            try {
                ghRepository = hub.getRepository(getRepoOwner() + '/' + repository);
                repositoryUrl = ghRepository.getHtmlUrl();
            } catch (FileNotFoundException e) {
                throw new AbortException(
                        String.format("Invalid scan credentials when using %s to connect to %s/%s on %s",
                                credentials == null ? "anonymous access" : CredentialsNameProvider.name(credentials), repoOwner, repository, apiUri == null ? GITHUB_URL : apiUri));
            }
            result.add(new ObjectMetadataAction(null, ghRepository.getDescription(), Util.fixEmpty(ghRepository.getHomepage())));
            result.add(new GitHubLink("icon-github-repo", ghRepository.getHtmlUrl()));
            if (StringUtils.isNotBlank(ghRepository.getDefaultBranch())) {
                result.add(new GitHubDefaultBranch(getRepoOwner(), repository, ghRepository.getDefaultBranch()));
            }
            return result;
        } finally {
            Connector.release(hub);
        }
    }

    /**
     * {@inheritDoc}
     */
    @Override
    public void afterSave() {
        SCMSourceOwner owner = getOwnerNotSynchronized();
        if (owner != null) {
            getHook().registerHookFor(owner);
        }
    }

<<<<<<< HEAD
    @Restricted(NoExternalUse.class)
    SCMSourceOwner getOwnerNotSynchronized() {
        return getOwner();
    }

    @Restricted(NoExternalUse.class)
    GitHubWebHook getHook() {
        return GitHubWebHook.get();
    }

=======
    @Symbol("github")
>>>>>>> f4403aec
    @Extension
    public static class DescriptorImpl extends SCMSourceDescriptor {

        public static final String defaultIncludes = "*";
        public static final String defaultExcludes = "";
        public static final String ANONYMOUS = "ANONYMOUS";
        public static final String SAME = "SAME";
        // Prior to JENKINS-33161 the unconditional behavior was to build fork PRs plus origin branches, and try to build a merge revision for PRs.
        public static final boolean defaultBuildOriginBranch = true;
        public static final boolean defaultBuildOriginBranchWithPR = true;
        public static final boolean defaultBuildOriginPRMerge = false;
        public static final boolean defaultBuildOriginPRHead = false;
        public static final boolean defaultBuildForkPRMerge = true;
        public static final boolean defaultBuildForkPRHead = false;

        @Initializer(before = InitMilestone.PLUGINS_STARTED)
        public static void addAliases() {
            XSTREAM2.addCompatibilityAlias("org.jenkinsci.plugins.github_branch_source.OriginGitHubSCMSource", GitHubSCMSource.class);
        }

        @Override
        public String getDisplayName() {
            return Messages.GitHubSCMSource_DisplayName();
        }

        @Restricted(NoExternalUse.class)
        public FormValidation doCheckIncludes(@QueryParameter String value) {
            if (value.isEmpty()) {
                return FormValidation.warning(Messages.GitHubSCMSource_did_you_mean_to_use_to_match_all_branches());
            }
            return FormValidation.ok();
        }

        @Restricted(NoExternalUse.class)
        public FormValidation doCheckScanCredentialsId(@CheckForNull @AncestorInPath Item context,
                                                       @QueryParameter String apiUri,
                                                       @QueryParameter String scanCredentialsId) {
            return Connector.checkScanCredentials(context, apiUri, scanCredentialsId);
        }

        @Restricted(NoExternalUse.class)
        public FormValidation doCheckBuildOriginBranchWithPR(
            @QueryParameter boolean buildOriginBranch,
            @QueryParameter boolean buildOriginBranchWithPR,
            @QueryParameter boolean buildOriginPRMerge,
            @QueryParameter boolean buildOriginPRHead,
            @QueryParameter boolean buildForkPRMerge,
            @QueryParameter boolean buildForkPRHead
        ) {
            if (buildOriginBranch && !buildOriginBranchWithPR && !buildOriginPRMerge && !buildOriginPRHead && !buildForkPRMerge && !buildForkPRHead) {
                // TODO in principle we could make doRetrieve populate originBranchesWithPR without actually including any PRs, but it would be more work and probably never wanted anyway.
                return FormValidation.warning("If you are not building any PRs, all origin branches will be built.");
            }
            return FormValidation.ok();
        }

        @Restricted(NoExternalUse.class)
        public FormValidation doCheckBuildOriginPRHead(@QueryParameter boolean buildOriginBranchWithPR, @QueryParameter boolean buildOriginPRMerge, @QueryParameter boolean buildOriginPRHead) {
            if (buildOriginBranchWithPR && buildOriginPRHead) {
                return FormValidation.warning("Redundant to build an origin PR both as a branch and as an unmerged PR.");
            }
            if (buildOriginPRMerge && buildOriginPRHead) {
                return FormValidation.ok("Merged vs. unmerged PRs will be distinguished in the job name (*-merge vs. *-head).");
            }
            return FormValidation.ok();
        }

        @Restricted(NoExternalUse.class)
        public FormValidation doCheckBuildForkPRHead/* web method name controls UI position of message; we want this at the bottom */(
            @QueryParameter boolean buildOriginBranch,
            @QueryParameter boolean buildOriginBranchWithPR,
            @QueryParameter boolean buildOriginPRMerge,
            @QueryParameter boolean buildOriginPRHead,
            @QueryParameter boolean buildForkPRMerge,
            @QueryParameter boolean buildForkPRHead
        ) {
            if (!buildOriginBranch && !buildOriginBranchWithPR && !buildOriginPRMerge && !buildOriginPRHead && !buildForkPRMerge && !buildForkPRHead) {
                return FormValidation.warning("You need to build something!");
            }
            if (buildForkPRMerge && buildForkPRHead) {
                return FormValidation.ok("Merged vs. unmerged PRs will be distinguished in the job name (*-merge vs. *-head).");
            }
            return FormValidation.ok();
        }

        public ListBoxModel doFillApiUriItems() {
            ListBoxModel result = new ListBoxModel();
            result.add("GitHub", "");
            for (Endpoint e : GitHubConfiguration.get().getEndpoints()) {
                result.add(e.getName() == null ? e.getApiUri() : e.getName(), e.getApiUri());
            }
            return result;
        }

        public boolean isApiUriSelectable() {
            return !GitHubConfiguration.get().getEndpoints().isEmpty();
        }

        public ListBoxModel doFillCheckoutCredentialsIdItems(@CheckForNull @AncestorInPath Item context, @QueryParameter String apiUri) {
            return Connector.listCheckoutCredentials(context, apiUri);
        }

        public ListBoxModel doFillScanCredentialsIdItems(@CheckForNull @AncestorInPath Item context, @QueryParameter String apiUri) {
            return Connector.listScanCredentials(context, apiUri);
        }

        public ListBoxModel doFillRepositoryItems(@CheckForNull @AncestorInPath Item context, @QueryParameter String apiUri,
                @QueryParameter String scanCredentialsId, @QueryParameter String repoOwner) throws IOException {

            repoOwner = Util.fixEmptyAndTrim(repoOwner);
            if (repoOwner == null) {
                return new ListBoxModel();
            }
            try {
                StandardCredentials credentials = Connector.lookupScanCredentials(context, apiUri, scanCredentialsId);
                GitHub github = Connector.connect(apiUri, credentials);
                try {

                    if (!github.isAnonymous()) {
                        GHMyself myself = null;
                        try {
                            myself = github.getMyself();
                        } catch (IllegalStateException e) {
                            LOGGER.log(Level.WARNING, e.getMessage(), e);
                            throw new FillErrorResponse(e.getMessage(), false);
                        } catch (IOException e) {
                            LogRecord lr = new LogRecord(Level.WARNING,
                                    "Exception retrieving the repositories of the owner {0} on {1} with credentials {2}");
                            lr.setThrown(e);
                            lr.setParameters(new Object[]{
                                    repoOwner, apiUri,
                                    credentials == null
                                            ? "anonymous access"
                                            : CredentialsNameProvider.name(credentials)
                            });
                            LOGGER.log(lr);
                            throw new FillErrorResponse(e.getMessage(), false);
                        }
                        if (myself != null && repoOwner.equalsIgnoreCase(myself.getLogin())) {
                            Set<String> result = new TreeSet<>(String.CASE_INSENSITIVE_ORDER);
                            for (String name : myself.getAllRepositories().keySet()) {
                                result.add(name);
                            }
                            return nameAndValueModel(result);
                        }
                    }

                    GHOrganization org = null;
                    try {
                        org = github.getOrganization(repoOwner);
                    } catch (FileNotFoundException fnf) {
                        LOGGER.log(Level.FINE, "There is not any GH Organization named {0}", repoOwner);
                    } catch (IOException e) {
                        LogRecord lr = new LogRecord(Level.WARNING,
                                "Exception retrieving the repositories of the organization {0} on {1} with credentials {2}");
                        lr.setThrown(e);
                        lr.setParameters(new Object[]{
                                repoOwner, apiUri,
                                credentials == null
                                        ? "anonymous access"
                                        : CredentialsNameProvider.name(credentials)
                        });
                        LOGGER.log(lr);
                        throw new FillErrorResponse(e.getMessage(), false);
                    }
                    if (org != null && repoOwner.equalsIgnoreCase(org.getLogin())) {
                        Set<String> result = new TreeSet<>(String.CASE_INSENSITIVE_ORDER);
                        LOGGER.log(Level.FINE, "as {0} looking for repositories in {1}",
                                new Object[]{scanCredentialsId, repoOwner});
                        for (GHRepository repo : org.listRepositories(100)) {
                            LOGGER.log(Level.FINE, "as {0} found {1}/{2}",
                                    new Object[]{scanCredentialsId, repoOwner, repo.getName()});
                            result.add(repo.getName());
                        }
                        LOGGER.log(Level.FINE, "as {0} result of {1} is {2}",
                                new Object[]{scanCredentialsId, repoOwner, result});
                        return nameAndValueModel(result);
                    }

                    GHUser user = null;
                    try {
                        user = github.getUser(repoOwner);
                    } catch (FileNotFoundException fnf) {
                        LOGGER.log(Level.FINE, "There is not any GH User named {0}", repoOwner);
                    } catch (IOException e) {
                        LogRecord lr = new LogRecord(Level.WARNING,
                                "Exception retrieving the repositories of the user {0} on {1} with credentials {2}");
                        lr.setThrown(e);
                        lr.setParameters(new Object[]{
                                repoOwner, apiUri,
                                credentials == null
                                        ? "anonymous access"
                                        : CredentialsNameProvider.name(credentials)
                        });
                        LOGGER.log(lr);
                        throw new FillErrorResponse(e.getMessage(), false);
                    }
                    if (user != null && repoOwner.equalsIgnoreCase(user.getLogin())) {
                        Set<String> result = new TreeSet<>(String.CASE_INSENSITIVE_ORDER);
                        for (GHRepository repo : user.listRepositories(100)) {
                            result.add(repo.getName());
                        }
                        return nameAndValueModel(result);
                    }
                } finally {
                    Connector.release(github);
                }
            } catch (FillErrorResponse e) {
                throw e;
            } catch (Throwable e) {
                LOGGER.log(Level.SEVERE, e.getMessage(), e);
                throw new FillErrorResponse(e.getMessage(), false);
            }
            throw new FillErrorResponse(Messages.GitHubSCMSource_NoMatchingOwner(repoOwner), true);
        }
        /**
         * Creates a list box model from a list of values.
         * ({@link ListBoxModel#ListBoxModel(Collection)} takes {@link hudson.util.ListBoxModel.Option}s,
         * not {@link String}s, and those are not {@link Comparable}.)
         */
        private static ListBoxModel nameAndValueModel(Collection<String> items) {
            ListBoxModel model = new ListBoxModel();
            for (String item : items) {
                model.add(item);
            }
            return model;
        }

        @NonNull
        @Override
        protected SCMHeadCategory[] createCategories() {
            return new SCMHeadCategory[]{
                    new UncategorizedSCMHeadCategory(Messages._GitHubSCMSource_UncategorizedCategory()),
                    new ChangeRequestSCMHeadCategory(Messages._GitHubSCMSource_ChangeRequestCategory())
                    // TODO add support for tags and maybe feature branch identification
            };
        }

    }

}<|MERGE_RESOLUTION|>--- conflicted
+++ resolved
@@ -74,11 +74,7 @@
 import java.util.logging.Level;
 import java.util.logging.LogRecord;
 import java.util.logging.Logger;
-<<<<<<< HEAD
-import javax.net.ssl.SSLHandshakeException;
-=======
 import javax.servlet.http.HttpServletResponse;
->>>>>>> f4403aec
 import jenkins.plugins.git.AbstractGitSCMSource;
 import jenkins.scm.api.SCMHead;
 import jenkins.scm.api.SCMHeadCategory;
@@ -1221,7 +1217,6 @@
         }
     }
 
-<<<<<<< HEAD
     @Restricted(NoExternalUse.class)
     SCMSourceOwner getOwnerNotSynchronized() {
         return getOwner();
@@ -1232,9 +1227,7 @@
         return GitHubWebHook.get();
     }
 
-=======
     @Symbol("github")
->>>>>>> f4403aec
     @Extension
     public static class DescriptorImpl extends SCMSourceDescriptor {
 
