/*
 * The MIT License
 *
 * Copyright 2015-2016 CloudBees, Inc.
 *
 * Permission is hereby granted, free of charge, to any person obtaining a copy
 * of this software and associated documentation files (the "Software"), to deal
 * in the Software without restriction, including without limitation the rights
 * to use, copy, modify, merge, publish, distribute, sublicense, and/or sell
 * copies of the Software, and to permit persons to whom the Software is
 * furnished to do so, subject to the following conditions:
 *
 * The above copyright notice and this permission notice shall be included in
 * all copies or substantial portions of the Software.
 *
 * THE SOFTWARE IS PROVIDED "AS IS", WITHOUT WARRANTY OF ANY KIND, EXPRESS OR
 * IMPLIED, INCLUDING BUT NOT LIMITED TO THE WARRANTIES OF MERCHANTABILITY,
 * FITNESS FOR A PARTICULAR PURPOSE AND NONINFRINGEMENT. IN NO EVENT SHALL THE
 * AUTHORS OR COPYRIGHT HOLDERS BE LIABLE FOR ANY CLAIM, DAMAGES OR OTHER
 * LIABILITY, WHETHER IN AN ACTION OF CONTRACT, TORT OR OTHERWISE, ARISING FROM,
 * OUT OF OR IN CONNECTION WITH THE SOFTWARE OR THE USE OR OTHER DEALINGS IN
 * THE SOFTWARE.
 */

package org.jenkinsci.plugins.github_branch_source;

import com.cloudbees.jenkins.GitHubWebHook;
import com.cloudbees.jenkins.plugins.sshcredentials.SSHUserPrivateKey;
import com.cloudbees.plugins.credentials.CredentialsMatchers;
import com.cloudbees.plugins.credentials.CredentialsNameProvider;
import com.cloudbees.plugins.credentials.CredentialsProvider;
import com.cloudbees.plugins.credentials.common.StandardCredentials;
import com.cloudbees.plugins.credentials.domains.DomainRequirement;
import edu.umd.cs.findbugs.annotations.CheckForNull;
import edu.umd.cs.findbugs.annotations.NonNull;
import edu.umd.cs.findbugs.annotations.SuppressFBWarnings;
import hudson.AbortException;
import hudson.Extension;
import hudson.Util;
import hudson.console.HyperlinkNote;
import hudson.init.InitMilestone;
import hudson.init.Initializer;
import hudson.model.Action;
import hudson.model.Actionable;
import hudson.model.Run;
import hudson.model.TaskListener;
import hudson.plugins.git.GitException;
import hudson.plugins.git.GitSCM;
import hudson.plugins.git.Revision;
import hudson.plugins.git.browser.GitRepositoryBrowser;
import hudson.plugins.git.browser.GithubWeb;
import hudson.plugins.git.extensions.GitSCMExtension;
import hudson.plugins.git.extensions.impl.PreBuildMerge;
import hudson.plugins.git.util.MergeRecord;
import hudson.scm.SCM;
import hudson.security.ACL;
import hudson.util.FormValidation;
import hudson.util.ListBoxModel;
import java.io.FileNotFoundException;
import java.io.IOException;
import java.net.URL;
import java.util.ArrayList;
import java.util.Arrays;
import java.util.Collection;
import java.util.Collections;
import java.util.HashSet;
import java.util.List;
import java.util.Map;
import java.util.Set;
import java.util.TreeMap;
import java.util.TreeSet;
import java.util.concurrent.ConcurrentHashMap;
import java.util.logging.Level;
import java.util.logging.Logger;
import javax.net.ssl.SSLHandshakeException;
import jenkins.plugins.git.AbstractGitSCMSource;
import jenkins.scm.api.SCMHead;
import jenkins.scm.api.SCMHeadCategory;
import jenkins.scm.api.SCMHeadEvent;
import jenkins.scm.api.SCMHeadObserver;
import jenkins.scm.api.SCMProbe;
import jenkins.scm.api.SCMRevision;
import jenkins.scm.api.SCMSourceCriteria;
import jenkins.scm.api.SCMSourceDescriptor;
import jenkins.scm.api.SCMSourceEvent;
import jenkins.scm.api.SCMSourceOwner;
import jenkins.scm.api.metadata.ObjectMetadataAction;
import jenkins.scm.api.metadata.PrimaryInstanceMetadataAction;
import jenkins.scm.impl.ChangeRequestSCMHeadCategory;
import jenkins.scm.impl.UncategorizedSCMHeadCategory;
import org.apache.commons.lang.StringUtils;
import org.eclipse.jgit.lib.Constants;
import org.eclipse.jgit.lib.ObjectId;
import org.eclipse.jgit.transport.RefSpec;
import org.jenkinsci.plugins.gitclient.CheckoutCommand;
import org.jenkinsci.plugins.gitclient.GitClient;
import org.jenkinsci.plugins.gitclient.MergeCommand;
import org.jenkinsci.plugins.github.config.GitHubServerConfig;
import org.kohsuke.accmod.Restricted;
import org.kohsuke.accmod.restrictions.NoExternalUse;
import org.kohsuke.github.GHBranch;
import org.kohsuke.github.GHIssueState;
import org.kohsuke.github.GHMyself;
import org.kohsuke.github.GHOrganization;
import org.kohsuke.github.GHPullRequest;
import org.kohsuke.github.GHRepository;
import org.kohsuke.github.GHUser;
import org.kohsuke.github.GitHub;
import org.kohsuke.github.HttpException;
import org.kohsuke.stapler.AncestorInPath;
import org.kohsuke.stapler.DataBoundConstructor;
import org.kohsuke.stapler.DataBoundSetter;
import org.kohsuke.stapler.QueryParameter;

import static hudson.model.Items.XSTREAM2;

public class GitHubSCMSource extends AbstractGitSCMSource {

    public static final String VALID_GITHUB_REPO_NAME = "^[0-9A-Za-z._-]+$";
    public static final String VALID_GITHUB_USER_NAME = "^[0-9A-Za-z]([0-9A-Za-z._-]+[0-9A-Za-z])$";
    public static final String VALID_GIT_SHA1 = "^[a-fA-F0-9]{40}$";
    public static final String GITHUB_URL = GitHubServerConfig.GITHUB_URL;
    private static final Logger LOGGER = Logger.getLogger(GitHubSCMSource.class.getName());

    private final String apiUri;

    /** Credentials for actual clone; may be SSH private key. */
    private final String checkoutCredentialsId;

    /** Credentials for GitHub API; currently only supports username/password (personal access token). */
    private final String scanCredentialsId;

    private final String repoOwner;

    private final String repository;

    @NonNull
    private String includes = DescriptorImpl.defaultIncludes;

    @NonNull
    private String excludes = DescriptorImpl.defaultExcludes;

    /** Whether to build regular origin branches. */
    @NonNull
    private Boolean buildOriginBranch = DescriptorImpl.defaultBuildOriginBranch;
    /** Whether to build origin branches which happen to also have a PR filed from them (but here we are naming and building as a branch). */
    @NonNull
    private Boolean buildOriginBranchWithPR = DescriptorImpl.defaultBuildOriginBranchWithPR;
    /** Whether to build PRs filed from the origin, where the build is of the merge with the base branch. */
    @NonNull
    private Boolean buildOriginPRMerge = DescriptorImpl.defaultBuildOriginPRMerge;
    /** Whether to build PRs filed from the origin, where the build is of the branch head. */
    @NonNull
    private Boolean buildOriginPRHead = DescriptorImpl.defaultBuildOriginPRHead;
    /** Whether to build PRs filed from a fork, where the build is of the merge with the base branch. */
    @NonNull
    private Boolean buildForkPRMerge = DescriptorImpl.defaultBuildForkPRMerge;
    /** Whether to build PRs filed from a fork, where the build is of the branch head. */
    @NonNull
    private Boolean buildForkPRHead = DescriptorImpl.defaultBuildForkPRHead;

<<<<<<< HEAD
=======
    /**
     * Cache of the official repository HTML URL as reported by {@link GitHub#getRepository(String)}.
     */
    private transient URL repositoryUrl;
    /**
     * The collaborator names used to determine if pull requests are from trusted authors
     */
    @CheckForNull
    private transient Set<String> collaboratorNames;

    /**
     * The cache of {@link ObjectMetadataAction} instances for each open PR.
     */
    @NonNull
    private transient /*effectively final*/ Map<Integer,ObjectMetadataAction> pullRequestMetadataCache;

>>>>>>> 5e71f599
    @DataBoundConstructor
    public GitHubSCMSource(String id, String apiUri, String checkoutCredentialsId, String scanCredentialsId, String repoOwner, String repository) {
        super(id);
        this.apiUri = Util.fixEmpty(apiUri);
        this.repoOwner = repoOwner;
        this.repository = repository;
        this.scanCredentialsId = Util.fixEmpty(scanCredentialsId);
        this.checkoutCredentialsId = checkoutCredentialsId;
        pullRequestMetadataCache = new ConcurrentHashMap<>();
    }

    /** Use defaults for old settings. */
    @SuppressFBWarnings(value="RCN_REDUNDANT_NULLCHECK_OF_NONNULL_VALUE", justification="Only non-null after we set them here!")
    private Object readResolve() {
        if (buildOriginBranch == null) {
            buildOriginBranch = DescriptorImpl.defaultBuildOriginBranch;
        }
        if (buildOriginBranchWithPR == null) {
            buildOriginBranchWithPR = DescriptorImpl.defaultBuildOriginBranchWithPR;
        }
        if (buildOriginPRMerge == null) {
            buildOriginPRMerge = DescriptorImpl.defaultBuildOriginPRMerge;
        }
        if (buildOriginPRHead == null) {
            buildOriginPRHead = DescriptorImpl.defaultBuildOriginPRHead;
        }
        if (buildForkPRMerge == null) {
            buildForkPRMerge = DescriptorImpl.defaultBuildForkPRMerge;
        }
        if (buildForkPRHead == null) {
            buildForkPRHead = DescriptorImpl.defaultBuildForkPRHead;
        }
        if (pullRequestMetadataCache == null) {
            pullRequestMetadataCache = new ConcurrentHashMap<>();
        }
        return this;
    }

    @CheckForNull
    public String getApiUri() {
        return apiUri;
    }

    /**
     * Returns the effective credentials used to check out sources:
     *
     * null - anonymous access
     * SAME - represents that we want to use the same as scan credentials
     * UUID - represents the credentials identifier
     *
     * @return A string or null.
     */
    @CheckForNull
    @Override
    @SuppressWarnings("ConvertToStringSwitch") // more cumbersome with null check
    public String getCredentialsId() {
        if (DescriptorImpl.ANONYMOUS.equals(checkoutCredentialsId)) {
            return null;
        } else if (DescriptorImpl.SAME.equals(checkoutCredentialsId)) {
            return scanCredentialsId;
        } else {
            return checkoutCredentialsId;
        }
    }

    @CheckForNull
    public String getScanCredentialsId() {
        return scanCredentialsId;
    }

    @CheckForNull
    public String getCheckoutCredentialsId() {
        return checkoutCredentialsId;
    }

    public String getRepoOwner() {
        return repoOwner;
    }

    public String getRepository() {
        return repository;
    }

    /** {@inheritDoc} */
    @Override
    public String getPronoun() {
        return Messages.GitHubSCMSource_Pronoun();
    }

    @Override
    protected List<RefSpec> getRefSpecs() {
        return new ArrayList<>(Arrays.asList(new RefSpec("+refs/heads/*:refs/remotes/origin/*"),
            // For PRs we check out the head, then perhaps merge with the base branch.
            new RefSpec("+refs/pull/*/head:refs/remotes/origin/pr/*")));
    }

    /**
     * Returns a {@link RepositoryUriResolver} according to credentials configuration.
     *
     * @return a {@link RepositoryUriResolver}
     */
    public RepositoryUriResolver getUriResolver() {
        String credentialsId = getCredentialsId();
        if (credentialsId == null) {
            return new HttpsRepositoryUriResolver();
        } else {
            if (getCredentials(StandardCredentials.class, credentialsId) instanceof SSHUserPrivateKey) {
                return new SshRepositoryUriResolver();
            } else {
                // Defaults to HTTP/HTTPS
                return new HttpsRepositoryUriResolver();
            }
        }
    }

    /**
     * Returns a credentials by type and identifier.
     *
     * @param type Type that we are looking for
     * @param credentialsId Identifier of credentials
     * @return The credentials or null if it does not exists
     */
    private <T extends StandardCredentials> T getCredentials(@NonNull Class<T> type, @NonNull String credentialsId) {
        return CredentialsMatchers.firstOrNull(CredentialsProvider.lookupCredentials(
                type, getOwner(), ACL.SYSTEM,
                Collections.<DomainRequirement> emptyList()), CredentialsMatchers.allOf(
                CredentialsMatchers.withId(credentialsId),
                CredentialsMatchers.instanceOf(type)));
    }

    @Override
    @NonNull
    public String getIncludes() {
        return includes;
    }

    @DataBoundSetter public void setIncludes(@NonNull String includes) {
        this.includes = includes;
    }

    @Override
    @NonNull
    public String getExcludes() {
        return excludes;
    }

    @DataBoundSetter public void setExcludes(@NonNull String excludes) {
        this.excludes = excludes;
    }

    public boolean getBuildOriginBranch() {
        return buildOriginBranch;
    }

    @DataBoundSetter
    public void setBuildOriginBranch(boolean buildOriginBranch) {
        this.buildOriginBranch = buildOriginBranch;
    }

    public boolean getBuildOriginBranchWithPR() {
        return buildOriginBranchWithPR;
    }

    @DataBoundSetter
    public void setBuildOriginBranchWithPR(boolean buildOriginBranchWithPR) {
        this.buildOriginBranchWithPR = buildOriginBranchWithPR;
    }

    public boolean getBuildOriginPRMerge() {
        return buildOriginPRMerge;
    }

    @DataBoundSetter
    public void setBuildOriginPRMerge(boolean buildOriginPRMerge) {
        this.buildOriginPRMerge = buildOriginPRMerge;
    }

    public boolean getBuildOriginPRHead() {
        return buildOriginPRHead;
    }

    @DataBoundSetter
    public void setBuildOriginPRHead(boolean buildOriginPRHead) {
        this.buildOriginPRHead = buildOriginPRHead;
    }

    public boolean getBuildForkPRMerge() {
        return buildForkPRMerge;
    }

    @DataBoundSetter
    public void setBuildForkPRMerge(boolean buildForkPRMerge) {
        this.buildForkPRMerge = buildForkPRMerge;
    }

    public boolean getBuildForkPRHead() {
        return buildForkPRHead;
    }

    @DataBoundSetter
    public void setBuildForkPRHead(boolean buildForkPRHead) {
        this.buildForkPRHead = buildForkPRHead;
    }

    @Override
    public String getRemote() {
        return getUriResolver().getRepositoryUri(apiUri, repoOwner, repository);
    }

    @Override
    protected final void retrieve(@CheckForNull SCMSourceCriteria criteria,
                                  @NonNull SCMHeadObserver observer,
                                  @CheckForNull SCMHeadEvent<?> event,
                                  @NonNull final TaskListener listener) throws IOException, InterruptedException {
        StandardCredentials credentials = Connector.lookupScanCredentials(getOwner(), apiUri, scanCredentialsId);
        // Github client and validation
        GitHub github = Connector.connect(apiUri, credentials);
        try {
            github.checkApiUrlValidity();
        } catch (HttpException e) {
            String message = String.format("It seems %s is unreachable", apiUri == null ? GITHUB_URL : apiUri);
            throw new AbortException(message);
        }

        try {
            // Input data validation
            if (credentials != null && !github.isCredentialValid()) {
                String message = String.format("Invalid scan credentials %s to connect to %s, skipping",
                        CredentialsNameProvider.name(credentials), apiUri == null ? GITHUB_URL : apiUri);
                throw new AbortException(message);
            }
            if (!github.isAnonymous()) {
                listener.getLogger().format("Connecting to %s using %s%n",
                        apiUri == null ? GITHUB_URL : apiUri, CredentialsNameProvider.name(credentials));
            } else {
                listener.getLogger().format("Connecting to %s with no credentials, anonymous access%n",
                        apiUri == null ? GITHUB_URL : apiUri);
            }

            // Input data validation
            if (repository == null || repository.isEmpty()) {
                throw new AbortException("No repository selected, skipping");
            }

            String fullName = repoOwner + "/" + repository;
            final GHRepository repo = github.getRepository(fullName);
            listener.getLogger().format("Looking up %s%n", HyperlinkNote.encodeTo(repo.getHtmlUrl().toString(), fullName));
<<<<<<< HEAD
=======
            try {
                repositoryUrl = repo.getHtmlUrl();
                collaboratorNames = new HashSet<>(repo.getCollaboratorNames());
            } catch (FileNotFoundException e) {
                // not permitted
                listener.getLogger().println("Not permitted to query list of collaborators, assuming none");
                collaboratorNames = Collections.emptySet();
            }
>>>>>>> 5e71f599
            doRetrieve(criteria, observer, listener, repo);
            listener.getLogger().format("%nDone examining %s%n%n", fullName);
        } catch (RateLimitExceededException rle) {
            throw new AbortException(rle.getMessage());
        }
    }

    private void doRetrieve(SCMSourceCriteria criteria, SCMHeadObserver observer, TaskListener listener, GHRepository repo) throws IOException, InterruptedException {
        boolean wantPRs = true;
        boolean wantBranches = true;
        Set<Integer> wantPRNumbers = null;
        int wantBranchCount = 0;
        Set<SCMHead> includes = observer.getIncludes();
        if (includes != null) {
            wantPRs = false;
            wantBranches = false;
            wantPRNumbers = new HashSet<>();
            for (SCMHead h : includes) {
                if (h instanceof PullRequestSCMHead) {
                    wantPRs = true;
                    wantPRNumbers.add(((PullRequestSCMHead) h).getNumber());
                } else if (h instanceof BranchSCMHead) {
                    wantBranches = true;
                    wantBranchCount++;
                }
            }
        }

        // To implement buildOriginBranch && !buildOriginBranchWithPR we need to first find the pull requests,
        // so we can skip corresponding origin branches later. Awkward.
        Set<String> originBranchesWithPR = new HashSet<>();

        if ((wantPRs || (wantBranches && (!buildOriginBranch || !buildOriginBranchWithPR)))
                && (buildOriginBranchWithPR || buildOriginPRMerge || buildOriginPRHead || buildForkPRMerge
                || buildForkPRHead)) {
            int pullrequests = 0;
            boolean onlyWantPRBranch = false;
            if (includes != null && wantBranches && wantBranchCount == 1 && wantPRNumbers.size() == 1) {
                // there are some configuration options that let PullRequestGHEventSubscriber generate a collection
                // of both pull requests and a single branch, e.g. we may have the merge pr head, the fork pr head and
                // the origin branch head. This optimization here prevents iterating all the PRs just to trigger
                // an update of the single branch as we only need to retrieve that single PR
                PullRequestSCMHead prh = null;
                BranchSCMHead brh = null;
                for (SCMHead h : includes) {
                    if (h instanceof PullRequestSCMHead) {
                        prh = (PullRequestSCMHead) h;
                        if (brh != null) {
                            break;
                        }
                    }
                    if (h instanceof BranchSCMHead) {
                        brh = (BranchSCMHead) h;
                        if (prh != null) {
                            break;
                        }
                    }
                }
                if (brh != null && prh != null) {
                    // this is a case where we do not need to iterate all the pull requests as the only
                    // pull request we are interested in is the same as the branch we are interested in
                    // thus we can reduce API calls and save iterating all PRs
                    onlyWantPRBranch = repoOwner.equals(prh.getSourceOwner())
                            && brh.equals(prh.getTarget());
                }
            }
            Iterable<GHPullRequest> pullRequests;
            if (includes != null && (!wantBranches || onlyWantPRBranch) && wantPRNumbers.size() == 1) {
                // Special case optimization. We only want one PR number and we don't need to get any branches
                //
                // Here we can just get the only PR we are interested in and save API rate limit
                // if we needed more than one PR, we would have to make multiple API calls, one for each PR
                // and thus a single call to getPullRequests would be expected to be cheaper (note that if there
                // are multiple pages of pull requests and we are only interested in two pull requests on the last
                // page then this assumption would break down... but in general this will not be the expected case
                // hence we only optimize for the single PR case as that is expected to be common when validating
                // events
                int number = wantPRNumbers.iterator().next();
                listener.getLogger().format("%n  Getting remote pull request #%d...%n", number);
                GHPullRequest pr = repo.getPullRequest(number);
                if (pr == null || GHIssueState.CLOSED.equals(pr.getState())) {
                    pullRequests = Collections.emptyList();
                } else {
                    pullRequests = Collections.singletonList(pr);
                }
            } else {
                listener.getLogger().format("%n  Getting remote pull requests...%n");
                // we use a paged iterable so that if the observer is finished observing we stop making API calls
                pullRequests = repo.queryPullRequests().state(GHIssueState.OPEN).list();
            }
            Set<Integer> pullRequestMetadataKeys = new HashSet<>();
            for (GHPullRequest ghPullRequest : pullRequests) {
                checkInterrupt();
                int number = ghPullRequest.getNumber();
                if (includes != null && !wantBranches && !wantPRNumbers.contains(number)) {
                    continue;
                }
                boolean fork = !repo.getOwner().equals(ghPullRequest.getHead().getUser());
                if (wantPRs) {
                    listener.getLogger().format("%n    Checking pull request %s%n",
                            HyperlinkNote.encodeTo(ghPullRequest.getHtmlUrl().toString(), "#" + number));
                    if (fork && !buildForkPRMerge && !buildForkPRHead) {
                        listener.getLogger().format("    Submitted from fork, skipping%n%n");
                        continue;
                    }
                    if (!fork && !buildOriginPRMerge && !buildOriginPRHead && !buildOriginBranchWithPR) {
                        listener.getLogger().format("    Submitted from origin repository, skipping%n%n");
                        continue;
                    }
                    if (!fork) {
                        originBranchesWithPR.add(ghPullRequest.getHead().getRef());
                    }
                } else {
                    // we just wanted the list of origin branches with PR for the withBranches
                    if (!fork && (buildOriginPRMerge || buildOriginPRHead || buildOriginBranchWithPR)) {
                        originBranchesWithPR.add(ghPullRequest.getHead().getRef());
                    }
                    continue;
                }
                for (boolean merge : new boolean[] {false, true}) {
                    String branchName = "PR-" + number;
                    if (merge && fork) {
                        if (!buildForkPRMerge) {
                            continue; // not doing this combination
                        }
                        if (buildForkPRHead) {
                            branchName += "-merge"; // make sure they are distinct
                        }
                        // If we only build merged, or only unmerged, then we use the /PR-\d+/ scheme as before.
                    }
                    if (merge && !fork) {
                        if (!buildOriginPRMerge) {
                            continue;
                        }
                        if (buildForkPRHead) {
                            branchName += "-merge";
                        }
                    }
                    if (!merge && fork) {
                        if (!buildForkPRHead) {
                            continue;
                        }
                        if (buildForkPRMerge) {
                            branchName += "-head";
                        }
                    }
                    if (!merge && !fork) {
                        if (!buildOriginPRHead) {
                            continue;
                        }
                        if (buildOriginPRMerge) {
                            branchName += "-head";
                        }
                    }
                    pullRequestMetadataCache.put(number,
                            new ObjectMetadataAction(
                                    ghPullRequest.getTitle(),
                                    ghPullRequest.getBody(),
                                    ghPullRequest.getHtmlUrl().toExternalForm()
                            )
                    );
                    pullRequestMetadataKeys.add(number);
                    PullRequestSCMHead head = new PullRequestSCMHead(ghPullRequest, branchName, merge);
                    if (includes != null && !includes.contains(head)) {
                        // don't waste rate limit testing a head we are not interested in
                        continue;
                    }
                    listener.getLogger().format("    Job name: %s%n", branchName);
                    if (criteria != null) {
                        // Would be more precise to check whether the merge of the base branch head with the PR branch head contains a given file, etc.,
                        // but this would be a lot more work, and is unlikely to differ from using refs/pull/123/merge:

                        SCMSourceCriteria.Probe probe = createProbe(head, null);
                        if (criteria.isHead(probe, listener)) {
                            // FYI https://developer.github.com/v3/pulls/#response-1
                            Boolean mergeable = ghPullRequest.getMergeable();
                            if (Boolean.FALSE.equals(mergeable)) {
                                if (merge)  {
                                    listener.getLogger().format("      Not mergeable, build likely to fail%n");
                                } else {
                                    listener.getLogger().format("      Not mergeable, but will be built anyway%n");
                                }
                            }
                            listener.getLogger().format("    Met criteria%n");
                        } else {
                            listener.getLogger().format("    Does not meet criteria%n");
                            continue;
                        }
                    }
                    String baseHash;
                    if (merge) {
                        baseHash = repo.getRef("heads/" + ghPullRequest.getBase().getRef()).getObject().getSha();
                    } else {
                        baseHash = ghPullRequest.getBase().getSha();
                    }
                    PullRequestSCMRevision rev = new PullRequestSCMRevision(head, baseHash, ghPullRequest.getHead().getSha());
                    observer.observe(head, rev);
                    if (!observer.isObserving()) {
                        return;
                    }
                }
                pullrequests++;
            }
            listener.getLogger().format("%n  %d pull requests were processed%n", pullrequests);
            if (includes == null) {
                // we did a full scan, so trim the cache entries
                this.pullRequestMetadataCache.keySet().retainAll(pullRequestMetadataKeys);
            }
        }

        if (wantBranches && (buildOriginBranch || buildOriginBranchWithPR)) {
            listener.getLogger().format("%n  Getting remote branches...%n");
            int branches = 0;
            Map<String, GHBranch> branchMap;
            if (includes != null && wantBranchCount == 1) {
                // Special case optimization. We only want one branch
                //
                // Here we can just get the only branch we are interested in and save API rate limit
                // if we needed more than one branch, we would have to make multiple API calls, one for each branch
                // and thus a single call to getBranch would be expected to be cheaper (note that if there
                // are multiple pages of branches and we are only interested in two branches then this assumption
                // would break down... but in general this will not be the expected case
                // hence we only optimize for the single branch case as that is expected to be common when validating
                // events
                BranchSCMHead head = null;
                for (SCMHead h : includes) {
                    if (h instanceof BranchSCMHead) {
                        head = (BranchSCMHead) h;
                        break;
                    }
                }
                GHBranch branch = null;
                try {
                    branch = head != null ? repo.getBranch(head.getName()) : null;
                } catch (FileNotFoundException ignore) {
                    // this exception implies that the head has been deleted
                    // a more generic exception would indicate an IO error
                }
                if (branch == null) {
                    branchMap = Collections.emptyMap();
                } else {
                    branchMap = Collections.singletonMap(branch.getName(), branch);
                }
            } else {
                branchMap = repo.getBranches();
            }

            for (Map.Entry<String, GHBranch> entry : branchMap.entrySet()) {
                checkInterrupt();
                final String branchName = entry.getKey();
                if (isExcluded(branchName)) {
                    continue;
                }
                SCMHead head = new BranchSCMHead(branchName);
                if (includes != null && !includes.contains(head)) {
                    // don't waste rate limit testing a head we are not interested in
                    continue;
                }
                boolean hasPR = originBranchesWithPR.contains(branchName);
                if (!buildOriginBranch && !hasPR) {
                    listener.getLogger().format("%n    Skipping branch %s since there is no corresponding PR%n", branchName);
                    continue;
                }
                if (!buildOriginBranchWithPR && hasPR) {
                    listener.getLogger().format("%n    Skipping branch %s since there is a corresponding PR%n", branchName);
                    continue;
                }
                listener.getLogger().format("%n    Checking branch %s%n", HyperlinkNote.encodeTo(repo.getHtmlUrl().toString() + "/tree/" + branchName, branchName));
                SCMRevision hash = new SCMRevisionImpl(head, entry.getValue().getSHA1());
                if (criteria != null) {
                    SCMSourceCriteria.Probe probe = createProbe(head, hash);
                    if (criteria.isHead(probe, listener)) {
                        listener.getLogger().format("    Met criteria%n");
                    } else {
                        listener.getLogger().format("    Does not meet criteria%n");
                        continue;
                    }
                }
                observer.observe(head, hash);
                if (!observer.isObserving()) {
                    return;
                }
                branches++;
            }
            listener.getLogger().format("%n  %d branches were processed%n", branches);
        }
    }

    /**
     * {@inheritDoc}
     */
    @Override
    protected boolean isExcluded(String branchName) {
        return super.isExcluded(branchName); // override so that we can call this method from this SCMHeadEvent
    }

    @NonNull
    @Override
    protected SCMProbe createProbe(@NonNull SCMHead head, @CheckForNull final SCMRevision revision) throws IOException {
        StandardCredentials credentials = Connector.lookupScanCredentials(getOwner(), apiUri, scanCredentialsId);
        // Github client and validation
        GitHub github = Connector.connect(apiUri, credentials);
        String fullName = repoOwner + "/" + repository;
        try {
            github.checkApiUrlValidity();
        } catch (HttpException e) {
            throw new IOException(String.format("It seems %s is unreachable", apiUri == null ? GITHUB_URL : apiUri), e);
        }
        String credentialsName = credentials == null ? "anonymous access" : CredentialsNameProvider.name(credentials);
        if (credentials != null && !github.isCredentialValid()) {
            throw new AbortException(String.format("Invalid scan credentials %s to connect to %s, skipping",
                    credentialsName, apiUri == null ? GITHUB_URL : apiUri));
        }
        GHRepository repo;
        try {
            repo = github.getRepository(fullName);
        } catch (FileNotFoundException e) {
            throw new AbortException(String.format("Invalid scan credentials when using %s to connect to %s on %s",
                    credentialsName, fullName, apiUri == null ? GITHUB_URL : apiUri));
        }
        return new GitHubSCMProbe(repo, head, revision);
    }

    @Override
    @CheckForNull
    protected SCMRevision retrieve(SCMHead head, TaskListener listener) throws IOException, InterruptedException {
        StandardCredentials credentials = Connector.lookupScanCredentials(getOwner(), apiUri, scanCredentialsId);

        // Github client and validation
        GitHub github = Connector.connect(apiUri, credentials);
        try {
            github.checkApiUrlValidity();
        } catch (HttpException e) {
            String message = String.format("It seems %s is unreachable", apiUri == null ? GITHUB_URL : apiUri);
            throw new AbortException(message);
        }

        try {
            if (credentials != null && !github.isCredentialValid()) {
                String message = String.format("Invalid scan credentials %s to connect to %s, skipping", CredentialsNameProvider.name(credentials), apiUri == null ? GITHUB_URL : apiUri);
                throw new AbortException(message);
            }
            if (!github.isAnonymous()) {
                listener.getLogger().format("Connecting to %s using %s%n", apiUri == null ? GITHUB_URL : apiUri, CredentialsNameProvider.name(credentials));
            } else {
                listener.getLogger().format("Connecting to %s using anonymous access%n", apiUri == null ? GITHUB_URL : apiUri);
            }
            String fullName = repoOwner + "/" + repository;
            GHRepository repo = github.getRepository(fullName);
            repositoryUrl = repo.getHtmlUrl();
            return doRetrieve(head, listener, repo);
        } catch (RateLimitExceededException rle) {
            throw new AbortException(rle.getMessage());
        }
    }

    protected SCMRevision doRetrieve(SCMHead head, TaskListener listener, GHRepository repo) throws IOException, InterruptedException {
        if (head instanceof PullRequestSCMHead) {
            PullRequestSCMHead prhead = (PullRequestSCMHead) head;
            int number = prhead.getNumber();
            GHPullRequest pr = repo.getPullRequest(number);
            String baseHash;
            if (prhead.isMerge()) {
                baseHash = repo.getRef("heads/" + prhead.getTarget().getName()).getObject().getSha();
            } else {
                baseHash = pr.getBase().getSha();
            }
            return new PullRequestSCMRevision((PullRequestSCMHead) head, baseHash, pr.getHead().getSha());
        } else {
            return new SCMRevisionImpl(head, repo.getRef("heads/" + head.getName()).getObject().getSha());
        }
    }

    @Override
    public SCM build(SCMHead head, SCMRevision revision) {
        if (revision == null) {
            // TODO will this work sanely for PRs? Branch.scm seems to be used only as a fallback for SCMBinder/SCMVar where they would perhaps better just report an error.
            GitSCM scm = (GitSCM) super.build(head, null);
            String repoUrl = repositoryUrl(getRepoOwner(), getRepository());
            if (repoUrl != null) {
                scm.setBrowser(new GithubWeb(repoUrl));
            }
            return scm;
        } else if (head instanceof PullRequestSCMHead) {
            if (revision instanceof PullRequestSCMRevision) {
                PullRequestSCMRevision prRev = (PullRequestSCMRevision) revision;
                // we rely on GitHub exposing the pull request revision on the target repository
                // TODO determine how we should name the checked out PR branch, as that affects the BRANCH_NAME env var
                SCMHead checkoutHead = head; // should probably have been head.getTarget() but historical
                GitSCM scm = (GitSCM) super.build(checkoutHead, new SCMRevisionImpl(checkoutHead, prRev.getPullHash()));
                if (((PullRequestSCMHead) head).isMerge()) {
                    scm.getExtensions().add(new MergeWith(
                            StringUtils.defaultIfBlank(
                                    ((PullRequestSCMHead) head).getTarget().getName(),
                                    "master?" // OK if not found, just informational anyway
                            ),
                            prRev.getBaseHash()));
                }
                String repoUrl = repositoryUrl(((PullRequestSCMHead) head).getSourceOwner(),
                        ((PullRequestSCMHead) head).getSourceRepo());
                if (repoUrl != null) {
                    scm.setBrowser(new GithubWeb(repoUrl));
                }
                return scm;
            } else {
                LOGGER.log(Level.WARNING, "Unexpected revision class {0} for {1}", new Object[]{
                        revision.getClass().getName(), head
                });
                GitSCM scm = (GitSCM) super.build(head, revision);
                String repoUrl = repositoryUrl(getRepoOwner(), getRepository());
                if (repoUrl != null) {
                    scm.setBrowser(new GithubWeb(repoUrl));
                }
                return scm;
            }
        } else {
            GitSCM scm = (GitSCM) super.build(head, /* casting just as an assertion */(SCMRevisionImpl) revision);
            String repoUrl = repositoryUrl(getRepoOwner(), getRepository());
            if (repoUrl != null) {
                scm.setBrowser(new GithubWeb(repoUrl));
            }
            return scm;
        }
    }

    /**
     * Tries as best as possible to guess the repository HTML url to use with {@link GithubWeb}.
     * @param owner the owner.
     * @param repo the repository.
     * @return the HTML url of the repository or {@code null} if we could not determine the answer.
     */
    @CheckForNull
    private String repositoryUrl(String owner, String repo) {
        if (repositoryUrl != null) {
            if (repoOwner.equals(owner) && repository.equals(repo)) {
                return repositoryUrl.toExternalForm();
            }
            // hack!
            return repositoryUrl.toExternalForm().replace(repoOwner+"/"+repository, owner+"/"+repo);
        }
        if (StringUtils.isBlank(apiUri)) {
            return "https://github.com/"+ owner+"/"+repo;
        }
        if (StringUtils.endsWith(StringUtils.removeEnd(apiUri, "/"), "/api/v3")) {
            return StringUtils.removeEnd(StringUtils.removeEnd(apiUri, "/"), "api/v3") + owner + "/" + repo;
        }
        return null;
    }

    /**
     * Similar to {@link PreBuildMerge}, but we cannot use that unmodified: we need to specify the exact base branch hash.
     * It is possible to just ask Git to check out {@code refs/pull/123/merge}, but this has two problems:
     * GitHub’s implementation is not all that reliable (for example JENKINS-33237, and time-delayed snapshots);
     * and it is subject to a race condition between the {@code baseHash} we think we are merging with and a possibly newer one that was just pushed.
     * Performing the merge ourselves is simple enough and ensures that we are building exactly what the {@link PullRequestSCMRevision} represented.
     */
    private static class MergeWith extends GitSCMExtension {
        private final String baseName;
        private final String baseHash;
        MergeWith(String baseName, String baseHash) {
            this.baseName = baseName;
            this.baseHash = baseHash;
        }
        @Override
        public Revision decorateRevisionToBuild(GitSCM scm, Run<?, ?> build, GitClient git, TaskListener listener, Revision marked, Revision rev) throws IOException, InterruptedException, GitException {
            listener.getLogger().println("Merging " + baseName + " commit " + baseHash + " into PR head commit " + rev.getSha1String());
            checkout(scm, build, git, listener, rev);
            try {
                git.setAuthor("Jenkins", /* could parse out of JenkinsLocationConfiguration.get().getAdminAddress() but seems overkill */"nobody@nowhere");
                git.setCommitter("Jenkins", "nobody@nowhere");
                MergeCommand cmd = git.merge().setRevisionToMerge(ObjectId.fromString(baseHash));
                for (GitSCMExtension ext : scm.getExtensions()) {
                    // By default we do a regular merge, allowing it to fast-forward.
                    ext.decorateMergeCommand(scm, build, git, listener, cmd);
                }
                cmd.execute();
            } catch (GitException x) {
                // Try to revert merge conflict markers.
                // TODO IGitAPI offers a reset(hard) method yet GitClient does not. Why?
                checkout(scm, build, git, listener, rev);
                // TODO would be nicer to throw an AbortException with just the message, but this is actually worse until git-client 1.19.7+
                throw x;
            }
            build.addAction(new MergeRecord(baseName, baseHash)); // does not seem to be used, but just in case
            ObjectId mergeRev = git.revParse(Constants.HEAD);
            listener.getLogger().println("Merge succeeded, producing " + mergeRev.name());
            return new Revision(mergeRev, rev.getBranches()); // note that this ensures Build.revision != Build.marked
        }
        private void checkout(GitSCM scm, Run<?,?> build, GitClient git, TaskListener listener, Revision rev) throws InterruptedException, IOException, GitException {
            CheckoutCommand checkoutCommand = git.checkout().ref(rev.getSha1String());
            for (GitSCMExtension ext : scm.getExtensions()) {
                ext.decorateCheckoutCommand(scm, build, git, listener, checkoutCommand);
            }
            checkoutCommand.execute();
        }
    }

    @Override
    public SCMRevision getTrustedRevision(SCMRevision revision, TaskListener listener)
            throws IOException, InterruptedException {
        if (revision instanceof PullRequestSCMRevision) {
            boolean trusted;
            PullRequestSCMHead head = (PullRequestSCMHead) revision.getHead();
            String sourceOwner = head.getSourceOwner();
            if (repoOwner.equals(sourceOwner)) {
                // Not a fork, so definitely trusted.
                trusted = true;
            } else {
                StandardCredentials credentials = Connector.lookupScanCredentials(getOwner(), apiUri, scanCredentialsId);
                GitHub github = Connector.connect(apiUri, credentials);
                String fullName = repoOwner + "/" + repository;
                final GHRepository repo = github.getRepository(fullName);
                try {
<<<<<<< HEAD
                    String permission = repo.getPermission(sourceOwner).getPermission();
                    listener.getLogger().format("Permission check of %s on %s/%s says: %s%n", sourceOwner, repoOwner, repository, permission);
                    trusted = permission.equals("admin") || permission.equals("write");
                } catch (FileNotFoundException x) {
                    listener.getLogger().format("Failed to do a direct permission check of %s on %s/%s; scan token has no access to this repository, or endpoint removed%n", sourceOwner, repoOwner, repository);
                    trusted = false; // TODO JENKINS-37608: make this configurable
                } catch (HttpException x) {
                    if (x.getResponseCode() == 403) {
                        listener.getLogger().format("Not authorized to do a direct permission check of %s on %s/%s; scan token has no access to this repository%n", sourceOwner, repoOwner, repository);
                    } else {
                        listener.getLogger().format("Failed to do a direct permission check of %s on %s/%s: %s%n", sourceOwner, repoOwner, repository, x.getMessage());
=======
                    github.checkApiUrlValidity();
                } catch (HttpException e) {
                    listener.getLogger().format("It seems %s is unreachable, assuming no trusted collaborators%n",
                            apiUri == null ? GITHUB_URL : apiUri);
                    collaboratorNames = Collections.singleton(repoOwner);
                }
                if (collaboratorNames == null) {
                    // Input data validation
                    String credentialsName =
                            credentials == null ? "anonymous access" : CredentialsNameProvider.name(credentials);
                    if (credentials != null && !github.isCredentialValid()) {
                        listener.getLogger().format("Invalid scan credentials %s to connect to %s, "
                                        + "assuming no trusted collaborators%n",
                                credentialsName, apiUri == null ? GITHUB_URL : apiUri);
                        collaboratorNames = Collections.singleton(repoOwner);
                    } else {
                        if (!github.isAnonymous()) {
                            listener.getLogger()
                                    .format("Connecting to %s using %s%n", apiUri == null ? GITHUB_URL : apiUri,
                                            credentialsName);
                        } else {
                            listener.getLogger().format("Connecting to %s with no credentials, anonymous access%n",
                                    apiUri == null ? GITHUB_URL : apiUri);
                        }

                        // Input data validation
                        if (repository == null || repository.isEmpty()) {
                            collaboratorNames = Collections.singleton(repoOwner);
                        } else {
                            String fullName = repoOwner + "/" + repository;
                            final GHRepository repo;
                            try {
                                repo = github.getRepository(fullName);
                                repositoryUrl = repo.getHtmlUrl();
                                collaboratorNames = new HashSet<>(repo.getCollaboratorNames());
                            } catch (FileNotFoundException e) {
                                listener.getLogger().format("Invalid scan credentials %s to connect to %s, "
                                                + "assuming no trusted collaborators%n",
                                        credentialsName,
                                        apiUri == null ? GITHUB_URL : apiUri);
                                collaboratorNames = Collections.singleton(repoOwner);
                            }
                        }
>>>>>>> 5e71f599
                    }
                    trusted = false; // TODO ditto
                } catch (IOException x) {
                    listener.getLogger().format("Failed to do a direct permission check of %s on %s/%s: %s%n", sourceOwner, repoOwner, repository, x.getMessage());
                    trusted = false; // TODO ditto
                }
            }
            if (trusted) {
                return revision;
            } else {
                PullRequestSCMRevision rev = (PullRequestSCMRevision) revision;
                listener.getLogger().format("Loading trusted files from base branch %s at %s rather than %s%n",
                        head.getTarget().getName(), rev.getBaseHash(), rev.getPullHash());
                return new SCMRevisionImpl(head.getTarget(), rev.getBaseHash());
            }
        } else {
            return revision;
        }
    }

    /**
     * {@inheritDoc}
     */
    protected boolean isCategoryEnabled(@NonNull SCMHeadCategory category) {
        if (category instanceof ChangeRequestSCMHeadCategory) {
            // only display change requests if this source is enabled for change requests
            return super.isCategoryEnabled(category) && (
                    Boolean.TRUE.equals(buildForkPRHead)
                            || Boolean.TRUE.equals(buildForkPRMerge)
                            || Boolean.TRUE.equals(buildOriginBranchWithPR)
                            || Boolean.TRUE.equals(buildOriginPRHead)
                            || Boolean.TRUE.equals(buildOriginPRMerge)
            );
        }
        return super.isCategoryEnabled(category);
    }

    /**
     * {@inheritDoc}
     */
    @NonNull
    @Override
    protected List<Action> retrieveActions(@NonNull SCMHead head,
                                           @CheckForNull SCMHeadEvent event,
                                           @NonNull TaskListener listener) throws IOException, InterruptedException {
        // TODO when we have support for trusted events, use the details from event if event was from trusted source
        List<Action> result = new ArrayList<>();
        SCMSourceOwner owner = getOwner();
        if (owner instanceof Actionable) {
            GitHubLink repoLink = ((Actionable) owner).getAction(GitHubLink.class);
            if (repoLink != null) {
                String url;
                ObjectMetadataAction metadataAction = null;
                if (head instanceof PullRequestSCMHead) {
                    // pull request to this repository
                    url = repoLink.getUrl() + "/pull/" + ((PullRequestSCMHead) head).getNumber();
                    metadataAction = pullRequestMetadataCache.get(((PullRequestSCMHead) head).getNumber());
                    if (metadataAction == null) {
                        // best effort
                        metadataAction = new ObjectMetadataAction(null, null, url);
                    }
                } else {
                    // branch in this repository
                    url = repoLink.getUrl() + "/tree/" + head.getName();
                    metadataAction = new ObjectMetadataAction(head.getName(), null, url);
                }
                result.add(new GitHubLink("icon-github-branch", url));
                result.add(metadataAction);
            }
            if (head instanceof BranchSCMHead) {
                for (GitHubDefaultBranch p : ((Actionable) owner).getActions(GitHubDefaultBranch.class)) {
                    if (StringUtils.equals(getRepoOwner(), p.getRepoOwner())
                            && StringUtils.equals(repository, p.getRepository())
                            && StringUtils.equals(p.getDefaultBranch(), head.getName())) {
                        result.add(new PrimaryInstanceMetadataAction());
                        break;
                    }
                }
            }
        }
        return result;
    }

    /**
     * {@inheritDoc}
     */
    @NonNull
    @Override
    protected List<Action> retrieveActions(@CheckForNull SCMSourceEvent event,
                                           @NonNull TaskListener listener) throws IOException {
        // TODO when we have support for trusted events, use the details from event if event was from trusted source
        List<Action> result = new ArrayList<>();
        result.add(new GitHubRepoMetadataAction());
        StandardCredentials credentials = Connector.lookupScanCredentials(getOwner(), apiUri, scanCredentialsId);
        GitHub hub = Connector.connect(apiUri, credentials);
        try {
            hub.checkApiUrlValidity();
        } catch (HttpException e) {
            listener.getLogger().format("It seems %s is unreachable%n",
                    apiUri == null ? GITHUB_URL : apiUri);
            return result;
        }
        String credentialsName = credentials == null ? "anonymous access" : CredentialsNameProvider.name(credentials);
        if (credentials != null && !hub.isCredentialValid()) {
            throw new AbortException(String.format("Invalid scan credentials %s to connect to %s, skipping",
                    credentialsName, apiUri == null ? GITHUB_URL : apiUri));
        }
        if (!hub.isAnonymous()) {
            listener.getLogger().format("Connecting to %s using %s%n", apiUri == null ? GITHUB_URL : apiUri,
                    credentialsName);
        } else {
            listener.getLogger()
                    .format("Connecting to %s using anonymous access%n", apiUri == null ? GITHUB_URL : apiUri);
        }
        GHRepository repo;
        try {
            repo = hub.getRepository(getRepoOwner() + '/' + repository);
        repositoryUrl = repo.getHtmlUrl();
        } catch (FileNotFoundException e) {
            throw new AbortException(String.format("Invalid scan credentials when using %s to connect to %s/%s on %s",
                    credentialsName, repoOwner, repository, apiUri == null ? GITHUB_URL : apiUri));
        }
        result.add(new ObjectMetadataAction(null, repo.getDescription(), Util.fixEmpty(repo.getHomepage())));
        result.add(new GitHubLink("icon-github-repo", repo.getHtmlUrl()));
        if (StringUtils.isNotBlank(repo.getDefaultBranch())) {
            result.add(new GitHubDefaultBranch(getRepoOwner(), repository, repo.getDefaultBranch()));
        }
        return result;
    }

    /**
     * {@inheritDoc}
     */
    @Override
    public void afterSave() {
        SCMSourceOwner owner = getOwner();
        if (owner != null) {
            GitHubWebHook.get().registerHookFor(owner);
        }
    }

    @Extension
    public static class DescriptorImpl extends SCMSourceDescriptor {

        public static final String defaultIncludes = "*";
        public static final String defaultExcludes = "";
        public static final String ANONYMOUS = "ANONYMOUS";
        public static final String SAME = "SAME";
        // Prior to JENKINS-33161 the unconditional behavior was to build fork PRs plus origin branches, and try to build a merge revision for PRs.
        public static final boolean defaultBuildOriginBranch = true;
        public static final boolean defaultBuildOriginBranchWithPR = true;
        public static final boolean defaultBuildOriginPRMerge = false;
        public static final boolean defaultBuildOriginPRHead = false;
        public static final boolean defaultBuildForkPRMerge = true;
        public static final boolean defaultBuildForkPRHead = false;

        @Initializer(before = InitMilestone.PLUGINS_STARTED)
        public static void addAliases() {
            XSTREAM2.addCompatibilityAlias("org.jenkinsci.plugins.github_branch_source.OriginGitHubSCMSource", GitHubSCMSource.class);
        }

        @Override
        public String getDisplayName() {
            return Messages.GitHubSCMSource_DisplayName();
        }

        @Restricted(NoExternalUse.class)
        public FormValidation doCheckIncludes(@QueryParameter String value) {
            if (value.isEmpty()) {
                return FormValidation.warning(Messages.GitHubSCMSource_did_you_mean_to_use_to_match_all_branches());
            }
            return FormValidation.ok();
        }

        @Restricted(NoExternalUse.class)
        public FormValidation doCheckScanCredentialsId(@AncestorInPath SCMSourceOwner context,
                                                       @QueryParameter String apiUri,
                                                       @QueryParameter String scanCredentialsId) {
            return Connector.checkScanCredentials(context, apiUri, scanCredentialsId);
        }

        @Restricted(NoExternalUse.class)
        public FormValidation doCheckBuildOriginBranchWithPR(
            @QueryParameter boolean buildOriginBranch,
            @QueryParameter boolean buildOriginBranchWithPR,
            @QueryParameter boolean buildOriginPRMerge,
            @QueryParameter boolean buildOriginPRHead,
            @QueryParameter boolean buildForkPRMerge,
            @QueryParameter boolean buildForkPRHead
        ) {
            if (buildOriginBranch && !buildOriginBranchWithPR && !buildOriginPRMerge && !buildOriginPRHead && !buildForkPRMerge && !buildForkPRHead) {
                // TODO in principle we could make doRetrieve populate originBranchesWithPR without actually including any PRs, but it would be more work and probably never wanted anyway.
                return FormValidation.warning("If you are not building any PRs, all origin branches will be built.");
            }
            return FormValidation.ok();
        }

        @Restricted(NoExternalUse.class)
        public FormValidation doCheckBuildOriginPRHead(@QueryParameter boolean buildOriginBranchWithPR, @QueryParameter boolean buildOriginPRMerge, @QueryParameter boolean buildOriginPRHead) {
            if (buildOriginBranchWithPR && buildOriginPRHead) {
                return FormValidation.warning("Redundant to build an origin PR both as a branch and as an unmerged PR.");
            }
            if (buildOriginPRMerge && buildOriginPRHead) {
                return FormValidation.ok("Merged vs. unmerged PRs will be distinguished in the job name (*-merge vs. *-head).");
            }
            return FormValidation.ok();
        }

        @Restricted(NoExternalUse.class)
        public FormValidation doCheckBuildForkPRHead/* web method name controls UI position of message; we want this at the bottom */(
            @QueryParameter boolean buildOriginBranch,
            @QueryParameter boolean buildOriginBranchWithPR,
            @QueryParameter boolean buildOriginPRMerge,
            @QueryParameter boolean buildOriginPRHead,
            @QueryParameter boolean buildForkPRMerge,
            @QueryParameter boolean buildForkPRHead
        ) {
            if (!buildOriginBranch && !buildOriginBranchWithPR && !buildOriginPRMerge && !buildOriginPRHead && !buildForkPRMerge && !buildForkPRHead) {
                return FormValidation.warning("You need to build something!");
            }
            if (buildForkPRMerge && buildForkPRHead) {
                return FormValidation.ok("Merged vs. unmerged PRs will be distinguished in the job name (*-merge vs. *-head).");
            }
            return FormValidation.ok();
        }

        public ListBoxModel doFillApiUriItems() {
            ListBoxModel result = new ListBoxModel();
            result.add("GitHub", "");
            for (Endpoint e : GitHubConfiguration.get().getEndpoints()) {
                result.add(e.getName() == null ? e.getApiUri() : e.getName(), e.getApiUri());
            }
            return result;
        }

        public boolean isApiUriSelectable() {
            return !GitHubConfiguration.get().getEndpoints().isEmpty();
        }

        public ListBoxModel doFillCheckoutCredentialsIdItems(@AncestorInPath SCMSourceOwner context, @QueryParameter String apiUri) {
            return Connector.listCheckoutCredentials(context, apiUri);
        }

        public ListBoxModel doFillScanCredentialsIdItems(@AncestorInPath SCMSourceOwner context, @QueryParameter String apiUri) {
            return Connector.listScanCredentials(context, apiUri);
        }

        public ListBoxModel doFillRepositoryItems(@AncestorInPath SCMSourceOwner context, @QueryParameter String apiUri,
                @QueryParameter String scanCredentialsId, @QueryParameter String repoOwner) {
            Set<String> result = new TreeSet<>(String.CASE_INSENSITIVE_ORDER);

            repoOwner = Util.fixEmptyAndTrim(repoOwner);
            if (repoOwner == null) {
                return nameAndValueModel(result);
            }
            try {
                StandardCredentials credentials = Connector.lookupScanCredentials(context, apiUri, scanCredentialsId);
                GitHub github = Connector.connect(apiUri, credentials);

                if (!github.isAnonymous()) {
                    GHMyself myself = null;
                    try {
                        myself = github.getMyself();
                    } catch (IllegalStateException e) {
                        LOGGER.log(Level.WARNING, e.getMessage());
                    } catch (IOException e) {
                        LOGGER.log(Level.WARNING, "Exception retrieving the repositories of the owner {0} on {1} with credentials {2}",
                            new Object[] {repoOwner, apiUri, CredentialsNameProvider.name(credentials)});
                    }
                    if (myself != null && repoOwner.equalsIgnoreCase(myself.getLogin())) {
                        for (String name : myself.getAllRepositories().keySet()) {
                            result.add(name);
                        }
                        return nameAndValueModel(result);
                    }
                }

                GHOrganization org = null;
                try {
                    org = github.getOrganization(repoOwner);
                } catch (FileNotFoundException fnf) {
                    LOGGER.log(Level.FINE, "There is not any GH Organization named {0}", repoOwner);
                } catch (IOException e) {
                    LOGGER.log(Level.WARNING, e.getMessage());
                }
                if (org != null && repoOwner.equalsIgnoreCase(org.getLogin())) {
                    LOGGER.log(Level.FINE, "as {0} looking for repositories in {1}", new Object[] {scanCredentialsId, repoOwner});
                    for (GHRepository repo : org.listRepositories(100)) {
                        LOGGER.log(Level.FINE, "as {0} found {1}/{2}", new Object[] {scanCredentialsId, repoOwner, repo.getName()});
                        result.add(repo.getName());
                    }
                    LOGGER.log(Level.FINE, "as {0} result of {1} is {2}", new Object[] {scanCredentialsId, repoOwner, result});
                    return nameAndValueModel(result);
                }

                GHUser user = null;
                try {
                    user = github.getUser(repoOwner);
                } catch (FileNotFoundException fnf) {
                    LOGGER.log(Level.FINE, "There is not any GH User named {0}", repoOwner);
                } catch (IOException e) {
                    LOGGER.log(Level.WARNING, e.getMessage());
                }
                if (user != null && repoOwner.equalsIgnoreCase(user.getLogin())) {
                    for (GHRepository repo : user.listRepositories(100)) {
                        result.add(repo.getName());
                    }
                    return nameAndValueModel(result);
                }
            } catch (SSLHandshakeException he) {
                LOGGER.log(Level.SEVERE, he.getMessage());
            } catch (IOException e) {
                LOGGER.log(Level.SEVERE, e.getMessage());
            }
            return nameAndValueModel(result);
        }
        /**
         * Creates a list box model from a list of values.
         * ({@link ListBoxModel#ListBoxModel(Collection)} takes {@link hudson.util.ListBoxModel.Option}s,
         * not {@link String}s, and those are not {@link Comparable}.)
         */
        private static ListBoxModel nameAndValueModel(Collection<String> items) {
            ListBoxModel model = new ListBoxModel();
            for (String item : items) {
                model.add(item);
            }
            return model;
        }

        @NonNull
        @Override
        protected SCMHeadCategory[] createCategories() {
            return new SCMHeadCategory[]{
                    new UncategorizedSCMHeadCategory(Messages._GitHubSCMSource_UncategorizedCategory()),
                    new ChangeRequestSCMHeadCategory(Messages._GitHubSCMSource_ChangeRequestCategory())
                    // TODO add support for tags and maybe feature branch identification
            };
        }

    }

}<|MERGE_RESOLUTION|>--- conflicted
+++ resolved
@@ -47,7 +47,6 @@
 import hudson.plugins.git.GitException;
 import hudson.plugins.git.GitSCM;
 import hudson.plugins.git.Revision;
-import hudson.plugins.git.browser.GitRepositoryBrowser;
 import hudson.plugins.git.browser.GithubWeb;
 import hudson.plugins.git.extensions.GitSCMExtension;
 import hudson.plugins.git.extensions.impl.PreBuildMerge;
@@ -67,7 +66,6 @@
 import java.util.List;
 import java.util.Map;
 import java.util.Set;
-import java.util.TreeMap;
 import java.util.TreeSet;
 import java.util.concurrent.ConcurrentHashMap;
 import java.util.logging.Level;
@@ -102,6 +100,7 @@
 import org.kohsuke.github.GHIssueState;
 import org.kohsuke.github.GHMyself;
 import org.kohsuke.github.GHOrganization;
+import org.kohsuke.github.GHPermissionType;
 import org.kohsuke.github.GHPullRequest;
 import org.kohsuke.github.GHRepository;
 import org.kohsuke.github.GHUser;
@@ -159,17 +158,10 @@
     @NonNull
     private Boolean buildForkPRHead = DescriptorImpl.defaultBuildForkPRHead;
 
-<<<<<<< HEAD
-=======
     /**
      * Cache of the official repository HTML URL as reported by {@link GitHub#getRepository(String)}.
      */
     private transient URL repositoryUrl;
-    /**
-     * The collaborator names used to determine if pull requests are from trusted authors
-     */
-    @CheckForNull
-    private transient Set<String> collaboratorNames;
 
     /**
      * The cache of {@link ObjectMetadataAction} instances for each open PR.
@@ -177,7 +169,6 @@
     @NonNull
     private transient /*effectively final*/ Map<Integer,ObjectMetadataAction> pullRequestMetadataCache;
 
->>>>>>> 5e71f599
     @DataBoundConstructor
     public GitHubSCMSource(String id, String apiUri, String checkoutCredentialsId, String scanCredentialsId, String repoOwner, String repository) {
         super(id);
@@ -425,17 +416,7 @@
             String fullName = repoOwner + "/" + repository;
             final GHRepository repo = github.getRepository(fullName);
             listener.getLogger().format("Looking up %s%n", HyperlinkNote.encodeTo(repo.getHtmlUrl().toString(), fullName));
-<<<<<<< HEAD
-=======
-            try {
-                repositoryUrl = repo.getHtmlUrl();
-                collaboratorNames = new HashSet<>(repo.getCollaboratorNames());
-            } catch (FileNotFoundException e) {
-                // not permitted
-                listener.getLogger().println("Not permitted to query list of collaborators, assuming none");
-                collaboratorNames = Collections.emptySet();
-            }
->>>>>>> 5e71f599
+            repositoryUrl = repo.getHtmlUrl();
             doRetrieve(criteria, observer, listener, repo);
             listener.getLogger().format("%nDone examining %s%n%n", fullName);
         } catch (RateLimitExceededException rle) {
@@ -949,10 +930,9 @@
                 String fullName = repoOwner + "/" + repository;
                 final GHRepository repo = github.getRepository(fullName);
                 try {
-<<<<<<< HEAD
-                    String permission = repo.getPermission(sourceOwner).getPermission();
+                    GHPermissionType permission = repo.getPermission(sourceOwner);
                     listener.getLogger().format("Permission check of %s on %s/%s says: %s%n", sourceOwner, repoOwner, repository, permission);
-                    trusted = permission.equals("admin") || permission.equals("write");
+                    trusted = permission == GHPermissionType.ADMIN || permission == GHPermissionType.WRITE;
                 } catch (FileNotFoundException x) {
                     listener.getLogger().format("Failed to do a direct permission check of %s on %s/%s; scan token has no access to this repository, or endpoint removed%n", sourceOwner, repoOwner, repository);
                     trusted = false; // TODO JENKINS-37608: make this configurable
@@ -961,51 +941,6 @@
                         listener.getLogger().format("Not authorized to do a direct permission check of %s on %s/%s; scan token has no access to this repository%n", sourceOwner, repoOwner, repository);
                     } else {
                         listener.getLogger().format("Failed to do a direct permission check of %s on %s/%s: %s%n", sourceOwner, repoOwner, repository, x.getMessage());
-=======
-                    github.checkApiUrlValidity();
-                } catch (HttpException e) {
-                    listener.getLogger().format("It seems %s is unreachable, assuming no trusted collaborators%n",
-                            apiUri == null ? GITHUB_URL : apiUri);
-                    collaboratorNames = Collections.singleton(repoOwner);
-                }
-                if (collaboratorNames == null) {
-                    // Input data validation
-                    String credentialsName =
-                            credentials == null ? "anonymous access" : CredentialsNameProvider.name(credentials);
-                    if (credentials != null && !github.isCredentialValid()) {
-                        listener.getLogger().format("Invalid scan credentials %s to connect to %s, "
-                                        + "assuming no trusted collaborators%n",
-                                credentialsName, apiUri == null ? GITHUB_URL : apiUri);
-                        collaboratorNames = Collections.singleton(repoOwner);
-                    } else {
-                        if (!github.isAnonymous()) {
-                            listener.getLogger()
-                                    .format("Connecting to %s using %s%n", apiUri == null ? GITHUB_URL : apiUri,
-                                            credentialsName);
-                        } else {
-                            listener.getLogger().format("Connecting to %s with no credentials, anonymous access%n",
-                                    apiUri == null ? GITHUB_URL : apiUri);
-                        }
-
-                        // Input data validation
-                        if (repository == null || repository.isEmpty()) {
-                            collaboratorNames = Collections.singleton(repoOwner);
-                        } else {
-                            String fullName = repoOwner + "/" + repository;
-                            final GHRepository repo;
-                            try {
-                                repo = github.getRepository(fullName);
-                                repositoryUrl = repo.getHtmlUrl();
-                                collaboratorNames = new HashSet<>(repo.getCollaboratorNames());
-                            } catch (FileNotFoundException e) {
-                                listener.getLogger().format("Invalid scan credentials %s to connect to %s, "
-                                                + "assuming no trusted collaborators%n",
-                                        credentialsName,
-                                        apiUri == null ? GITHUB_URL : apiUri);
-                                collaboratorNames = Collections.singleton(repoOwner);
-                            }
-                        }
->>>>>>> 5e71f599
                     }
                     trusted = false; // TODO ditto
                 } catch (IOException x) {
