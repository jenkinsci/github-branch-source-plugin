--- conflicted
+++ resolved
@@ -146,7 +146,6 @@
 import org.kohsuke.stapler.DataBoundResolvable;
 import org.kohsuke.stapler.DataBoundSetter;
 import org.kohsuke.stapler.QueryParameter;
-<<<<<<< HEAD
 import org.kohsuke.stapler.StaplerRequest;
 import org.kohsuke.stapler.export.Exported;
 import org.kohsuke.stapler.interceptor.RequirePOST;
@@ -2073,17 +2072,12 @@
   @Symbol("github")
   @Extension
   public static class DescriptorImpl extends SCMSourceDescriptor implements CustomDescribableModel {
-=======
-import org.kohsuke.stapler.export.Exported;
-import org.kohsuke.stapler.interceptor.RequirePOST;
->>>>>>> 2b68b4b8
 
     @Deprecated
     @Restricted(DoNotUse.class)
     @RestrictedSince("2.2.0")
     public static final String defaultIncludes = "*";
 
-<<<<<<< HEAD
     @Deprecated
     @Restricted(DoNotUse.class)
     @RestrictedSince("2.2.0")
@@ -2240,1932 +2234,10 @@
             Messages.GitHubSCMSource_did_you_mean_to_use_to_match_all_branches());
       }
       return FormValidation.ok();
-=======
-  public static final String VALID_GITHUB_REPO_NAME = "^[0-9A-Za-z._-]+$";
-  public static final String VALID_GITHUB_USER_NAME =
-      "^[A-Za-z0-9](?:[A-Za-z0-9]|-(?=[A-Za-z0-9])){0,38}$";
-  public static final String VALID_GIT_SHA1 = "^[a-fA-F0-9]{40}$";
-  public static final String GITHUB_URL = GitHubServerConfig.GITHUB_URL;
-  public static final String GITHUB_COM = "github.com";
-  private static final Logger LOGGER = Logger.getLogger(GitHubSCMSource.class.getName());
-  private static final String R_PULL = Constants.R_REFS + "pull/";
-  /** How long to delay events received from GitHub in order to allow the API caches to sync. */
-  private static /*mostly final*/ int eventDelaySeconds =
-      Math.min(
-          300,
-          Math.max(
-              0, Integer.getInteger(GitHubSCMSource.class.getName() + ".eventDelaySeconds", 5)));
-  /**
-   * How big (in megabytes) an on-disk cache to keep of GitHub API responses. Cache is per repo, per
-   * credentials.
-   */
-  private static /*mostly final*/ int cacheSize =
-      Math.min(
-          1024,
-          Math.max(
-              0,
-              Integer.getInteger(
-                  GitHubSCMSource.class.getName() + ".cacheSize", isWindows() ? 0 : 20)));
-  /**
-   * Lock to guard access to the {@link #pullRequestSourceMap} field and prevent concurrent GitHub
-   * queries during a 1.x to 2.2.0+ upgrade.
-   *
-   * @since 2.2.0
-   */
-  private static final Object pullRequestSourceMapLock = new Object();
-
-  //////////////////////////////////////////////////////////////////////
-  // Configuration fields
-  //////////////////////////////////////////////////////////////////////
-
-  /** The GitHub end-point. Defaults to {@link #GITHUB_URL}. */
-  @NonNull private String apiUri;
-
-  /**
-   * Credentials for GitHub API; currently only supports username/password (personal access token).
-   *
-   * @since 2.2.0
-   */
-  @CheckForNull private String credentialsId;
-
-  /** The repository owner. */
-  @NonNull private final String repoOwner;
-
-  /** The repository */
-  @NonNull private final String repository;
-
-  /** HTTPS URL for the repository, if specified by the user. */
-  @CheckForNull private final String repositoryUrl;
-
-  /**
-   * The behaviours to apply to this source.
-   *
-   * @since 2.2.0
-   */
-  @NonNull private List<SCMSourceTrait> traits;
-
-  //////////////////////////////////////////////////////////////////////
-  // Legacy Configuration fields
-  //////////////////////////////////////////////////////////////////////
-
-  /** Legacy field. */
-  @Deprecated private transient String scanCredentialsId;
-  /** Legacy field. */
-  @Deprecated private transient String checkoutCredentialsId;
-  /** Legacy field. */
-  @Deprecated private String includes;
-  /** Legacy field. */
-  @Deprecated private String excludes;
-  /** Legacy field. */
-  @Deprecated private transient Boolean buildOriginBranch;
-  /** Legacy field. */
-  @Deprecated private transient Boolean buildOriginBranchWithPR;
-  /** Legacy field. */
-  @Deprecated private transient Boolean buildOriginPRMerge;
-  /** Legacy field. */
-  @Deprecated private transient Boolean buildOriginPRHead;
-  /** Legacy field. */
-  @Deprecated private transient Boolean buildForkPRMerge;
-  /** Legacy field. */
-  @Deprecated private transient Boolean buildForkPRHead;
-
-  //////////////////////////////////////////////////////////////////////
-  // Run-time cached state
-  //////////////////////////////////////////////////////////////////////
-
-  /**
-   * Cache of the official repository HTML URL as reported by {@link GitHub#getRepository(String)}.
-   */
-  @CheckForNull private transient URL resolvedRepositoryUrl;
-  /** The collaborator names used to determine if pull requests are from trusted authors */
-  @CheckForNull private transient Set<String> collaboratorNames;
-  /** Cache of details of the repository. */
-  @CheckForNull private transient GHRepository ghRepository;
-
-  /** The cache of {@link ObjectMetadataAction} instances for each open PR. */
-  @NonNull
-  private transient /*effectively final*/ Map<Integer, ObjectMetadataAction>
-      pullRequestMetadataCache;
-  /** The cache of {@link ObjectMetadataAction} instances for each open PR. */
-  @NonNull
-  private transient /*effectively final*/ Map<Integer, ContributorMetadataAction>
-      pullRequestContributorCache;
-
-  /**
-   * Used during upgrade from 1.x to 2.2.0+ only.
-   *
-   * @see #retrievePullRequestSource(int)
-   * @see PullRequestSCMHead.FixMetadata
-   * @see PullRequestSCMHead.FixMetadataMigration
-   * @since 2.2.0
-   */
-  @CheckForNull // normally null except during a migration from 1.x
-  private transient /*effectively final*/ Map<Integer, PullRequestSource> pullRequestSourceMap;
-
-  /**
-   * Constructor, defaults to {@link #GITHUB_URL} as the end-point, and anonymous access, does not
-   * default any {@link SCMSourceTrait} behaviours.
-   *
-   * @param repoOwner the repository owner.
-   * @param repository the repository name.
-   * @param repositoryUrl HTML URL for the repository. If specified, takes precedence over repoOwner
-   *     and repository.
-   * @param configuredByUrl Whether to use repositoryUrl or repoOwner/repository for configuration.
-   * @throws IllegalArgumentException if repositoryUrl is specified but invalid.
-   * @since 2.2.0
-   */
-  // configuredByUrl is used to decide which radioBlock in the UI the user had selected when they
-  // submitted the form.
-  @DataBoundConstructor
-  public GitHubSCMSource(
-      String repoOwner, String repository, String repositoryUrl, boolean configuredByUrl) {
-    if (!configuredByUrl) {
-      this.apiUri = GITHUB_URL;
-      this.repoOwner = repoOwner;
-      this.repository = repository;
-      this.repositoryUrl = null;
-    } else {
-      GitHubRepositoryInfo info = GitHubRepositoryInfo.forRepositoryUrl(repositoryUrl);
-      this.apiUri = info.getApiUri();
-      this.repoOwner = info.getRepoOwner();
-      this.repository = info.getRepository();
-      this.repositoryUrl = info.getRepositoryUrl();
-    }
-    pullRequestMetadataCache = new ConcurrentHashMap<>();
-    pullRequestContributorCache = new ConcurrentHashMap<>();
-    this.traits = new ArrayList<>();
-  }
-
-  /**
-   * Legacy constructor.
-   *
-   * @param repoOwner the repository owner.
-   * @param repository the repository name.
-   * @since 2.2.0
-   */
-  @Deprecated
-  public GitHubSCMSource(String repoOwner, String repository) {
-    this(repoOwner, repository, null, false);
-  }
-
-  /**
-   * Legacy constructor.
-   *
-   * @param id the source id.
-   * @param apiUri the GitHub endpoint.
-   * @param checkoutCredentialsId the checkout credentials id or {@link DescriptorImpl#SAME} or
-   *     {@link DescriptorImpl#ANONYMOUS}.
-   * @param scanCredentialsId the scan credentials id or {@code null}.
-   * @param repoOwner the repository owner.
-   * @param repository the repository name.
-   */
-  @Deprecated
-  public GitHubSCMSource(
-      @CheckForNull String id,
-      @CheckForNull String apiUri,
-      @NonNull String checkoutCredentialsId,
-      @CheckForNull String scanCredentialsId,
-      @NonNull String repoOwner,
-      @NonNull String repository) {
-    this(repoOwner, repository, null, false);
-    setId(id);
-    setApiUri(apiUri);
-    setCredentialsId(scanCredentialsId);
-    // legacy constructor means legacy defaults
-    this.traits = new ArrayList<>();
-    this.traits.add(new BranchDiscoveryTrait(true, true));
-    this.traits.add(
-        new ForkPullRequestDiscoveryTrait(
-            EnumSet.of(ChangeRequestCheckoutStrategy.MERGE),
-            new ForkPullRequestDiscoveryTrait.TrustPermission()));
-    if (!DescriptorImpl.SAME.equals(checkoutCredentialsId)) {
-      traits.add(new SSHCheckoutTrait(checkoutCredentialsId));
-    }
-  }
-
-  @Restricted(NoExternalUse.class)
-  public boolean isConfiguredByUrl() {
-    return repositoryUrl != null;
-  }
-
-  /**
-   * Returns the GitHub API end-point.
-   *
-   * @return the GitHub API end-point.
-   */
-  @NonNull
-  public String getApiUri() {
-    return apiUri;
-  }
-
-  /**
-   * Sets the GitHub API end-point.
-   *
-   * @param apiUri the GitHub API end-point or {@code null} if {@link #GITHUB_URL}.
-   * @since 2.2.0
-   */
-  @DataBoundSetter
-  public void setApiUri(@CheckForNull String apiUri) {
-    // JENKINS-58862
-    // If repositoryUrl is set, we don't want to set it again.
-    if (this.repositoryUrl != null) {
-      return;
-    }
-    apiUri = GitHubConfiguration.normalizeApiUri(Util.fixEmptyAndTrim(apiUri));
-    if (apiUri == null) {
-      apiUri = GITHUB_URL;
-    }
-    this.apiUri = apiUri;
-  }
-
-  /**
-   * Forces the apiUri to a specific value. FOR TESTING ONLY.
-   *
-   * @param apiUri the api uri
-   */
-  void forceApiUri(@Nonnull String apiUri) {
-    this.apiUri = apiUri;
-  }
-
-  /**
-   * Gets the credentials used to access the GitHub REST API (also used as the default credentials
-   * for checking out sources.
-   *
-   * @return the credentials used to access the GitHub REST API or {@code null} to access
-   *     anonymously
-   */
-  @Override
-  @CheckForNull
-  public String getCredentialsId() {
-    return credentialsId;
-  }
-
-  /**
-   * Sets the credentials used to access the GitHub REST API (also used as the default credentials
-   * for checking out sources.
-   *
-   * @param credentialsId the credentials used to access the GitHub REST API or {@code null} to
-   *     access anonymously
-   * @since 2.2.0
-   */
-  @DataBoundSetter
-  public void setCredentialsId(@CheckForNull String credentialsId) {
-    this.credentialsId = Util.fixEmpty(credentialsId);
-  }
-
-  /**
-   * Gets the repository owner.
-   *
-   * @return the repository owner.
-   */
-  @Exported
-  @NonNull
-  public String getRepoOwner() {
-    return repoOwner;
-  }
-
-  /**
-   * Gets the repository name.
-   *
-   * @return the repository name.
-   */
-  @Exported
-  @NonNull
-  public String getRepository() {
-    return repository;
-  }
-
-  /**
-   * Gets the repository URL as specified by the user.
-   *
-   * @return the repository URL as specified by the user.
-   */
-  @Restricted(NoExternalUse.class)
-  @NonNull // Always returns a value so that users can always use the URL-based configuration when
-  // reconfiguring.
-  public String getRepositoryUrl() {
-    if (repositoryUrl != null) {
-      return repositoryUrl;
-    } else {
-      if (GITHUB_URL.equals(apiUri)) return "https://github.com/" + repoOwner + '/' + repository;
-      else return String.format("%s%s/%s", removeEnd(apiUri, API_V3), repoOwner, repository);
-    }
-  }
-
-  /**
-   * {@inheritDoc}
-   *
-   * @since 2.2.0
-   */
-  @Override
-  public List<SCMSourceTrait> getTraits() {
-    return traits;
-  }
-
-  /**
-   * Sets the behaviours that are applied to this {@link GitHubSCMSource}.
-   *
-   * @param traits the behaviours that are to be applied.
-   */
-  @DataBoundSetter
-  public void setTraits(@CheckForNull List<SCMSourceTrait> traits) {
-    this.traits = new ArrayList<>(Util.fixNull(traits));
-  }
-
-  /** Use defaults for old settings. */
-  @SuppressWarnings("ConstantConditions")
-  @SuppressFBWarnings(
-      value = "RCN_REDUNDANT_NULLCHECK_OF_NONNULL_VALUE",
-      justification = "Only non-null after we set them here!")
-  private Object readResolve() {
-    if (scanCredentialsId != null) {
-      credentialsId = scanCredentialsId;
-    }
-    if (pullRequestMetadataCache == null) {
-      pullRequestMetadataCache = new ConcurrentHashMap<>();
-    }
-    if (pullRequestContributorCache == null) {
-      pullRequestContributorCache = new ConcurrentHashMap<>();
-    }
-    if (traits == null) {
-      boolean buildOriginBranch = this.buildOriginBranch == null || this.buildOriginBranch;
-      boolean buildOriginBranchWithPR =
-          this.buildOriginBranchWithPR == null || this.buildOriginBranchWithPR;
-      boolean buildOriginPRMerge = this.buildOriginPRMerge != null && this.buildOriginPRMerge;
-      boolean buildOriginPRHead = this.buildOriginPRHead != null && this.buildOriginPRHead;
-      boolean buildForkPRMerge = this.buildForkPRMerge == null || this.buildForkPRMerge;
-      boolean buildForkPRHead = this.buildForkPRHead != null && this.buildForkPRHead;
-      List<SCMSourceTrait> traits = new ArrayList<>();
-      if (buildOriginBranch || buildOriginBranchWithPR) {
-        traits.add(new BranchDiscoveryTrait(buildOriginBranch, buildOriginBranchWithPR));
-      }
-      if (buildOriginPRMerge || buildOriginPRHead) {
-        EnumSet<ChangeRequestCheckoutStrategy> s =
-            EnumSet.noneOf(ChangeRequestCheckoutStrategy.class);
-        if (buildOriginPRMerge) {
-          s.add(ChangeRequestCheckoutStrategy.MERGE);
-        }
-        if (buildOriginPRHead) {
-          s.add(ChangeRequestCheckoutStrategy.HEAD);
-        }
-        traits.add(new OriginPullRequestDiscoveryTrait(s));
-      }
-      if (buildForkPRMerge || buildForkPRHead) {
-        EnumSet<ChangeRequestCheckoutStrategy> s =
-            EnumSet.noneOf(ChangeRequestCheckoutStrategy.class);
-        if (buildForkPRMerge) {
-          s.add(ChangeRequestCheckoutStrategy.MERGE);
-        }
-        if (buildForkPRHead) {
-          s.add(ChangeRequestCheckoutStrategy.HEAD);
-        }
-        traits.add(
-            new ForkPullRequestDiscoveryTrait(
-                s, new ForkPullRequestDiscoveryTrait.TrustPermission()));
-      }
-      if (!"*".equals(includes) || !"".equals(excludes)) {
-        traits.add(new WildcardSCMHeadFilterTrait(includes, excludes));
-      }
-      if (checkoutCredentialsId != null
-          && !DescriptorImpl.SAME.equals(checkoutCredentialsId)
-          && !checkoutCredentialsId.equals(scanCredentialsId)) {
-        traits.add(new SSHCheckoutTrait(checkoutCredentialsId));
-      }
-      this.traits = traits;
-    }
-    if (isBlank(apiUri)) {
-      setApiUri(GITHUB_URL);
-    } else if (!StringUtils.equals(apiUri, GitHubConfiguration.normalizeApiUri(apiUri))) {
-      setApiUri(apiUri);
-    }
-    return this;
-  }
-
-  /**
-   * Returns how long to delay events received from GitHub in order to allow the API caches to sync.
-   *
-   * @return how long to delay events received from GitHub in order to allow the API caches to sync.
-   */
-  public static int getEventDelaySeconds() {
-    return eventDelaySeconds;
-  }
-
-  /**
-   * Sets how long to delay events received from GitHub in order to allow the API caches to sync.
-   *
-   * @param eventDelaySeconds number of seconds to delay, will be restricted into a value within the
-   *     range {@code [0,300]} inclusive
-   */
-  @Restricted(NoExternalUse.class) // to allow configuration from system groovy console
-  public static void setEventDelaySeconds(int eventDelaySeconds) {
-    GitHubSCMSource.eventDelaySeconds = Math.min(300, Math.max(0, eventDelaySeconds));
-  }
-
-  /**
-   * Returns how many megabytes of on-disk cache to maintain per GitHub API URL per credentials.
-   *
-   * @return how many megabytes of on-disk cache to maintain per GitHub API URL per credentials.
-   */
-  public static int getCacheSize() {
-    return cacheSize;
-  }
-
-  /**
-   * Sets how long to delay events received from GitHub in order to allow the API caches to sync.
-   *
-   * @param cacheSize how many megabytes of on-disk cache to maintain per GitHub API URL per
-   *     credentials, will be restricted into a value within the range {@code [0,1024]} inclusive.
-   */
-  @Restricted(NoExternalUse.class) // to allow configuration from system groovy console
-  public static void setCacheSize(int cacheSize) {
-    GitHubSCMSource.cacheSize = Math.min(1024, Math.max(0, cacheSize));
-  }
-
-  /** {@inheritDoc} */
-  @Override
-  public String getRemote() {
-    return GitHubSCMBuilder.uriResolver(getOwner(), apiUri, credentialsId)
-        .getRepositoryUri(apiUri, repoOwner, repository);
-  }
-
-  /** {@inheritDoc} */
-  @Override
-  public String getPronoun() {
-    return Messages.GitHubSCMSource_Pronoun();
-  }
-
-  /**
-   * Returns a {@link RepositoryUriResolver} according to credentials configuration.
-   *
-   * @return a {@link RepositoryUriResolver}
-   * @deprecated use {@link GitHubSCMBuilder#uriResolver()} or {@link
-   *     GitHubSCMBuilder#uriResolver(Item, String, String)}.
-   */
-  @Deprecated
-  @Restricted(DoNotUse.class)
-  @RestrictedSince("2.2.0")
-  public RepositoryUriResolver getUriResolver() {
-    return GitHubSCMBuilder.uriResolver(getOwner(), apiUri, credentialsId);
-  }
-
-  @Restricted(NoExternalUse.class)
-  @RestrictedSince("2.2.0")
-  @Deprecated
-  @CheckForNull
-  public String getScanCredentialsId() {
-    return credentialsId;
-  }
-
-  @Restricted(DoNotUse.class)
-  @RestrictedSince("2.2.0")
-  @Deprecated
-  public void setScanCredentialsId(@CheckForNull String credentialsId) {
-    this.credentialsId = credentialsId;
-  }
-
-  @Restricted(DoNotUse.class)
-  @RestrictedSince("2.2.0")
-  @Deprecated
-  @CheckForNull
-  public String getCheckoutCredentialsId() {
-    for (SCMSourceTrait trait : traits) {
-      if (trait instanceof SSHCheckoutTrait) {
-        return StringUtils.defaultString(
-            ((SSHCheckoutTrait) trait).getCredentialsId(),
-            GitHubSCMSource.DescriptorImpl.ANONYMOUS);
-      }
-    }
-    return DescriptorImpl.SAME;
-  }
-
-  @Deprecated
-  @Restricted(DoNotUse.class)
-  @RestrictedSince("2.2.0")
-  @DataBoundSetter
-  public void setIncludes(@NonNull String includes) {
-    for (int i = 0; i < traits.size(); i++) {
-      SCMSourceTrait trait = traits.get(i);
-      if (trait instanceof WildcardSCMHeadFilterTrait) {
-        WildcardSCMHeadFilterTrait existing = (WildcardSCMHeadFilterTrait) trait;
-        if ("*".equals(includes) && "".equals(existing.getExcludes())) {
-          traits.remove(i);
-        } else {
-          traits.set(i, new WildcardSCMHeadFilterTrait(includes, existing.getExcludes()));
-        }
-        return;
-      }
-    }
-    if (!"*".equals(includes)) {
-      traits.add(new WildcardSCMHeadFilterTrait(includes, ""));
-    }
-  }
-
-  @Deprecated
-  @Restricted(NoExternalUse.class)
-  @RestrictedSince("2.2.0")
-  @DataBoundSetter
-  public void setExcludes(@NonNull String excludes) {
-    for (int i = 0; i < traits.size(); i++) {
-      SCMSourceTrait trait = traits.get(i);
-      if (trait instanceof WildcardSCMHeadFilterTrait) {
-        WildcardSCMHeadFilterTrait existing = (WildcardSCMHeadFilterTrait) trait;
-        if ("*".equals(existing.getIncludes()) && "".equals(excludes)) {
-          traits.remove(i);
-        } else {
-          traits.set(i, new WildcardSCMHeadFilterTrait(existing.getIncludes(), excludes));
-        }
-        return;
-      }
-    }
-    if (!"".equals(excludes)) {
-      traits.add(new WildcardSCMHeadFilterTrait("*", excludes));
-    }
-  }
-
-  @Deprecated
-  @Restricted(DoNotUse.class)
-  @RestrictedSince("2.2.0")
-  public boolean getBuildOriginBranch() {
-    for (SCMTrait<?> trait : traits) {
-      if (trait instanceof BranchDiscoveryTrait) {
-        return ((BranchDiscoveryTrait) trait).isBuildBranch();
-      }
-    }
-    return false;
-  }
-
-  @Deprecated
-  @Restricted(DoNotUse.class)
-  @RestrictedSince("2.2.0")
-  @DataBoundSetter
-  public void setBuildOriginBranch(boolean buildOriginBranch) {
-    for (int i = 0; i < traits.size(); i++) {
-      SCMTrait<?> trait = traits.get(i);
-      if (trait instanceof BranchDiscoveryTrait) {
-        BranchDiscoveryTrait previous = (BranchDiscoveryTrait) trait;
-        if (buildOriginBranch || previous.isBuildBranchesWithPR()) {
-          traits.set(
-              i, new BranchDiscoveryTrait(buildOriginBranch, previous.isBuildBranchesWithPR()));
-        } else {
-          traits.remove(i);
-        }
-        return;
-      }
-    }
-    if (buildOriginBranch) {
-      traits.add(new BranchDiscoveryTrait(buildOriginBranch, false));
-    }
-  }
-
-  @Deprecated
-  @Restricted(DoNotUse.class)
-  @RestrictedSince("2.2.0")
-  public boolean getBuildOriginBranchWithPR() {
-    for (SCMTrait<?> trait : traits) {
-      if (trait instanceof BranchDiscoveryTrait) {
-        return ((BranchDiscoveryTrait) trait).isBuildBranchesWithPR();
-      }
-    }
-    return false;
-  }
-
-  @Deprecated
-  @Restricted(DoNotUse.class)
-  @RestrictedSince("2.2.0")
-  @DataBoundSetter
-  public void setBuildOriginBranchWithPR(boolean buildOriginBranchWithPR) {
-    for (int i = 0; i < traits.size(); i++) {
-      SCMTrait<?> trait = traits.get(i);
-      if (trait instanceof BranchDiscoveryTrait) {
-        BranchDiscoveryTrait previous = (BranchDiscoveryTrait) trait;
-        if (buildOriginBranchWithPR || previous.isBuildBranch()) {
-          traits.set(
-              i, new BranchDiscoveryTrait(previous.isBuildBranch(), buildOriginBranchWithPR));
-        } else {
-          traits.remove(i);
-        }
-        return;
-      }
-    }
-    if (buildOriginBranchWithPR) {
-      traits.add(new BranchDiscoveryTrait(false, buildOriginBranchWithPR));
-    }
-  }
-
-  @Deprecated
-  @Restricted(DoNotUse.class)
-  @RestrictedSince("2.2.0")
-  public boolean getBuildOriginPRMerge() {
-    for (SCMTrait<?> trait : traits) {
-      if (trait instanceof OriginPullRequestDiscoveryTrait) {
-        return ((OriginPullRequestDiscoveryTrait) trait)
-            .getStrategies()
-            .contains(ChangeRequestCheckoutStrategy.MERGE);
-      }
-    }
-    return false;
-  }
-
-  @Deprecated
-  @Restricted(DoNotUse.class)
-  @RestrictedSince("2.2.0")
-  @DataBoundSetter
-  public void setBuildOriginPRMerge(boolean buildOriginPRMerge) {
-    for (int i = 0; i < traits.size(); i++) {
-      SCMTrait<?> trait = traits.get(i);
-      if (trait instanceof OriginPullRequestDiscoveryTrait) {
-        Set<ChangeRequestCheckoutStrategy> s =
-            ((OriginPullRequestDiscoveryTrait) trait).getStrategies();
-        if (buildOriginPRMerge) {
-          s.add(ChangeRequestCheckoutStrategy.MERGE);
-        } else {
-          s.remove(ChangeRequestCheckoutStrategy.MERGE);
-        }
-        traits.set(i, new OriginPullRequestDiscoveryTrait(s));
-        return;
-      }
-    }
-    if (buildOriginPRMerge) {
-      traits.add(
-          new OriginPullRequestDiscoveryTrait(EnumSet.of(ChangeRequestCheckoutStrategy.MERGE)));
-    }
-  }
-
-  @Deprecated
-  @Restricted(DoNotUse.class)
-  @RestrictedSince("2.2.0")
-  public boolean getBuildOriginPRHead() {
-    for (SCMTrait<?> trait : traits) {
-      if (trait instanceof OriginPullRequestDiscoveryTrait) {
-        return ((OriginPullRequestDiscoveryTrait) trait)
-            .getStrategies()
-            .contains(ChangeRequestCheckoutStrategy.HEAD);
-      }
-    }
-    return false;
-  }
-
-  @Deprecated
-  @Restricted(DoNotUse.class)
-  @RestrictedSince("2.2.0")
-  @DataBoundSetter
-  public void setBuildOriginPRHead(boolean buildOriginPRHead) {
-    for (int i = 0; i < traits.size(); i++) {
-      SCMTrait<?> trait = traits.get(i);
-      if (trait instanceof OriginPullRequestDiscoveryTrait) {
-        Set<ChangeRequestCheckoutStrategy> s =
-            ((OriginPullRequestDiscoveryTrait) trait).getStrategies();
-        if (buildOriginPRHead) {
-          s.add(ChangeRequestCheckoutStrategy.HEAD);
-        } else {
-          s.remove(ChangeRequestCheckoutStrategy.HEAD);
-        }
-        traits.set(i, new OriginPullRequestDiscoveryTrait(s));
-        return;
-      }
-    }
-    if (buildOriginPRHead) {
-      traits.add(
-          new OriginPullRequestDiscoveryTrait(EnumSet.of(ChangeRequestCheckoutStrategy.HEAD)));
-    }
-  }
-
-  @Deprecated
-  @Restricted(DoNotUse.class)
-  @RestrictedSince("2.2.0")
-  public boolean getBuildForkPRMerge() {
-    for (SCMTrait<?> trait : traits) {
-      if (trait instanceof ForkPullRequestDiscoveryTrait) {
-        return ((ForkPullRequestDiscoveryTrait) trait)
-            .getStrategies()
-            .contains(ChangeRequestCheckoutStrategy.MERGE);
-      }
-    }
-    return false;
-  }
-
-  @Deprecated
-  @Restricted(DoNotUse.class)
-  @RestrictedSince("2.2.0")
-  @DataBoundSetter
-  public void setBuildForkPRMerge(boolean buildForkPRMerge) {
-    for (int i = 0; i < traits.size(); i++) {
-      SCMTrait<?> trait = traits.get(i);
-      if (trait instanceof ForkPullRequestDiscoveryTrait) {
-        ForkPullRequestDiscoveryTrait forkTrait = (ForkPullRequestDiscoveryTrait) trait;
-        Set<ChangeRequestCheckoutStrategy> s = forkTrait.getStrategies();
-        if (buildForkPRMerge) {
-          s.add(ChangeRequestCheckoutStrategy.MERGE);
-        } else {
-          s.remove(ChangeRequestCheckoutStrategy.MERGE);
-        }
-        traits.set(i, new ForkPullRequestDiscoveryTrait(s, forkTrait.getTrust()));
-        return;
-      }
-    }
-    if (buildForkPRMerge) {
-      traits.add(
-          new ForkPullRequestDiscoveryTrait(
-              EnumSet.of(ChangeRequestCheckoutStrategy.MERGE),
-              new ForkPullRequestDiscoveryTrait.TrustPermission()));
-    }
-  }
-
-  @Deprecated
-  @Restricted(DoNotUse.class)
-  @RestrictedSince("2.2.0")
-  public boolean getBuildForkPRHead() {
-    for (SCMTrait<?> trait : traits) {
-      if (trait instanceof ForkPullRequestDiscoveryTrait) {
-        return ((ForkPullRequestDiscoveryTrait) trait)
-            .getStrategies()
-            .contains(ChangeRequestCheckoutStrategy.HEAD);
-      }
-    }
-    return false;
-  }
-
-  @Deprecated
-  @Restricted(DoNotUse.class)
-  @RestrictedSince("2.2.0")
-  @DataBoundSetter
-  public void setBuildForkPRHead(boolean buildForkPRHead) {
-    for (int i = 0; i < traits.size(); i++) {
-      SCMTrait<?> trait = traits.get(i);
-      if (trait instanceof ForkPullRequestDiscoveryTrait) {
-        ForkPullRequestDiscoveryTrait forkTrait = (ForkPullRequestDiscoveryTrait) trait;
-        Set<ChangeRequestCheckoutStrategy> s = forkTrait.getStrategies();
-        if (buildForkPRHead) {
-          s.add(ChangeRequestCheckoutStrategy.HEAD);
-        } else {
-          s.remove(ChangeRequestCheckoutStrategy.HEAD);
-        }
-        traits.set(i, new ForkPullRequestDiscoveryTrait(s, forkTrait.getTrust()));
-        return;
-      }
-    }
-    if (buildForkPRHead) {
-      traits.add(
-          new ForkPullRequestDiscoveryTrait(
-              EnumSet.of(ChangeRequestCheckoutStrategy.HEAD),
-              new ForkPullRequestDiscoveryTrait.TrustPermission()));
-    }
-  }
-
-  @Override
-  protected final void retrieve(
-      @CheckForNull SCMSourceCriteria criteria,
-      @NonNull SCMHeadObserver observer,
-      @CheckForNull SCMHeadEvent<?> event,
-      @NonNull final TaskListener listener)
-      throws IOException, InterruptedException {
-    StandardCredentials credentials =
-        Connector.lookupScanCredentials((Item) getOwner(), apiUri, credentialsId);
-    // Github client and validation
-    final GitHub github = Connector.connect(apiUri, credentials);
-    try {
-      Connector.configureLocalRateLimitChecker(listener, github);
-
-      try {
-        // Input data validation
-        Connector.checkConnectionValidity(apiUri, listener, credentials, github);
-
-        // Input data validation
-        if (isBlank(repository)) {
-          throw new AbortException("No repository selected, skipping");
-        }
-
-        String fullName = repoOwner + "/" + repository;
-        ghRepository = github.getRepository(fullName);
-        final GHRepository ghRepository = this.ghRepository;
-        listener
-            .getLogger()
-            .format(
-                "Examining %s%n",
-                HyperlinkNote.encodeTo(ghRepository.getHtmlUrl().toString(), fullName));
-        resolvedRepositoryUrl = ghRepository.getHtmlUrl();
-        try (final GitHubSCMSourceRequest request =
-            new GitHubSCMSourceContext(criteria, observer)
-                .withTraits(traits)
-                .newRequest(this, listener)) {
-          // populate the request with its data sources
-          request.setGitHub(github);
-          request.setRepository(ghRepository);
-          if (request.isFetchPRs()) {
-            request.setPullRequests(new LazyPullRequests(request, ghRepository));
-          }
-          if (request.isFetchBranches()) {
-            request.setBranches(new LazyBranches(request, ghRepository));
-          }
-          if (request.isFetchTags()) {
-            request.setTags(new LazyTags(request, ghRepository));
-          }
-          request.setCollaboratorNames(
-              new LazyContributorNames(request, listener, github, ghRepository, credentials));
-          request.setPermissionsSource(
-              new GitHubPermissionsSource() {
-                @Override
-                public GHPermissionType fetch(String username)
-                    throws IOException, InterruptedException {
-                  return ghRepository.getPermission(username);
-                }
-              });
-
-          if (request.isFetchBranches() && !request.isComplete()) {
-            listener.getLogger().format("%n  Checking branches...%n");
-            int count = 0;
-            for (final GHBranch branch : request.getBranches()) {
-              count++;
-              String branchName = branch.getName();
-              listener
-                  .getLogger()
-                  .format(
-                      "%n    Checking branch %s%n",
-                      HyperlinkNote.encodeTo(
-                          resolvedRepositoryUrl + "/tree/" + branchName, branchName));
-              BranchSCMHead head = new BranchSCMHead(branchName);
-              if (request.process(
-                  head,
-                  new SCMRevisionImpl(head, branch.getSHA1()),
-                  new SCMSourceRequest.ProbeLambda<BranchSCMHead, SCMRevisionImpl>() {
-                    @NonNull
-                    @Override
-                    public SCMSourceCriteria.Probe create(
-                        @NonNull BranchSCMHead head, @Nullable SCMRevisionImpl revisionInfo)
-                        throws IOException, InterruptedException {
-                      return new GitHubSCMProbe(
-                          apiUri, credentials, ghRepository, head, revisionInfo);
-                    }
-                  },
-                  new CriteriaWitness(listener))) {
-                listener
-                    .getLogger()
-                    .format("%n  %d branches were processed (query completed)%n", count);
-                break;
-              }
-            }
-            listener.getLogger().format("%n  %d branches were processed%n", count);
-          }
-          if (request.isFetchPRs() && !request.isComplete()) {
-            listener.getLogger().format("%n  Checking pull-requests...%n");
-            int count = 0;
-            int errorCount = 0;
-            Map<Boolean, Set<ChangeRequestCheckoutStrategy>> strategies = request.getPRStrategies();
-
-            // JENKINS-56996
-            // PRs are one the most error prone areas for scans
-            // Branches and tags are contained only the current repo, PRs go across forks
-            // FileNotFoundException can occur in a number of situations
-            // When this happens, it is not ideal behavior but it is better to let the PR be
-            // orphaned
-            // and the orphan strategy control the result than for this error to stop scanning
-            // (For Org scanning this is particularly important.)
-            // If some more general IO exception is thrown, we will still fail.
-
-            validatePullRequests(request);
-            for (final GHPullRequest pr : request.getPullRequests()) {
-              int number = pr.getNumber();
-              try {
-                retrievePullRequest(
-                    apiUri, credentials, ghRepository, pr, strategies, request, listener);
-              } catch (FileNotFoundException e) {
-                listener.getLogger().format("%n  Error while processing pull request %d%n", number);
-                Functions.printStackTrace(e, listener.getLogger());
-                errorCount++;
-              }
-              count++;
-            }
-            listener.getLogger().format("%n  %d pull requests were processed%n", count);
-            if (errorCount > 0) {
-              listener
-                  .getLogger()
-                  .format("%n  %d pull requests encountered errors and were orphaned.%n", count);
-            }
-          }
-          if (request.isFetchTags() && !request.isComplete()) {
-            listener.getLogger().format("%n  Checking tags...%n");
-            int count = 0;
-            for (final GHRef tag : request.getTags()) {
-              String tagName = tag.getRef();
-              if (!tagName.startsWith(Constants.R_TAGS)) {
-                // should never happen, but if it does we should skip
-                continue;
-              }
-              tagName = tagName.substring(Constants.R_TAGS.length());
-              count++;
-              listener
-                  .getLogger()
-                  .format(
-                      "%n    Checking tag %s%n",
-                      HyperlinkNote.encodeTo(resolvedRepositoryUrl + "/tree/" + tagName, tagName));
-              long tagDate = 0L;
-              String sha = tag.getObject().getSha();
-              if ("tag".equalsIgnoreCase(tag.getObject().getType())) {
-                // annotated tag object
-                try {
-                  GHTagObject tagObject = request.getRepository().getTagObject(sha);
-                  tagDate = tagObject.getTagger().getDate().getTime();
-                  // we want the sha of the tagged commit not the tag object
-                  sha = tagObject.getObject().getSha();
-                } catch (IOException e) {
-                  // ignore, if the tag doesn't exist, the probe will handle that correctly
-                  // we just need enough of a date value to allow for probing
-                }
-              } else {
-                try {
-                  GHCommit commit = request.getRepository().getCommit(sha);
-                  tagDate = commit.getCommitDate().getTime();
-                } catch (IOException e) {
-                  // ignore, if the tag doesn't exist, the probe will handle that correctly
-                  // we just need enough of a date value to allow for probing
-                }
-              }
-              GitHubTagSCMHead head = new GitHubTagSCMHead(tagName, tagDate);
-              if (request.process(
-                  head,
-                  new GitTagSCMRevision(head, sha),
-                  new SCMSourceRequest.ProbeLambda<GitHubTagSCMHead, GitTagSCMRevision>() {
-                    @NonNull
-                    @Override
-                    public SCMSourceCriteria.Probe create(
-                        @NonNull GitHubTagSCMHead head, @Nullable GitTagSCMRevision revisionInfo)
-                        throws IOException, InterruptedException {
-                      return new GitHubSCMProbe(
-                          apiUri, credentials, ghRepository, head, revisionInfo);
-                    }
-                  },
-                  new CriteriaWitness(listener))) {
-                listener
-                    .getLogger()
-                    .format("%n  %d tags were processed (query completed)%n", count);
-                break;
-              }
-            }
-            listener.getLogger().format("%n  %d tags were processed%n", count);
-          }
-        }
-        listener.getLogger().format("%nFinished examining %s%n%n", fullName);
-      } catch (WrappedException e) {
-        try {
-          e.unwrap();
-        } catch (RateLimitExceededException rle) {
-          throw new AbortException(rle.getMessage());
-        }
-      }
-    } finally {
-      Connector.release(github);
-    }
-  }
-
-  private static void validatePullRequests(GitHubSCMSourceRequest request) {
-    // JENKINS-56996
-    // This method handles the case where there would be an error
-    // while finding a user inside the PR iterator.
-    // Once this is done future iterations over PR use a cached list.
-    // We could do this at the same time as processing each PR, but
-    // this is clearer and safer.
-    Iterator<GHPullRequest> iterator = request.getPullRequests().iterator();
-    while (iterator.hasNext()) {
-      try {
-        try {
-          iterator.next();
-        } catch (NoSuchElementException e) {
-          break;
-        } catch (WrappedException wrapped) {
-          wrapped.unwrap();
-        }
-      } catch (FileNotFoundException e) {
-        // File not found exceptions are ignorable
-      } catch (IOException | InterruptedException e) {
-        throw new WrappedException(e);
-      }
-    }
-  }
-
-  private static void retrievePullRequest(
-      final String apiUri,
-      final StandardCredentials credentials,
-      @NonNull final GHRepository ghRepository,
-      @NonNull final GHPullRequest pr,
-      @NonNull final Map<Boolean, Set<ChangeRequestCheckoutStrategy>> strategies,
-      @NonNull final GitHubSCMSourceRequest request,
-      @NonNull final TaskListener listener)
-      throws IOException, InterruptedException {
-
-    int number = pr.getNumber();
-    listener
-        .getLogger()
-        .format(
-            "%n    Checking pull request %s%n",
-            HyperlinkNote.encodeTo(pr.getHtmlUrl().toString(), "#" + number));
-    boolean fork = !ghRepository.getOwner().equals(pr.getHead().getUser());
-    if (strategies.get(fork).isEmpty()) {
-      if (fork) {
-        listener.getLogger().format("    Submitted from fork, skipping%n%n");
-      } else {
-        listener.getLogger().format("    Submitted from origin repository, skipping%n%n");
-      }
-      return;
-    }
-    for (final ChangeRequestCheckoutStrategy strategy : strategies.get(fork)) {
-      final String branchName;
-      if (strategies.get(fork).size() == 1) {
-        branchName = "PR-" + number;
-      } else {
-        branchName = "PR-" + number + "-" + strategy.name().toLowerCase(Locale.ENGLISH);
-      }
-
-      // PR details only needed for merge PRs
-      if (strategy == ChangeRequestCheckoutStrategy.MERGE) {
-        // The probe github will be closed along with the probe.
-        final GitHub gitHub = Connector.connect(apiUri, credentials);
-        try {
-          ensureDetailedGHPullRequest(pr, listener, gitHub, ghRepository);
-        } finally {
-          Connector.release(gitHub);
-        }
-      }
-
-      if (request.process(
-          new PullRequestSCMHead(pr, branchName, strategy == ChangeRequestCheckoutStrategy.MERGE),
-          null,
-          new SCMSourceRequest.ProbeLambda<PullRequestSCMHead, Void>() {
-            @NonNull
-            @Override
-            public SCMSourceCriteria.Probe create(
-                @NonNull PullRequestSCMHead head, @Nullable Void revisionInfo)
-                throws IOException, InterruptedException {
-              boolean trusted = request.isTrusted(head);
-              if (!trusted) {
-                listener.getLogger().format("    (not from a trusted source)%n");
-              }
-              return new GitHubSCMProbe(
-                  apiUri, credentials, ghRepository, trusted ? head : head.getTarget(), null);
-            }
-          },
-          new SCMSourceRequest.LazyRevisionLambda<PullRequestSCMHead, SCMRevision, Void>() {
-            @NonNull
-            @Override
-            public SCMRevision create(@NonNull PullRequestSCMHead head, @Nullable Void ignored)
-                throws IOException, InterruptedException {
-
-              return createPullRequestSCMRevision(pr, head, listener, ghRepository);
-            }
-          },
-          new MergabilityWitness(pr, strategy, listener),
-          new CriteriaWitness(listener))) {
-        listener.getLogger().format("%n  Pull request %d processed (query completed)%n", number);
-      }
-    }
-  }
-
-  @NonNull
-  @Override
-  protected Set<String> retrieveRevisions(@NonNull TaskListener listener, Item retrieveContext)
-      throws IOException, InterruptedException {
-    StandardCredentials credentials =
-        Connector.lookupScanCredentials(retrieveContext, apiUri, credentialsId);
-    // Github client and validation
-    final GitHub github = Connector.connect(apiUri, credentials);
-    try {
-      Connector.configureLocalRateLimitChecker(listener, github);
-      Set<String> result = new TreeSet<>();
-
-      try {
-        // Input data validation
-        Connector.checkConnectionValidity(apiUri, listener, credentials, github);
-
-        // Input data validation
-        if (isBlank(repository)) {
-          throw new AbortException("No repository selected, skipping");
-        }
-
-        String fullName = repoOwner + "/" + repository;
-        ghRepository = github.getRepository(fullName);
-        final GHRepository ghRepository = this.ghRepository;
-        listener
-            .getLogger()
-            .format(
-                "Listing %s%n",
-                HyperlinkNote.encodeTo(ghRepository.getHtmlUrl().toString(), fullName));
-        resolvedRepositoryUrl = ghRepository.getHtmlUrl();
-        GitHubSCMSourceContext context =
-            new GitHubSCMSourceContext(null, SCMHeadObserver.none()).withTraits(traits);
-        boolean wantBranches = context.wantBranches();
-        boolean wantTags = context.wantTags();
-        boolean wantPRs = context.wantPRs();
-        boolean wantSinglePRs =
-            context.forkPRStrategies().size() == 1 || context.originPRStrategies().size() == 1;
-        boolean wantMultiPRs =
-            context.forkPRStrategies().size() > 1 || context.originPRStrategies().size() > 1;
-        Set<ChangeRequestCheckoutStrategy> strategies = new TreeSet<>();
-        strategies.addAll(context.forkPRStrategies());
-        strategies.addAll(context.originPRStrategies());
-        for (GHRef ref : ghRepository.listRefs()) {
-          String name = ref.getRef();
-          if (name.startsWith(Constants.R_HEADS) && wantBranches) {
-            String branchName = name.substring(Constants.R_HEADS.length());
-            listener
-                .getLogger()
-                .format(
-                    "%n  Found branch %s%n",
-                    HyperlinkNote.encodeTo(
-                        resolvedRepositoryUrl + "/tree/" + branchName, branchName));
-            result.add(branchName);
-            continue;
-          }
-          if (name.startsWith(R_PULL) && wantPRs) {
-            int index = name.indexOf('/', R_PULL.length());
-            if (index != -1) {
-              String number = name.substring(R_PULL.length(), index);
-              listener
-                  .getLogger()
-                  .format(
-                      "%n  Found pull request %s%n",
-                      HyperlinkNote.encodeTo(
-                          resolvedRepositoryUrl + "/pull/" + number, "#" + number));
-              // we are allowed to return "invalid" names so if the user has configured, say
-              // origin as single strategy and fork as multiple strategies
-              // we will return PR-5, PR-5-merge and PR-5-head in the result set
-              // and leave it up to the call to retrieve to determine exactly
-              // whether the name is actually valid and resolve the correct SCMHead type
-              //
-              // this allows this method to avoid an API call for every PR in order to
-              // determine if the PR is an origin or a fork PR and allows us to just
-              // use the single (set) of calls to get all refs
-              if (wantSinglePRs) {
-                result.add("PR-" + number);
-              }
-              if (wantMultiPRs) {
-                for (ChangeRequestCheckoutStrategy strategy : strategies) {
-                  result.add("PR-" + number + "-" + strategy.name().toLowerCase(Locale.ENGLISH));
-                }
-              }
-            }
-            continue;
-          }
-          if (name.startsWith(Constants.R_TAGS) && wantTags) {
-            String tagName = name.substring(Constants.R_TAGS.length());
-            listener
-                .getLogger()
-                .format(
-                    "%n  Found tag %s%n",
-                    HyperlinkNote.encodeTo(resolvedRepositoryUrl + "/tree/" + tagName, tagName));
-            result.add(tagName);
-            continue;
-          }
-        }
-        listener.getLogger().format("%nFinished listing %s%n%n", fullName);
-      } catch (WrappedException e) {
-        try {
-          e.unwrap();
-        } catch (RateLimitExceededException rle) {
-          throw new AbortException(rle.getMessage());
-        }
-      }
-      return result;
-    } finally {
-      Connector.release(github);
-    }
-  }
-
-  @Override
-  protected SCMRevision retrieve(
-      @NonNull String headName, @NonNull TaskListener listener, Item retrieveContext)
-      throws IOException, InterruptedException {
-    StandardCredentials credentials =
-        Connector.lookupScanCredentials(retrieveContext, apiUri, credentialsId);
-    // Github client and validation
-    final GitHub github = Connector.connect(apiUri, credentials);
-    try {
-      Connector.configureLocalRateLimitChecker(listener, github);
-      // Input data validation
-      if (isBlank(repository)) {
-        throw new AbortException("No repository selected, skipping");
-      }
-
-      String fullName = repoOwner + "/" + repository;
-      ghRepository = github.getRepository(fullName);
-      final GHRepository ghRepository = this.ghRepository;
-      listener
-          .getLogger()
-          .format(
-              "Examining %s%n",
-              HyperlinkNote.encodeTo(ghRepository.getHtmlUrl().toString(), fullName));
-      GitHubSCMSourceContext context =
-          new GitHubSCMSourceContext(null, SCMHeadObserver.none()).withTraits(traits);
-      Matcher prMatcher = Pattern.compile("^PR-(\\d+)(?:-(.*))?$").matcher(headName);
-      if (prMatcher.matches()) {
-        // it's a looking very much like a PR
-        int number = Integer.parseInt(prMatcher.group(1));
-        listener
-            .getLogger()
-            .format("Attempting to resolve %s as pull request %d%n", headName, number);
-        try {
-          GHPullRequest pr = ghRepository.getPullRequest(number);
-          if (pr != null) {
-            boolean fork = !ghRepository.getOwner().equals(pr.getHead().getUser());
-            Set<ChangeRequestCheckoutStrategy> strategies;
-            if (context.wantPRs()) {
-              strategies = fork ? context.forkPRStrategies() : context.originPRStrategies();
-            } else {
-              // if not configured, we go with merge
-              strategies = EnumSet.of(ChangeRequestCheckoutStrategy.MERGE);
-            }
-            ChangeRequestCheckoutStrategy strategy;
-            if (prMatcher.group(2) == null) {
-              if (strategies.size() == 1) {
-                strategy = strategies.iterator().next();
-              } else {
-                // invalid name
-                listener
-                    .getLogger()
-                    .format(
-                        "Resolved %s as pull request %d but indeterminate checkout strategy, "
-                            + "please try %s or %s%n",
-                        headName,
-                        number,
-                        headName + "-" + ChangeRequestCheckoutStrategy.HEAD.name(),
-                        headName + "-" + ChangeRequestCheckoutStrategy.MERGE.name());
-                return null;
-              }
-            } else {
-              strategy = null;
-              for (ChangeRequestCheckoutStrategy s : strategies) {
-                if (s.name().toLowerCase(Locale.ENGLISH).equals(prMatcher.group(2))) {
-                  strategy = s;
-                  break;
-                }
-              }
-              if (strategy == null) {
-                // invalid name;
-                listener
-                    .getLogger()
-                    .format(
-                        "Resolved %s as pull request %d but unknown checkout strategy %s, "
-                            + "please try %s or %s%n",
-                        headName,
-                        number,
-                        prMatcher.group(2),
-                        headName + "-" + ChangeRequestCheckoutStrategy.HEAD.name(),
-                        headName + "-" + ChangeRequestCheckoutStrategy.MERGE.name());
-                return null;
-              }
-            }
-            PullRequestSCMHead head =
-                new PullRequestSCMHead(
-                    pr, headName, strategy == ChangeRequestCheckoutStrategy.MERGE);
-            if (head.isMerge()) {
-              ensureDetailedGHPullRequest(pr, listener, github, ghRepository);
-            }
-            PullRequestSCMRevision prRev =
-                createPullRequestSCMRevision(pr, head, listener, ghRepository);
-
-            switch (strategy) {
-              case MERGE:
-                try {
-                  prRev.validateMergeHash();
-                } catch (AbortException e) {
-                  listener
-                      .getLogger()
-                      .format(
-                          "Resolved %s as pull request %d: %s.%n%n",
-                          headName, number, e.getMessage());
-                  return null;
-                }
-                listener
-                    .getLogger()
-                    .format(
-                        "Resolved %s as pull request %d at revision %s merged onto %s as %s%n",
-                        headName,
-                        number,
-                        prRev.getPullHash(),
-                        prRev.getBaseHash(),
-                        prRev.getMergeHash());
-                break;
-              default:
-                listener
-                    .getLogger()
-                    .format(
-                        "Resolved %s as pull request %d at revision %s%n",
-                        headName, number, prRev.getPullHash());
-                break;
-            }
-            return prRev;
-          } else {
-            listener
-                .getLogger()
-                .format("Could not resolve %s as pull request %d%n", headName, number);
-          }
-        } catch (FileNotFoundException e) {
-          // maybe some ****er created a branch or a tag called PR-_
-          listener
-              .getLogger()
-              .format("Could not resolve %s as pull request %d%n", headName, number);
-        }
-      }
-      try {
-        listener.getLogger().format("Attempting to resolve %s as a branch%n", headName);
-        GHBranch branch = ghRepository.getBranch(headName);
-        if (branch != null) {
-          listener
-              .getLogger()
-              .format(
-                  "Resolved %s as branch %s at revision %s%n",
-                  headName, branch.getName(), branch.getSHA1());
-          return new SCMRevisionImpl(new BranchSCMHead(headName), branch.getSHA1());
-        }
-      } catch (FileNotFoundException e) {
-        // maybe it's a tag
-      }
-      try {
-        listener.getLogger().format("Attempting to resolve %s as a tag%n", headName);
-        GHRef tag = ghRepository.getRef("tags/" + headName);
-        if (tag != null) {
-          long tagDate = 0L;
-          String tagSha = tag.getObject().getSha();
-          if ("tag".equalsIgnoreCase(tag.getObject().getType())) {
-            // annotated tag object
-            try {
-              GHTagObject tagObject = ghRepository.getTagObject(tagSha);
-              tagDate = tagObject.getTagger().getDate().getTime();
-            } catch (IOException e) {
-              // ignore, if the tag doesn't exist, the probe will handle that correctly
-              // we just need enough of a date value to allow for probing
-            }
-          } else {
-            try {
-              GHCommit commit = ghRepository.getCommit(tagSha);
-              tagDate = commit.getCommitDate().getTime();
-            } catch (IOException e) {
-              // ignore, if the tag doesn't exist, the probe will handle that correctly
-              // we just need enough of a date value to allow for probing
-            }
-          }
-          listener
-              .getLogger()
-              .format("Resolved %s as tag %s at revision %s%n", headName, headName, tagSha);
-          return new GitTagSCMRevision(new GitHubTagSCMHead(headName, tagDate), tagSha);
-        }
-      } catch (FileNotFoundException e) {
-        // ok it doesn't exist
-      }
-      listener.error("Could not resolve %s", headName);
-
-      // TODO try and resolve as a revision, but right now we'd need to know what branch the
-      // revision belonged to
-      // once GitSCMSource has support for arbitrary refs, we could just use that... but given that
-      // GitHubSCMBuilder constructs the refspec based on the branch name, without a specific
-      // "arbitrary ref"
-      // SCMHead subclass we cannot do anything here
-      return null;
-    } finally {
-      Connector.release(github);
-    }
-  }
-
-  @NonNull
-  private Set<String> updateCollaboratorNames(
-      @NonNull TaskListener listener,
-      @CheckForNull StandardCredentials credentials,
-      @NonNull GHRepository ghRepository)
-      throws IOException {
-    if (credentials == null && (apiUri == null || GITHUB_URL.equals(apiUri))) {
-      // anonymous access to GitHub will never get list of collaborators and will
-      // burn an API call, so no point in even trying
-      listener.getLogger().println("Anonymous cannot query list of collaborators, assuming none");
-      return collaboratorNames = Collections.emptySet();
-    } else {
-      try {
-        return collaboratorNames = new HashSet<>(ghRepository.getCollaboratorNames());
-      } catch (FileNotFoundException e) {
-        // not permitted
-        listener.getLogger().println("Not permitted to query list of collaborators, assuming none");
-        return collaboratorNames = Collections.emptySet();
-      } catch (HttpException e) {
-        if (e.getResponseCode() == HttpServletResponse.SC_UNAUTHORIZED
-            || e.getResponseCode() == HttpServletResponse.SC_NOT_FOUND) {
-          listener
-              .getLogger()
-              .println("Not permitted to query list of collaborators, assuming none");
-          return collaboratorNames = Collections.emptySet();
-        } else {
-          throw e;
-        }
-      }
-    }
-  }
-
-  private static class WrappedException extends RuntimeException {
-
-    public WrappedException(Throwable cause) {
-      super(cause);
-    }
-
-    public void unwrap() throws IOException, InterruptedException {
-      Throwable cause = getCause();
-      if (cause instanceof IOException) {
-        throw (IOException) cause;
-      }
-      if (cause instanceof InterruptedException) {
-        throw (InterruptedException) cause;
-      }
-      if (cause instanceof RuntimeException) {
-        throw (RuntimeException) cause;
-      }
-      throw this;
-    }
-  }
-
-  @NonNull
-  @Override
-  protected SCMProbe createProbe(@NonNull SCMHead head, @CheckForNull final SCMRevision revision)
-      throws IOException {
-    StandardCredentials credentials =
-        Connector.lookupScanCredentials((Item) getOwner(), apiUri, credentialsId);
-    // Github client and validation
-    GitHub github = Connector.connect(apiUri, credentials);
-    try {
-      String fullName = repoOwner + "/" + repository;
-      final GHRepository repo = github.getRepository(fullName);
-      return new GitHubSCMProbe(apiUri, credentials, repo, head, revision);
-    } catch (IOException | RuntimeException | Error e) {
-      throw e;
-    } finally {
-      Connector.release(github);
-    }
-  }
-
-  @Override
-  @CheckForNull
-  protected SCMRevision retrieve(SCMHead head, TaskListener listener)
-      throws IOException, InterruptedException {
-    StandardCredentials credentials =
-        Connector.lookupScanCredentials((Item) getOwner(), apiUri, credentialsId);
-
-    // Github client and validation
-    GitHub github = Connector.connect(apiUri, credentials);
-    try {
-      try {
-        Connector.checkConnectionValidity(apiUri, listener, credentials, github);
-        Connector.configureLocalRateLimitChecker(listener, github);
-        String fullName = repoOwner + "/" + repository;
-        ghRepository = github.getRepository(fullName);
-        final GHRepository ghRepository = this.ghRepository;
-        resolvedRepositoryUrl = ghRepository.getHtmlUrl();
-        if (head instanceof PullRequestSCMHead) {
-          PullRequestSCMHead prhead = (PullRequestSCMHead) head;
-          GHPullRequest pr = ghRepository.getPullRequest(prhead.getNumber());
-          if (prhead.isMerge()) {
-            ensureDetailedGHPullRequest(pr, listener, github, ghRepository);
-          }
-          PullRequestSCMRevision prRev =
-              createPullRequestSCMRevision(pr, prhead, listener, ghRepository);
-          prRev.validateMergeHash();
-          return prRev;
-        } else if (head instanceof GitHubTagSCMHead) {
-          GitHubTagSCMHead tagHead = (GitHubTagSCMHead) head;
-          GHRef tag = ghRepository.getRef("tags/" + tagHead.getName());
-          String sha = tag.getObject().getSha();
-          if ("tag".equalsIgnoreCase(tag.getObject().getType())) {
-            // annotated tag object
-            GHTagObject tagObject = ghRepository.getTagObject(sha);
-            // we want the sha of the tagged commit not the tag object
-            sha = tagObject.getObject().getSha();
-          }
-          return new GitTagSCMRevision(tagHead, sha);
-        } else {
-          return new SCMRevisionImpl(
-              head, ghRepository.getRef("heads/" + head.getName()).getObject().getSha());
-        }
-      } catch (RateLimitExceededException rle) {
-        throw new AbortException(rle.getMessage());
-      }
-    } finally {
-      Connector.release(github);
-    }
-  }
-
-  private static PullRequestSCMRevision createPullRequestSCMRevision(
-      GHPullRequest pr, PullRequestSCMHead prhead, TaskListener listener, GHRepository ghRepository)
-      throws IOException, InterruptedException {
-    String baseHash = pr.getBase().getSha();
-    String prHeadHash = pr.getHead().getSha();
-    String mergeHash = null;
-
-    if (prhead.isMerge()) {
-      if (Boolean.FALSE.equals(pr.getMergeable())) {
-        mergeHash = PullRequestSCMRevision.NOT_MERGEABLE_HASH;
-      } else if (Boolean.TRUE.equals(pr.getMergeable())) {
-        String proposedMergeHash = pr.getMergeCommitSha();
-        GHCommit commit = null;
-        try {
-          commit = ghRepository.getCommit(proposedMergeHash);
-        } catch (FileNotFoundException e) {
-          listener
-              .getLogger()
-              .format(
-                  "Pull request %s : github merge_commit_sha not found (%s). Close and reopen the PR to reset its merge hash.%n",
-                  pr.getNumber(), proposedMergeHash);
-        } catch (IOException e) {
-          throw new AbortException(
-              "Error while retrieving pull request "
-                  + pr.getNumber()
-                  + " merge hash : "
-                  + e.toString());
-        }
-
-        if (commit != null) {
-          List<String> parents = commit.getParentSHA1s();
-          // Merge commits always merge against the most recent base commit they can detect.
-          if (parents.size() != 2) {
-            listener
-                .getLogger()
-                .format(
-                    "WARNING: Invalid github merge_commit_sha for pull request %s : merge commit %s with parents - %s.%n",
-                    pr.getNumber(), proposedMergeHash, StringUtils.join(parents, "+"));
-          } else if (!parents.contains(prHeadHash)) {
-            // This is maintains the existing behavior from pre-2.5.x when the merge_commit_sha is
-            // out of sync from the requested prHead
-            listener
-                .getLogger()
-                .format(
-                    "WARNING: Invalid  github merge_commit_sha for pull request %s : Head commit %s does match merge commit %s with parents - %s.%n",
-                    pr.getNumber(), prHeadHash, proposedMergeHash, StringUtils.join(parents, "+"));
-          } else {
-            // We found a merge_commit_sha with 2 parents and one matches the prHeadHash
-            // Use the other parent hash as the base. This keeps the merge hash in sync with head
-            // and base.
-            // It is possible that head or base hash will not exist in their branch by the time we
-            // build
-            // This is be true (and cause a failure) regardless of how we determine the commits.
-            mergeHash = proposedMergeHash;
-            baseHash = prHeadHash.equals(parents.get(0)) ? parents.get(1) : parents.get(0);
-          }
-        }
-      }
-
-      // Merge PR jobs always merge against the most recent base branch commit they can detect.
-      // For an invalid merge_commit_sha, we need to query for most recent base commit separately
-      if (mergeHash == null) {
-        baseHash = ghRepository.getRef("heads/" + pr.getBase().getRef()).getObject().getSha();
-      }
-    }
-
-    return new PullRequestSCMRevision(prhead, baseHash, prHeadHash, mergeHash);
-  }
-
-  private static void ensureDetailedGHPullRequest(
-      GHPullRequest pr, TaskListener listener, GitHub github, GHRepository ghRepository)
-      throws IOException, InterruptedException {
-    final long sleep = 1000;
-    int retryCountdown = 4;
-
-    while (pr.getMergeable() == null && retryCountdown > 1) {
-      listener
-          .getLogger()
-          .format(
-              "Waiting for GitHub to create a merge commit for pull request %d.  Retrying %d more times...%n",
-              pr.getNumber(), retryCountdown);
-      retryCountdown -= 1;
-      Thread.sleep(sleep);
-    }
-  }
-
-  @Override
-  public SCM build(SCMHead head, SCMRevision revision) {
-    return new GitHubSCMBuilder(this, head, revision).withTraits(traits).build();
-  }
-
-  @CheckForNull
-  /*package*/ URL getResolvedRepositoryUrl() {
-    return resolvedRepositoryUrl;
-  }
-
-  @Deprecated // TODO remove once migration from 1.x is no longer supported
-  PullRequestSource retrievePullRequestSource(int number) {
-    // we use a big honking great lock to prevent concurrent requests to github during job loading
-    Map<Integer, PullRequestSource> pullRequestSourceMap;
-    synchronized (pullRequestSourceMapLock) {
-      pullRequestSourceMap = this.pullRequestSourceMap;
-      if (pullRequestSourceMap == null) {
-        this.pullRequestSourceMap = pullRequestSourceMap = new HashMap<>();
-        if (StringUtils.isNotBlank(repository)) {
-          String fullName = repoOwner + "/" + repository;
-          LOGGER.log(Level.INFO, "Getting remote pull requests from {0}", fullName);
-          StandardCredentials credentials =
-              Connector.lookupScanCredentials((Item) getOwner(), apiUri, credentialsId);
-          LogTaskListener listener = new LogTaskListener(LOGGER, Level.INFO);
-          try {
-            GitHub github = Connector.connect(apiUri, credentials);
-            try {
-              Connector.configureLocalRateLimitChecker(listener, github);
-              ghRepository = github.getRepository(fullName);
-              LOGGER.log(Level.INFO, "Got remote pull requests from {0}", fullName);
-              int n = 0;
-              for (GHPullRequest pr :
-                  ghRepository.queryPullRequests().state(GHIssueState.OPEN).list()) {
-                GHRepository repository = pr.getHead().getRepository();
-                // JENKINS-41246 repository may be null for deleted forks
-                pullRequestSourceMap.put(
-                    pr.getNumber(),
-                    new PullRequestSource(
-                        repository == null ? null : repository.getOwnerName(),
-                        repository == null ? null : repository.getName(),
-                        pr.getHead().getRef()));
-                n++;
-              }
-            } finally {
-              Connector.release(github);
-            }
-          } catch (IOException | InterruptedException e) {
-            LOGGER.log(
-                Level.WARNING,
-                "Could not get all pull requests from " + fullName + ", there may be rebuilds",
-                e);
-          }
-        }
-      }
-      return pullRequestSourceMap.get(number);
-    }
-  }
-
-  /**
-   * Retained to migrate legacy configuration.
-   *
-   * @deprecated use {@link MergeWithGitSCMExtension}.
-   */
-  @Restricted(NoExternalUse.class)
-  @RestrictedSince("2.2.0")
-  @Deprecated
-  private static class MergeWith extends GitSCMExtension {
-    private final String baseName;
-    private final String baseHash;
-
-    private MergeWith(String baseName, String baseHash) {
-      this.baseName = baseName;
-      this.baseHash = baseHash;
-    }
-
-    private Object readResolve() throws ObjectStreamException {
-      return new MergeWithGitSCMExtension("remotes/origin/" + baseName, baseHash);
-    }
-  }
-
-  @Override
-  public SCMRevision getTrustedRevision(SCMRevision revision, final TaskListener listener)
-      throws IOException, InterruptedException {
-    if (revision instanceof PullRequestSCMRevision) {
-      PullRequestSCMHead head = (PullRequestSCMHead) revision.getHead();
-
-      try (GitHubSCMSourceRequest request =
-          new GitHubSCMSourceContext(null, SCMHeadObserver.none())
-              .withTraits(traits)
-              .newRequest(this, listener)) {
-        if (collaboratorNames != null) {
-          request.setCollaboratorNames(collaboratorNames);
-        } else {
-          request.setCollaboratorNames(new DeferredContributorNames(request, listener));
-        }
-        request.setPermissionsSource(new DeferredPermissionsSource(listener));
-        if (request.isTrusted(head)) {
-          return revision;
-        }
-      } catch (WrappedException wrapped) {
-        try {
-          wrapped.unwrap();
-        } catch (HttpException e) {
-          listener
-              .getLogger()
-              .format("It seems %s is unreachable, assuming no trusted collaborators%n", apiUri);
-          collaboratorNames = Collections.singleton(repoOwner);
-        }
-      }
-      PullRequestSCMRevision rev = (PullRequestSCMRevision) revision;
-      listener
-          .getLogger()
-          .format(
-              "Loading trusted files from base branch %s at %s rather than %s%n",
-              head.getTarget().getName(), rev.getBaseHash(), rev.getPullHash());
-      return new SCMRevisionImpl(head.getTarget(), rev.getBaseHash());
-    }
-    return revision;
-  }
-
-  /** {@inheritDoc} */
-  protected boolean isCategoryEnabled(@NonNull SCMHeadCategory category) {
-    for (SCMSourceTrait trait : traits) {
-      if (trait.isCategoryEnabled(category)) {
-        return true;
-      }
-    }
-    return false;
-  }
-
-  /** {@inheritDoc} */
-  @NonNull
-  @Override
-  protected List<Action> retrieveActions(
-      @NonNull SCMHead head, @CheckForNull SCMHeadEvent event, @NonNull TaskListener listener)
-      throws IOException, InterruptedException {
-    // TODO when we have support for trusted events, use the details from event if event was from
-    // trusted source
-    List<Action> result = new ArrayList<>();
-    SCMSourceOwner owner = getOwner();
-    if (owner instanceof Actionable) {
-      GitHubLink repoLink = ((Actionable) owner).getAction(GitHubLink.class);
-      if (repoLink != null) {
-        String url;
-        ObjectMetadataAction metadataAction;
-        if (head instanceof PullRequestSCMHead) {
-          // pull request to this repository
-          int number = ((PullRequestSCMHead) head).getNumber();
-          url = repoLink.getUrl() + "/pull/" + number;
-          metadataAction = pullRequestMetadataCache.get(number);
-          if (metadataAction == null) {
-            // best effort
-            metadataAction = new ObjectMetadataAction(null, null, url);
-          }
-          ContributorMetadataAction contributor = pullRequestContributorCache.get(number);
-          if (contributor != null) {
-            result.add(contributor);
-          }
-        } else {
-          // branch in this repository
-          url = repoLink.getUrl() + "/tree/" + head.getName();
-          metadataAction = new ObjectMetadataAction(head.getName(), null, url);
-        }
-        result.add(new GitHubLink("icon-github-branch", url));
-        result.add(metadataAction);
-      }
-      if (head instanceof BranchSCMHead) {
-        for (GitHubDefaultBranch p : ((Actionable) owner).getActions(GitHubDefaultBranch.class)) {
-          if (StringUtils.equals(getRepoOwner(), p.getRepoOwner())
-              && StringUtils.equals(repository, p.getRepository())
-              && StringUtils.equals(p.getDefaultBranch(), head.getName())) {
-            result.add(new PrimaryInstanceMetadataAction());
-            break;
-          }
-        }
-      }
-    }
-    return result;
-  }
-
-  /** {@inheritDoc} */
-  @NonNull
-  @Override
-  protected List<Action> retrieveActions(
-      @CheckForNull SCMSourceEvent event, @NonNull TaskListener listener) throws IOException {
-    // TODO when we have support for trusted events, use the details from event if event was from
-    // trusted source
-    List<Action> result = new ArrayList<>();
-    result.add(new GitHubRepoMetadataAction());
-    String repository = this.repository;
-
-    StandardCredentials credentials =
-        Connector.lookupScanCredentials((Item) getOwner(), apiUri, credentialsId);
-    GitHub hub = Connector.connect(apiUri, credentials);
-    try {
-      Connector.checkConnectionValidity(apiUri, listener, credentials, hub);
-      try {
-        ghRepository = hub.getRepository(getRepoOwner() + '/' + repository);
-        resolvedRepositoryUrl = ghRepository.getHtmlUrl();
-      } catch (FileNotFoundException e) {
-        throw new AbortException(
-            String.format(
-                "Invalid scan credentials when using %s to connect to %s/%s on %s",
-                credentials == null
-                    ? "anonymous access"
-                    : CredentialsNameProvider.name(credentials),
-                repoOwner,
-                repository,
-                apiUri));
-      }
-      result.add(
-          new ObjectMetadataAction(
-              null, ghRepository.getDescription(), Util.fixEmpty(ghRepository.getHomepage())));
-      result.add(new GitHubLink("icon-github-repo", ghRepository.getHtmlUrl()));
-      if (StringUtils.isNotBlank(ghRepository.getDefaultBranch())) {
-        result.add(
-            new GitHubDefaultBranch(getRepoOwner(), repository, ghRepository.getDefaultBranch()));
-      }
-      return result;
-    } finally {
-      Connector.release(hub);
-    }
-  }
-
-  /** {@inheritDoc} */
-  @Override
-  public void afterSave() {
-    SCMSourceOwner owner = getOwner();
-    if (owner != null) {
-      GitHubWebHook.get().registerHookFor(owner);
-    }
-  }
-
-  @Symbol("github")
-  @Extension
-  public static class DescriptorImpl extends SCMSourceDescriptor implements CustomDescribableModel {
-
-    @Deprecated
-    @Restricted(DoNotUse.class)
-    @RestrictedSince("2.2.0")
-    public static final String defaultIncludes = "*";
-
-    @Deprecated
-    @Restricted(DoNotUse.class)
-    @RestrictedSince("2.2.0")
-    public static final String defaultExcludes = "";
-
-    public static final String ANONYMOUS = "ANONYMOUS";
-    public static final String SAME = "SAME";
-    // Prior to JENKINS-33161 the unconditional behavior was to build fork PRs plus origin branches,
-    // and try to build a merge revision for PRs.
-    @Deprecated
-    @Restricted(DoNotUse.class)
-    @RestrictedSince("2.2.0")
-    public static final boolean defaultBuildOriginBranch = true;
-
-    @Deprecated
-    @Restricted(DoNotUse.class)
-    @RestrictedSince("2.2.0")
-    public static final boolean defaultBuildOriginBranchWithPR = true;
-
-    @Deprecated
-    @Restricted(DoNotUse.class)
-    @RestrictedSince("2.2.0")
-    public static final boolean defaultBuildOriginPRMerge = false;
-
-    @Deprecated
-    @Restricted(DoNotUse.class)
-    @RestrictedSince("2.2.0")
-    public static final boolean defaultBuildOriginPRHead = false;
-
-    @Deprecated
-    @Restricted(DoNotUse.class)
-    @RestrictedSince("2.2.0")
-    public static final boolean defaultBuildForkPRMerge = true;
-
-    @Deprecated
-    @Restricted(DoNotUse.class)
-    @RestrictedSince("2.2.0")
-    public static final boolean defaultBuildForkPRHead = false;
-
-    @Initializer(before = InitMilestone.PLUGINS_STARTED)
-    public static void addAliases() {
-      XSTREAM2.addCompatibilityAlias(
-          "org.jenkinsci.plugins.github_branch_source.OriginGitHubSCMSource",
-          GitHubSCMSource.class);
-    }
-
-    @Override
-    public String getDisplayName() {
-      return Messages.GitHubSCMSource_DisplayName();
-    }
-
-    @Nonnull
-    public Map<String, Object> customInstantiate(@Nonnull Map<String, Object> arguments) {
-      Map<String, Object> arguments2 = new TreeMap<>(arguments);
-      arguments2.remove("repositoryUrl");
-      arguments2.remove("configuredByUrl");
-      return arguments2;
-    }
-
-    @Nonnull
-    public UninstantiatedDescribable customUninstantiate(@Nonnull UninstantiatedDescribable ud) {
-      Map<String, Object> scmArguments = new TreeMap<>(ud.getArguments());
-      scmArguments.remove("repositoryUrl");
-      scmArguments.remove("configuredByUrl");
-      return ud.withArguments(scmArguments);
-    }
-
-    public ListBoxModel doFillCredentialsIdItems(
-        @CheckForNull @AncestorInPath Item context,
-        @QueryParameter String apiUri,
-        @QueryParameter String credentialsId) {
-      if (context == null
-          ? !Jenkins.get().hasPermission(Jenkins.ADMINISTER)
-          : !context.hasPermission(Item.EXTENDED_READ)) {
-        return new StandardListBoxModel().includeCurrentValue(credentialsId);
-      }
-      return Connector.listScanCredentials(context, apiUri);
     }
 
     @RequirePOST
     @Restricted(NoExternalUse.class)
-    public FormValidation doCheckCredentialsId(
-        @CheckForNull @AncestorInPath Item context,
-        @QueryParameter String apiUri,
-        @QueryParameter String value) {
-      return Connector.checkScanCredentials(context, apiUri, value);
->>>>>>> 2b68b4b8
-    }
-
-    @RequirePOST
-    @Restricted(NoExternalUse.class)
-<<<<<<< HEAD
     public FormValidation doCheckScanCredentialsId(
         @CheckForNull @AncestorInPath Item context,
         @QueryParameter String apiUri,
@@ -4191,66 +2263,10 @@
         // including any PRs, but it would be more work and probably never wanted anyway.
         return FormValidation.warning(
             "If you are not building any PRs, all origin branches will be built.");
-=======
-    public FormValidation doValidateRepositoryUrlAndCredentials(
-        @CheckForNull @AncestorInPath Item context,
-        @QueryParameter String repositoryUrl,
-        @QueryParameter String credentialsId) {
-      if (context == null && !Jenkins.get().hasPermission(Jenkins.ADMINISTER)
-          || context != null && !context.hasPermission(Item.EXTENDED_READ)) {
-        return FormValidation.error(
-            "Unable to validate repository information"); // not supposed to be seeing this form
-      }
-      if (context != null && !context.hasPermission(CredentialsProvider.USE_ITEM)) {
-        return FormValidation.error(
-            "Unable to validate repository information"); // not permitted to try connecting with
-        // these credentials
-      }
-      GitHubRepositoryInfo info;
-
-      try {
-        info = GitHubRepositoryInfo.forRepositoryUrl(repositoryUrl);
-      } catch (IllegalArgumentException e) {
-        return FormValidation.error(e, e.getMessage());
-      }
-
-      StandardCredentials credentials =
-          Connector.lookupScanCredentials(context, info.getApiUri(), credentialsId);
-      StringBuilder sb = new StringBuilder();
-      try {
-        GitHub github = Connector.connect(info.getApiUri(), credentials);
-        try {
-          if (github.isCredentialValid()) {
-            sb.append("Credentials ok.");
-          }
-
-          GHRepository repo =
-              github.getRepository(info.getRepoOwner() + "/" + info.getRepository());
-          if (repo != null) {
-            sb.append(" Connected to ");
-            sb.append(repo.getHtmlUrl());
-            sb.append(".");
-          }
-        } finally {
-          Connector.release(github);
-        }
-      } catch (IOException e) {
-        return FormValidation.error(e, "Error validating repository information. " + sb.toString());
-      }
-      return FormValidation.ok(sb.toString());
-    }
-
-    @Restricted(NoExternalUse.class)
-    public FormValidation doCheckIncludes(@QueryParameter String value) {
-      if (value.isEmpty()) {
-        return FormValidation.warning(
-            Messages.GitHubSCMSource_did_you_mean_to_use_to_match_all_branches());
->>>>>>> 2b68b4b8
       }
       return FormValidation.ok();
     }
 
-<<<<<<< HEAD
     @Restricted(NoExternalUse.class)
     public FormValidation doCheckBuildOriginPRHead(
         @QueryParameter boolean buildOriginBranchWithPR,
@@ -4277,32 +2293,11 @@
             @QueryParameter boolean buildForkPRMerge,
             @QueryParameter boolean buildForkPRHead) {
       if (!buildOriginBranch
-=======
-    @RequirePOST
-    @Restricted(NoExternalUse.class)
-    public FormValidation doCheckScanCredentialsId(
-        @CheckForNull @AncestorInPath Item context,
-        @QueryParameter String apiUri,
-        @QueryParameter String scanCredentialsId) {
-      return doCheckCredentialsId(context, apiUri, scanCredentialsId);
-    }
-
-    @Restricted(NoExternalUse.class)
-    public FormValidation doCheckBuildOriginBranchWithPR(
-        @QueryParameter boolean buildOriginBranch,
-        @QueryParameter boolean buildOriginBranchWithPR,
-        @QueryParameter boolean buildOriginPRMerge,
-        @QueryParameter boolean buildOriginPRHead,
-        @QueryParameter boolean buildForkPRMerge,
-        @QueryParameter boolean buildForkPRHead) {
-      if (buildOriginBranch
->>>>>>> 2b68b4b8
           && !buildOriginBranchWithPR
           && !buildOriginPRMerge
           && !buildOriginPRHead
           && !buildForkPRMerge
           && !buildForkPRHead) {
-<<<<<<< HEAD
         return FormValidation.warning("You need to build something!");
       }
       if (buildForkPRMerge && buildForkPRHead) {
@@ -4624,319 +2619,9 @@
       } catch (IOException e) {
         throw new GitHubSCMSource.WrappedException(e);
       }
-=======
-        // TODO in principle we could make doRetrieve populate originBranchesWithPR without actually
-        // including any PRs, but it would be more work and probably never wanted anyway.
-        return FormValidation.warning(
-            "If you are not building any PRs, all origin branches will be built.");
-      }
-      return FormValidation.ok();
-    }
-
-    @Restricted(NoExternalUse.class)
-    public FormValidation doCheckBuildOriginPRHead(
-        @QueryParameter boolean buildOriginBranchWithPR,
-        @QueryParameter boolean buildOriginPRMerge,
-        @QueryParameter boolean buildOriginPRHead) {
-      if (buildOriginBranchWithPR && buildOriginPRHead) {
-        return FormValidation.warning(
-            "Redundant to build an origin PR both as a branch and as an unmerged PR.");
-      }
-      if (buildOriginPRMerge && buildOriginPRHead) {
-        return FormValidation.ok(
-            "Merged vs. unmerged PRs will be distinguished in the job name (*-merge vs. *-head).");
-      }
-      return FormValidation.ok();
-    }
-
-    @Restricted(NoExternalUse.class)
-    public FormValidation
-        doCheckBuildForkPRHead /* web method name controls UI position of message; we want this at the bottom */(
-            @QueryParameter boolean buildOriginBranch,
-            @QueryParameter boolean buildOriginBranchWithPR,
-            @QueryParameter boolean buildOriginPRMerge,
-            @QueryParameter boolean buildOriginPRHead,
-            @QueryParameter boolean buildForkPRMerge,
-            @QueryParameter boolean buildForkPRHead) {
-      if (!buildOriginBranch
-          && !buildOriginBranchWithPR
-          && !buildOriginPRMerge
-          && !buildOriginPRHead
-          && !buildForkPRMerge
-          && !buildForkPRHead) {
-        return FormValidation.warning("You need to build something!");
-      }
-      if (buildForkPRMerge && buildForkPRHead) {
-        return FormValidation.ok(
-            "Merged vs. unmerged PRs will be distinguished in the job name (*-merge vs. *-head).");
-      }
-      return FormValidation.ok();
-    }
-
-    public ListBoxModel doFillApiUriItems() {
-      ListBoxModel result = new ListBoxModel();
-      result.add("GitHub", "");
-      for (Endpoint e : GitHubConfiguration.get().getEndpoints()) {
-        result.add(
-            e.getName() == null ? e.getApiUri() : e.getName() + " (" + e.getApiUri() + ")",
-            e.getApiUri());
-      }
-      return result;
-    }
-
-    public boolean isApiUriSelectable() {
-      return !GitHubConfiguration.get().getEndpoints().isEmpty();
-    }
-
-    @RequirePOST
-    public ListBoxModel doFillOrganizationItems(
-        @CheckForNull @AncestorInPath Item context,
-        @QueryParameter String apiUri,
-        @QueryParameter String credentialsId)
-        throws IOException {
-      if (credentialsId == null) {
-        return new ListBoxModel();
-      }
-      if (context == null && !Jenkins.get().hasPermission(Jenkins.ADMINISTER)
-          || context != null && !context.hasPermission(Item.EXTENDED_READ)) {
-        return new ListBoxModel(); // not supposed to be seeing this form
-      }
-      if (context != null && !context.hasPermission(CredentialsProvider.USE_ITEM)) {
-        return new ListBoxModel(); // not permitted to try connecting with these credentials
-      }
-      try {
-        StandardCredentials credentials =
-            Connector.lookupScanCredentials(context, apiUri, credentialsId);
-        GitHub github = Connector.connect(apiUri, credentials);
-        try {
-          if (!github.isAnonymous()) {
-            ListBoxModel model = new ListBoxModel();
-            for (Map.Entry<String, GHOrganization> entry : github.getMyOrganizations().entrySet()) {
-              model.add(entry.getKey(), entry.getValue().getAvatarUrl());
-            }
-            return model;
-          }
-        } finally {
-          Connector.release(github);
-        }
-      } catch (FillErrorResponse e) {
-        throw e;
-      } catch (Throwable e) {
-        LOGGER.log(Level.SEVERE, e.getMessage(), e);
-        throw new FillErrorResponse(e.getMessage(), false);
-      }
-      throw new FillErrorResponse(
-          Messages.GitHubSCMSource_CouldNotConnectionGithub(credentialsId), true);
-    }
-
-    @RequirePOST
-    public ListBoxModel doFillRepositoryItems(
-        @CheckForNull @AncestorInPath Item context,
-        @QueryParameter String apiUri,
-        @QueryParameter String credentialsId,
-        @QueryParameter String repoOwner,
-        @QueryParameter boolean configuredByUrl)
-        throws IOException {
-      if (configuredByUrl) {
-        return new ListBoxModel(); // Using the URL-based configuration, don't scan for
-        // repositories.
-      }
-      repoOwner = Util.fixEmptyAndTrim(repoOwner);
-      if (repoOwner == null) {
-        return new ListBoxModel();
-      }
-      if (context == null && !Jenkins.get().hasPermission(Jenkins.ADMINISTER)
-          || context != null && !context.hasPermission(Item.EXTENDED_READ)) {
-        return new ListBoxModel(); // not supposed to be seeing this form
-      }
-      if (context != null && !context.hasPermission(CredentialsProvider.USE_ITEM)) {
-        return new ListBoxModel(); // not permitted to try connecting with these credentials
-      }
-      try {
-        StandardCredentials credentials =
-            Connector.lookupScanCredentials(context, apiUri, credentialsId);
-        GitHub github = Connector.connect(apiUri, credentials);
-        try {
-
-          if (!github.isAnonymous()) {
-            GHMyself myself;
-            try {
-              myself = github.getMyself();
-            } catch (IllegalStateException e) {
-              LOGGER.log(Level.WARNING, e.getMessage(), e);
-              throw new FillErrorResponse(e.getMessage(), false);
-            } catch (IOException e) {
-              LogRecord lr =
-                  new LogRecord(
-                      Level.WARNING,
-                      "Exception retrieving the repositories of the owner {0} on {1} with credentials {2}");
-              lr.setThrown(e);
-              lr.setParameters(
-                  new Object[] {
-                    repoOwner,
-                    apiUri,
-                    credentials == null
-                        ? "anonymous access"
-                        : CredentialsNameProvider.name(credentials)
-                  });
-              LOGGER.log(lr);
-              throw new FillErrorResponse(e.getMessage(), false);
-            }
-            if (myself != null && repoOwner.equalsIgnoreCase(myself.getLogin())) {
-              Set<String> result = new TreeSet<>(String.CASE_INSENSITIVE_ORDER);
-              for (GHRepository repo :
-                  myself.listRepositories(100, GHMyself.RepositoryListFilter.ALL)) {
-                result.add(repo.getName());
-              }
-              return nameAndValueModel(result);
-            }
-          }
-
-          GHOrganization org = null;
-          try {
-            org = github.getOrganization(repoOwner);
-          } catch (FileNotFoundException fnf) {
-            LOGGER.log(Level.FINE, "There is not any GH Organization named {0}", repoOwner);
-          } catch (IOException e) {
-            LogRecord lr =
-                new LogRecord(
-                    Level.WARNING,
-                    "Exception retrieving the repositories of the organization {0} on {1} with credentials {2}");
-            lr.setThrown(e);
-            lr.setParameters(
-                new Object[] {
-                  repoOwner,
-                  apiUri,
-                  credentials == null
-                      ? "anonymous access"
-                      : CredentialsNameProvider.name(credentials)
-                });
-            LOGGER.log(lr);
-            throw new FillErrorResponse(e.getMessage(), false);
-          }
-          if (org != null && repoOwner.equalsIgnoreCase(org.getLogin())) {
-            Set<String> result = new TreeSet<>(String.CASE_INSENSITIVE_ORDER);
-            LOGGER.log(
-                Level.FINE,
-                "as {0} looking for repositories in {1}",
-                new Object[] {credentialsId, repoOwner});
-            for (GHRepository repo : org.listRepositories(100)) {
-              LOGGER.log(
-                  Level.FINE,
-                  "as {0} found {1}/{2}",
-                  new Object[] {credentialsId, repoOwner, repo.getName()});
-              result.add(repo.getName());
-            }
-            LOGGER.log(
-                Level.FINE,
-                "as {0} result of {1} is {2}",
-                new Object[] {credentialsId, repoOwner, result});
-            return nameAndValueModel(result);
-          }
-
-          GHUser user = null;
-          try {
-            user = github.getUser(repoOwner);
-          } catch (FileNotFoundException fnf) {
-            LOGGER.log(Level.FINE, "There is not any GH User named {0}", repoOwner);
-          } catch (IOException e) {
-            LogRecord lr =
-                new LogRecord(
-                    Level.WARNING,
-                    "Exception retrieving the repositories of the user {0} on {1} with credentials {2}");
-            lr.setThrown(e);
-            lr.setParameters(
-                new Object[] {
-                  repoOwner,
-                  apiUri,
-                  credentials == null
-                      ? "anonymous access"
-                      : CredentialsNameProvider.name(credentials)
-                });
-            LOGGER.log(lr);
-            throw new FillErrorResponse(e.getMessage(), false);
-          }
-          if (user != null && repoOwner.equalsIgnoreCase(user.getLogin())) {
-            Set<String> result = new TreeSet<>(String.CASE_INSENSITIVE_ORDER);
-            for (GHRepository repo : user.listRepositories(100)) {
-              result.add(repo.getName());
-            }
-            return nameAndValueModel(result);
-          }
-        } finally {
-          Connector.release(github);
-        }
-      } catch (FillErrorResponse e) {
-        throw e;
-      } catch (Throwable e) {
-        LOGGER.log(Level.SEVERE, e.getMessage(), e);
-        throw new FillErrorResponse(e.getMessage(), false);
-      }
-      throw new FillErrorResponse(Messages.GitHubSCMSource_NoMatchingOwner(repoOwner), true);
-    }
-    /**
-     * Creates a list box model from a list of values. ({@link
-     * ListBoxModel#ListBoxModel(Collection)} takes {@link hudson.util.ListBoxModel.Option}s, not
-     * {@link String}s, and those are not {@link Comparable}.)
-     */
-    private static ListBoxModel nameAndValueModel(Collection<String> items) {
-      ListBoxModel model = new ListBoxModel();
-      for (String item : items) {
-        model.add(item);
-      }
-      return model;
-    }
-
-    public List<NamedArrayList<? extends SCMTraitDescriptor<?>>> getTraitsDescriptorLists() {
-      List<SCMTraitDescriptor<?>> all = new ArrayList<>();
-      all.addAll(SCMSourceTrait._for(this, GitHubSCMSourceContext.class, null));
-      all.addAll(SCMSourceTrait._for(this, null, GitHubSCMBuilder.class));
-      Set<SCMTraitDescriptor<?>> dedup = new HashSet<>();
-      for (Iterator<SCMTraitDescriptor<?>> iterator = all.iterator(); iterator.hasNext(); ) {
-        SCMTraitDescriptor<?> d = iterator.next();
-        if (dedup.contains(d) || d instanceof GitBrowserSCMSourceTrait.DescriptorImpl) {
-          // remove any we have seen already and ban the browser configuration as it will always be
-          // github
-          iterator.remove();
-        } else {
-          dedup.add(d);
-        }
-      }
-      List<NamedArrayList<? extends SCMTraitDescriptor<?>>> result = new ArrayList<>();
-      NamedArrayList.select(
-          all,
-          Messages.GitHubSCMNavigator_withinRepository(),
-          NamedArrayList.anyOf(
-              NamedArrayList.withAnnotation(Discovery.class),
-              NamedArrayList.withAnnotation(Selection.class)),
-          true,
-          result);
-      NamedArrayList.select(all, Messages.GitHubSCMNavigator_general(), null, true, result);
-      return result;
-    }
-
-    public List<SCMSourceTrait> getTraitsDefaults() {
-      return Arrays.asList( // TODO finalize
-          new BranchDiscoveryTrait(true, false),
-          new OriginPullRequestDiscoveryTrait(EnumSet.of(ChangeRequestCheckoutStrategy.MERGE)),
-          new ForkPullRequestDiscoveryTrait(
-              EnumSet.of(ChangeRequestCheckoutStrategy.MERGE),
-              new ForkPullRequestDiscoveryTrait.TrustPermission()));
-    }
-
-    @NonNull
-    @Override
-    protected SCMHeadCategory[] createCategories() {
-      return new SCMHeadCategory[] {
-        new UncategorizedSCMHeadCategory(Messages._GitHubSCMSource_UncategorizedCategory()),
-        new ChangeRequestSCMHeadCategory(Messages._GitHubSCMSource_ChangeRequestCategory()),
-        new TagSCMHeadCategory(Messages._GitHubSCMSource_TagCategory())
-      };
->>>>>>> 2b68b4b8
-    }
-  }
-
-<<<<<<< HEAD
+    }
+  }
+
     @Override
     public void close() throws IOException {
       if (fullScanRequested && iterationCompleted) {
@@ -5013,189 +2698,11 @@
     private final GHRepository repo;
 
     public LazyBranches(GitHubSCMSourceRequest request, GHRepository repo) {
-=======
-  @Restricted(NoExternalUse.class)
-  class LazyPullRequests extends LazyIterable<GHPullRequest> implements Closeable {
-    private final GitHubSCMSourceRequest request;
-    private final GHRepository repo;
-    private Set<Integer> pullRequestMetadataKeys = new HashSet<>();
-    private boolean fullScanRequested = false;
-    private boolean iterationCompleted = false;
-
-    public LazyPullRequests(GitHubSCMSourceRequest request, GHRepository repo) {
->>>>>>> 2b68b4b8
       this.request = request;
       this.repo = repo;
     }
 
     @Override
-<<<<<<< HEAD
-    protected Iterable<GHBranch> create() {
-      try {
-        Set<String> branchNames = request.getRequestedOriginBranchNames();
-        if (branchNames != null && branchNames.size() == 1) {
-          String branchName = branchNames.iterator().next();
-          request.listener().getLogger().format("%n  Getting remote branch %s...%n", branchName);
-          try {
-            GHBranch branch = repo.getBranch(branchName);
-            return Collections.singletonList(branch);
-          } catch (FileNotFoundException e) {
-            // branch does not currently exist
-            return Collections.emptyList();
-          }
-        }
-        request.listener().getLogger().format("%n  Getting remote branches...%n");
-        // local optimization: always try the default branch first in any search
-        List<GHBranch> values = new ArrayList<>(repo.getBranches().values());
-        final String defaultBranch = StringUtils.defaultIfBlank(repo.getDefaultBranch(), "master");
-        Collections.sort(
-            values,
-            new Comparator<GHBranch>() {
-              @Override
-              public int compare(GHBranch o1, GHBranch o2) {
-                if (defaultBranch.equals(o1.getName())) {
-                  return -1;
-                }
-                if (defaultBranch.equals(o2.getName())) {
-                  return 1;
-                }
-                return 0;
-              }
-            });
-        return values;
-=======
-    protected Iterable<GHPullRequest> create() {
-      try {
-        Set<Integer> prs = request.getRequestedPullRequestNumbers();
-        if (prs != null && prs.size() == 1) {
-          Integer number = prs.iterator().next();
-          request.listener().getLogger().format("%n  Getting remote pull request #%d...%n", number);
-          GHPullRequest pullRequest = repo.getPullRequest(number);
-          if (pullRequest.getState() != GHIssueState.OPEN) {
-            return Collections.emptyList();
-          }
-          return new CacheUpdatingIterable(Collections.singletonList(pullRequest));
-        }
-        Set<String> branchNames = request.getRequestedOriginBranchNames();
-        if (branchNames != null
-            && branchNames.size() == 1) { // TODO flag to check PRs are all origin PRs
-          // if we were including multiple PRs and they are not all from the same origin branch
-          // then branchNames would have a size > 1 therefore if the size is 1 we must only
-          // be after PRs that come from this named branch
-          String branchName = branchNames.iterator().next();
-          request
-              .listener()
-              .getLogger()
-              .format("%n  Getting remote pull requests from branch %s...%n", branchName);
-          return new CacheUpdatingIterable(
-              repo.queryPullRequests()
-                  .state(GHIssueState.OPEN)
-                  .head(repo.getOwnerName() + ":" + branchName)
-                  .list());
-        }
-        request.listener().getLogger().format("%n  Getting remote pull requests...%n");
-        fullScanRequested = true;
-        return new CacheUpdatingIterable(
-            LazyPullRequests.this.repo.queryPullRequests().state(GHIssueState.OPEN).list());
->>>>>>> 2b68b4b8
-      } catch (IOException e) {
-        throw new GitHubSCMSource.WrappedException(e);
-      }
-    }
-  }
-
-<<<<<<< HEAD
-  @Restricted(NoExternalUse.class)
-  static class LazyTags extends LazyIterable<GHRef> {
-    private final GitHubSCMSourceRequest request;
-    private final GHRepository repo;
-
-    public LazyTags(GitHubSCMSourceRequest request, GHRepository repo) {
-=======
-    @Override
-    public void close() throws IOException {
-      if (fullScanRequested && iterationCompleted) {
-        // we needed a full scan and the scan was completed, so trim the cache entries
-        pullRequestMetadataCache.keySet().retainAll(pullRequestMetadataKeys);
-        pullRequestContributorCache.keySet().retainAll(pullRequestMetadataKeys);
-        if (Jenkins.get().getInitLevel().compareTo(InitMilestone.JOB_LOADED) > 0) {
-          // synchronization should be cheap as only writers would be looking for this just to
-          // write null
-          synchronized (pullRequestSourceMapLock) {
-            pullRequestSourceMap = null; // all data has to have been migrated
-          }
-        }
-      }
-    }
-
-    private class CacheUpdatingIterable extends SinglePassIterable<GHPullRequest> {
-      /**
-       * A map of all fully populated {@link GHUser} entries we have fetched, keyed by {@link
-       * GHUser#getLogin()}.
-       */
-      private Map<String, GHUser> users = new HashMap<>();
-
-      CacheUpdatingIterable(Iterable<GHPullRequest> delegate) {
-        super(delegate);
-      }
-
-      @Override
-      public void observe(GHPullRequest pr) {
-        int number = pr.getNumber();
-        GHUser user = null;
-        try {
-          user = pr.getUser();
-          if (users.containsKey(user.getLogin())) {
-            // looked up this user already
-            user = users.get(user.getLogin());
-          }
-          ContributorMetadataAction contributor =
-              new ContributorMetadataAction(user.getLogin(), user.getName(), user.getEmail());
-          pullRequestContributorCache.put(number, contributor);
-          // store the populated user record now that we have it
-          users.put(user.getLogin(), user);
-        } catch (FileNotFoundException e) {
-          // If file not found for user, warn but keep going
-          request
-              .listener()
-              .getLogger()
-              .format(
-                  "%n  Could not find user %s for pull request %d.%n",
-                  user == null ? "null" : user.getLogin(), number);
-          throw new WrappedException(e);
-        } catch (IOException e) {
-          throw new WrappedException(e);
-        }
-
-        pullRequestMetadataCache.put(
-            number,
-            new ObjectMetadataAction(
-                pr.getTitle(), pr.getBody(), pr.getHtmlUrl().toExternalForm()));
-        pullRequestMetadataKeys.add(number);
-      }
-
-      @Override
-      public void completed() {
-        // we have completed a full iteration of the PRs from the delegate
-        iterationCompleted = true;
-      }
-    }
-  }
-
-  @Restricted(NoExternalUse.class)
-  static class LazyBranches extends LazyIterable<GHBranch> {
-    private final GitHubSCMSourceRequest request;
-    private final GHRepository repo;
-
-    public LazyBranches(GitHubSCMSourceRequest request, GHRepository repo) {
->>>>>>> 2b68b4b8
-      this.request = request;
-      this.repo = repo;
-    }
-
-    @Override
-<<<<<<< HEAD
-=======
     protected Iterable<GHBranch> create() {
       try {
         Set<String> branchNames = request.getRequestedOriginBranchNames();
@@ -5246,7 +2753,6 @@
     }
 
     @Override
->>>>>>> 2b68b4b8
     protected Iterable<GHRef> create() {
       try {
         final Set<String> tagNames = request.getRequestedTagNames();
