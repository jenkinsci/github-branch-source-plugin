--- conflicted
+++ resolved
@@ -241,11 +241,7 @@
       String apiUri = src.getApiUri();
       StandardCredentials credentials =
           Connector.lookupScanCredentials(
-<<<<<<< HEAD
-              (Item) src.getOwner(), apiUri, src.getScanCredentialsId());
-=======
               (Item) src.getOwner(), apiUri, src.getScanCredentialsId(), src.getRepoOwner());
->>>>>>> 4615e09d
 
       // Github client and validation
       GitHub github = Connector.connect(apiUri, credentials);
