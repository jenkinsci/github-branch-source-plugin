/*
 * The MIT License
 *
 * Copyright 2017 Steven Foster
 *
 * Permission is hereby granted, free of charge, to any person obtaining a copy
 * of this software and associated documentation files (the "Software"), to deal
 * in the Software without restriction, including without limitation the rights
 * to use, copy, modify, merge, publish, distribute, sublicense, and/or sell
 * copies of the Software, and to permit persons to whom the Software is
 * furnished to do so, subject to the following conditions:
 *
 * The above copyright notice and this permission notice shall be included in
 * all copies or substantial portions of the Software.
 *
 * THE SOFTWARE IS PROVIDED "AS IS", WITHOUT WARRANTY OF ANY KIND, EXPRESS OR
 * IMPLIED, INCLUDING BUT NOT LIMITED TO THE WARRANTIES OF MERCHANTABILITY,
 * FITNESS FOR A PARTICULAR PURPOSE AND NONINFRINGEMENT. IN NO EVENT SHALL THE
 * AUTHORS OR COPYRIGHT HOLDERS BE LIABLE FOR ANY CLAIM, DAMAGES OR OTHER
 * LIABILITY, WHETHER IN AN ACTION OF CONTRACT, TORT OR OTHERWISE, ARISING FROM,
 * OUT OF OR IN CONNECTION WITH THE SOFTWARE OR THE USE OR OTHER DEALINGS IN
 * THE SOFTWARE.
 */

package org.jenkinsci.plugins.github_branch_source;

import java.util.Objects;
import org.kohsuke.github.GHCommitState;

/**
 * Details of a GitHub status notification to be sent.
 *
 * One GitHubNotificationRequest represents one notification. A strategy supplies a list of these to request one or more
<<<<<<< HEAD
 * notifications.
 * Notifications are differentiated by their Context label. If two notification requests with the same Context label are
 * provided, one will override the other.
 * @see The <a href="https://developer.github.com/v3/repos/statuses/">Github API</a> for details of the purpose of each notification field.
=======
 * notifications. Notifications are differentiated by their Context label. If two notification requests with the same
 * Context label are provided, one will override the other.
 *
 * @see <a href="https://developer.github.com/v3/repos/statuses/">GitHub API for details of the purpose of each
 *      notification field.</a>
 *
>>>>>>> 801806c0
 * @since 2.3.2
 */
public class GitHubNotificationRequest {

    private final String context;
    private final String url;
    private final String message;
    private final GHCommitState state;
    private final boolean ignoreError;

    /**
     * @since 2.3.2
     */
    private GitHubNotificationRequest(String context, String url, String message, GHCommitState state, boolean ignoreError) {
        this.context = context;
        this.url = url;
        this.message = message;
        this.state = state;
        this.ignoreError = ignoreError;
    }

    public static GitHubNotificationRequest build(String context, String url, String message, GHCommitState state, boolean ignoreError) {
        return new GitHubNotificationRequest(context, url, message, state, ignoreError);
    }

    /**
     * Returns the context label to be used for a notification
     * @return context
     * @since 2.3.2
     */
    public String getContext() {
        return context;
    }

    /**
     * Returns the URL to be supplied with a notification
     * @return url
     * @since 2.3.2
     */
    public String getUrl() {
        return url;
    }

    /**
     * Returns the message for a notification
     * @return message
     * @since 2.3.2
     */
    public String getMessage() {
        return message;
    }

    /**
     * Returns the commit state of a notification
     * @return state
     * @since 2.3.2
     */
    public GHCommitState getState() {
        return state;
    }

    /**
     * Returns whether the notification processor should ignore errors when interacting with GitHub
     * @return ignoreError
     * @since 2.3.2
     */
    public boolean isIgnoreError() {
        return ignoreError;
    }

    /**
     * {@inheritDoc}
     */
    @Override
    public String toString() {
        return "GitHubNotificationRequest{" +
                "context='" + context + '\'' +
                ", url='" + url + '\'' +
                ", message='" + message + '\'' +
                ", state=" + state +
                ", ignoreError=" + ignoreError +
                '}';
    }

    /**
     * {@inheritDoc}
     */
    @Override
    public boolean equals(Object o) {
        if (this == o) return true;
        if (o == null || getClass() != o.getClass()) return false;

        GitHubNotificationRequest that = (GitHubNotificationRequest) o;

        if (ignoreError != that.ignoreError) return false;
        if (!Objects.equals(context, that.context)) return false;
        if (!Objects.equals(url, that.url)) return false;
        if (!Objects.equals(message, that.message)) return false;
        return state == that.state;
    }

    /**
     * {@inheritDoc}
     */
    @Override
    public int hashCode() {
        int result = context != null ? context.hashCode() : 0;
        result = 31 * result + (url != null ? url.hashCode() : 0);
        result = 31 * result + (message != null ? message.hashCode() : 0);
        result = 31 * result + (state != null ? state.hashCode() : 0);
        result = 31 * result + (ignoreError ? 1 : 0);
        return result;
    }
}<|MERGE_RESOLUTION|>--- conflicted
+++ resolved
@@ -31,19 +31,12 @@
  * Details of a GitHub status notification to be sent.
  *
  * One GitHubNotificationRequest represents one notification. A strategy supplies a list of these to request one or more
-<<<<<<< HEAD
- * notifications.
- * Notifications are differentiated by their Context label. If two notification requests with the same Context label are
- * provided, one will override the other.
- * @see The <a href="https://developer.github.com/v3/repos/statuses/">Github API</a> for details of the purpose of each notification field.
-=======
  * notifications. Notifications are differentiated by their Context label. If two notification requests with the same
  * Context label are provided, one will override the other.
  *
  * @see <a href="https://developer.github.com/v3/repos/statuses/">GitHub API for details of the purpose of each
  *      notification field.</a>
  *
->>>>>>> 801806c0
  * @since 2.3.2
  */
 public class GitHubNotificationRequest {
