/*
 * The MIT License
 *
 * Copyright (c) 2017, CloudBees, Inc.
 *
 * Permission is hereby granted, free of charge, to any person obtaining a copy
 * of this software and associated documentation files (the "Software"), to deal
 * in the Software without restriction, including without limitation the rights
 * to use, copy, modify, merge, publish, distribute, sublicense, and/or sell
 * copies of the Software, and to permit persons to whom the Software is
 * furnished to do so, subject to the following conditions:
 *
 * The above copyright notice and this permission notice shall be included in
 * all copies or substantial portions of the Software.
 *
 * THE SOFTWARE IS PROVIDED "AS IS", WITHOUT WARRANTY OF ANY KIND, EXPRESS OR
 * IMPLIED, INCLUDING BUT NOT LIMITED TO THE WARRANTIES OF MERCHANTABILITY,
 * FITNESS FOR A PARTICULAR PURPOSE AND NONINFRINGEMENT. IN NO EVENT SHALL THE
 * AUTHORS OR COPYRIGHT HOLDERS BE LIABLE FOR ANY CLAIM, DAMAGES OR OTHER
 * LIABILITY, WHETHER IN AN ACTION OF CONTRACT, TORT OR OTHERWISE, ARISING FROM,
 * OUT OF OR IN CONNECTION WITH THE SOFTWARE OR THE USE OR OTHER DEALINGS IN
 * THE SOFTWARE.
 */
package org.jenkinsci.plugins.github_branch_source;

import edu.umd.cs.findbugs.annotations.NonNull;
import java.util.ArrayList;
import java.util.List;
import jenkins.scm.api.SCMNavigator;
import jenkins.scm.api.SCMSourceObserver;
import jenkins.scm.api.trait.SCMNavigatorContext;

/**
 * The {@link SCMNavigatorContext} for GitHub.
 *
 * @since 2.2.0
 */
public class GitHubSCMNavigatorContext
    extends SCMNavigatorContext<GitHubSCMNavigatorContext, GitHubSCMNavigatorRequest> {

  /** The team name of the repositories to navigate. */
  private String teamSlug = "";

  /** The topic which the repositories must have. */
<<<<<<< HEAD
  private ArrayList<String> topics = new ArrayList<String>();
=======
  private List<String> topics = new ArrayList<>();
>>>>>>> 4615e09d

  /** If true, archived repositories will be ignored. */
  private boolean excludeArchivedRepositories;

  /** If true, public repositories will be ignored. */
  private boolean excludePublicRepositories;

<<<<<<< HEAD
=======
  /** If true, private repositories will be ignored. */
  private boolean excludePrivateRepositories;

  /** If true, forked repositories will be ignored. */
  private boolean excludeForkedRepositories;

>>>>>>> 4615e09d
  /** {@inheritDoc} */
  @NonNull
  @Override
  public GitHubSCMNavigatorRequest newRequest(
      @NonNull SCMNavigator navigator, @NonNull SCMSourceObserver observer) {
    return new GitHubSCMNavigatorRequest(navigator, this, observer);
  }

  /** Sets the name of the team who's repositories will be navigated. */
  void setTeamSlug(String teamSlug) {
    this.teamSlug = teamSlug;
  }

  /**
   * Gets the name of the team who's repositories will be navigated.
   *
   * @return teamSlug
   */
  public String getTeamSlug() {
    return teamSlug;
  }

  /** Sets the topics which the repositories must have. */
<<<<<<< HEAD
  public void setTopics(ArrayList<String> topics) {
=======
  public void setTopics(List<String> topics) {
>>>>>>> 4615e09d
    this.topics = topics;
  }

  /**
   * Gets the topics which the repositories must have.
   *
   * @return topics
   */
  public List<String> getTopics() {
    return topics;
  }

  /** @return True if archived repositories should be ignored, false if they should be included. */
  public boolean isExcludeArchivedRepositories() {
    return excludeArchivedRepositories;
  }

  /** @return True if public repositories should be ignored, false if they should be included. */
  public boolean isExcludePublicRepositories() {
    return excludePublicRepositories;
  }

<<<<<<< HEAD
=======
  /** @return True if private repositories should be ignored, false if they should be included. */
  public boolean isExcludePrivateRepositories() {
    return excludePrivateRepositories;
  }

  /** @return True if forked repositories should be ignored, false if they should be included. */
  public boolean isExcludeForkedRepositories() {
    return excludeForkedRepositories;
  }

>>>>>>> 4615e09d
  /** @param excludeArchivedRepositories Set true to exclude archived repositories */
  public void setExcludeArchivedRepositories(boolean excludeArchivedRepositories) {
    this.excludeArchivedRepositories = excludeArchivedRepositories;
  }

  /** @param excludePublicRepositories Set true to exclude public repositories */
  public void setExcludePublicRepositories(boolean excludePublicRepositories) {
    this.excludePublicRepositories = excludePublicRepositories;
  }
<<<<<<< HEAD
=======

  /** @param excludePrivateRepositories Set true to exclude private repositories */
  public void setExcludePrivateRepositories(boolean excludePrivateRepositories) {
    this.excludePrivateRepositories = excludePrivateRepositories;
  }

  /** @param excludeForkedRepositories Set true to exclude archived repositories */
  public void setExcludeForkedRepositories(boolean excludeForkedRepositories) {
    this.excludeForkedRepositories = excludeForkedRepositories;
  }
>>>>>>> 4615e09d
}<|MERGE_RESOLUTION|>--- conflicted
+++ resolved
@@ -42,11 +42,7 @@
   private String teamSlug = "";
 
   /** The topic which the repositories must have. */
-<<<<<<< HEAD
-  private ArrayList<String> topics = new ArrayList<String>();
-=======
   private List<String> topics = new ArrayList<>();
->>>>>>> 4615e09d
 
   /** If true, archived repositories will be ignored. */
   private boolean excludeArchivedRepositories;
@@ -54,15 +50,12 @@
   /** If true, public repositories will be ignored. */
   private boolean excludePublicRepositories;
 
-<<<<<<< HEAD
-=======
   /** If true, private repositories will be ignored. */
   private boolean excludePrivateRepositories;
 
   /** If true, forked repositories will be ignored. */
   private boolean excludeForkedRepositories;
 
->>>>>>> 4615e09d
   /** {@inheritDoc} */
   @NonNull
   @Override
@@ -86,11 +79,7 @@
   }
 
   /** Sets the topics which the repositories must have. */
-<<<<<<< HEAD
-  public void setTopics(ArrayList<String> topics) {
-=======
   public void setTopics(List<String> topics) {
->>>>>>> 4615e09d
     this.topics = topics;
   }
 
@@ -113,8 +102,6 @@
     return excludePublicRepositories;
   }
 
-<<<<<<< HEAD
-=======
   /** @return True if private repositories should be ignored, false if they should be included. */
   public boolean isExcludePrivateRepositories() {
     return excludePrivateRepositories;
@@ -125,7 +112,6 @@
     return excludeForkedRepositories;
   }
 
->>>>>>> 4615e09d
   /** @param excludeArchivedRepositories Set true to exclude archived repositories */
   public void setExcludeArchivedRepositories(boolean excludeArchivedRepositories) {
     this.excludeArchivedRepositories = excludeArchivedRepositories;
@@ -135,8 +121,6 @@
   public void setExcludePublicRepositories(boolean excludePublicRepositories) {
     this.excludePublicRepositories = excludePublicRepositories;
   }
-<<<<<<< HEAD
-=======
 
   /** @param excludePrivateRepositories Set true to exclude private repositories */
   public void setExcludePrivateRepositories(boolean excludePrivateRepositories) {
@@ -147,5 +131,4 @@
   public void setExcludeForkedRepositories(boolean excludeForkedRepositories) {
     this.excludeForkedRepositories = excludeForkedRepositories;
   }
->>>>>>> 4615e09d
 }