--- conflicted
+++ resolved
@@ -3,11 +3,7 @@
 import edu.umd.cs.findbugs.annotations.NonNull;
 import hudson.Extension;
 import java.util.ArrayList;
-<<<<<<< HEAD
-import javax.annotation.Nonnull;
-=======
 import java.util.List;
->>>>>>> 4615e09d
 import jenkins.scm.api.trait.SCMNavigatorContext;
 import jenkins.scm.api.trait.SCMNavigatorTrait;
 import jenkins.scm.api.trait.SCMNavigatorTraitDescriptor;
@@ -19,11 +15,7 @@
 public class TopicsTrait extends SCMNavigatorTrait {
 
   /** The topics */
-<<<<<<< HEAD
-  @NonNull private final ArrayList<String> topics;
-=======
   @NonNull private transient List<String> topics;
->>>>>>> 4615e09d
 
   private final String topicList;
 
@@ -35,11 +27,7 @@
   @DataBoundConstructor
   public TopicsTrait(@NonNull String topicList) {
     this.topicList = topicList;
-<<<<<<< HEAD
-    this.topics = new ArrayList<String>();
-=======
     this.topics = new ArrayList<>();
->>>>>>> 4615e09d
 
     for (String topic : topicList.split(",")) {
       this.topics.add(topic.trim());
@@ -52,11 +40,7 @@
    * @return the topics
    */
   @NonNull
-<<<<<<< HEAD
-  public ArrayList<String> getTopics() {
-=======
   public List<String> getTopics() {
->>>>>>> 4615e09d
     return topics;
   }
 
@@ -70,8 +54,6 @@
     super.decorateContext(context);
     ((GitHubSCMNavigatorContext) context).setTopics(topics);
   }
-<<<<<<< HEAD
-=======
 
   private Object readResolve() {
     if (this.topicList != null) {
@@ -84,7 +66,6 @@
 
     return this;
   }
->>>>>>> 4615e09d
 
   /** Topics descriptor. */
   @Symbol("gitHubTopicsFilter")
@@ -97,11 +78,7 @@
       return GitHubSCMNavigatorContext.class;
     }
 
-<<<<<<< HEAD
-    @Nonnull
-=======
     @NonNull
->>>>>>> 4615e09d
     @Override
     public String getDisplayName() {
       return Messages.TopicsTrait_displayName();
