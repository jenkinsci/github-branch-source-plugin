/*
 * The MIT License
 *
 * Copyright 2016-2017 CloudBees, Inc.
 *
 * Permission is hereby granted, free of charge, to any person obtaining a copy
 * of this software and associated documentation files (the "Software"), to deal
 * in the Software without restriction, including without limitation the rights
 * to use, copy, modify, merge, publish, distribute, sublicense, and/or sell
 * copies of the Software, and to permit persons to whom the Software is
 * furnished to do so, subject to the following conditions:
 *
 * The above copyright notice and this permission notice shall be included in
 * all copies or substantial portions of the Software.
 *
 * THE SOFTWARE IS PROVIDED "AS IS", WITHOUT WARRANTY OF ANY KIND, EXPRESS OR
 * IMPLIED, INCLUDING BUT NOT LIMITED TO THE WARRANTIES OF MERCHANTABILITY,
 * FITNESS FOR A PARTICULAR PURPOSE AND NONINFRINGEMENT. IN NO EVENT SHALL THE
 * AUTHORS OR COPYRIGHT HOLDERS BE LIABLE FOR ANY CLAIM, DAMAGES OR OTHER
 * LIABILITY, WHETHER IN AN ACTION OF CONTRACT, TORT OR OTHERWISE, ARISING FROM,
 * OUT OF OR IN CONNECTION WITH THE SOFTWARE OR THE USE OR OTHER DEALINGS IN
 * THE SOFTWARE.
 */

package org.jenkinsci.plugins.github_branch_source;

import edu.umd.cs.findbugs.annotations.CheckForNull;
import edu.umd.cs.findbugs.annotations.NonNull;
import edu.umd.cs.findbugs.annotations.SuppressFBWarnings;
import hudson.AbortException;
import jenkins.plugins.git.AbstractGitSCMSource;
import jenkins.scm.api.mixin.ChangeRequestCheckoutStrategy;
import jenkins.scm.api.mixin.ChangeRequestSCMHead2;
import jenkins.scm.api.mixin.ChangeRequestSCMRevision;
import org.apache.commons.lang.StringUtils;
import org.kohsuke.stapler.export.Exported;

/** Revision of a pull request. */
public class PullRequestSCMRevision extends ChangeRequestSCMRevision<PullRequestSCMHead> {

  private static final long serialVersionUID = 1L;
  static final String NOT_MERGEABLE_HASH = "NOT_MERGEABLE";

  private final @NonNull String baseHash;
  private final @NonNull String pullHash;
  private final String mergeHash;

  public PullRequestSCMRevision(
      @NonNull PullRequestSCMHead head, @NonNull String baseHash, @NonNull String pullHash) {
    this(head, baseHash, pullHash, null);
  }

  PullRequestSCMRevision(
      @NonNull PullRequestSCMHead head,
      @NonNull String baseHash,
      @NonNull String pullHash,
      String mergeHash) {
    super(head, new AbstractGitSCMSource.SCMRevisionImpl(head.getTarget(), baseHash));
    this.baseHash = baseHash;
    this.pullHash = pullHash;
    this.mergeHash = mergeHash;
  }

  @SuppressFBWarnings({
    "SE_PRIVATE_READ_RESOLVE_NOT_INHERITED",
    "RCN_REDUNDANT_NULLCHECK_OF_NONNULL_VALUE"
  })
  private Object readResolve() {
    if (getTarget() == null) {
      // fix an instance prior to the type migration, thankfully we have all the required info
      return new PullRequestSCMRevision((PullRequestSCMHead) getHead(), baseHash, pullHash);
    }
    return this;
  }

  /**
   * The commit hash of the base branch we are tracking. If {@link
   * ChangeRequestSCMHead2#getCheckoutStrategy()} {@link ChangeRequestCheckoutStrategy#MERGE}, this
   * would be the current head of the base branch. Otherwise it would be the PR’s {@code .base.sha},
   * the common ancestor of the PR branch and the base branch.
   *
   * @return the commit hash of the base branch we are tracking.
   */
  @NonNull
  public String getBaseHash() {
    return baseHash;
  }

  /**
   * The commit hash of the head of the pull request branch.
   *
   * @return The commit hash of the head of the pull request branch
   */
  @Exported
  @NonNull
  public String getPullHash() {
    return pullHash;
  }

  /**
   * The commit hash of the head of the pull request branch.
   *
   * @return The commit hash of the head of the pull request branch
   */
  @CheckForNull
  public String getMergeHash() {
    return mergeHash;
  }

  void validateMergeHash() throws AbortException {
<<<<<<< HEAD
    if (this.mergeHash == NOT_MERGEABLE_HASH) {
=======
    if (NOT_MERGEABLE_HASH.equals(this.mergeHash)) {
>>>>>>> 4615e09d
      throw new AbortException(
          "Pull request "
              + ((PullRequestSCMHead) this.getHead()).getNumber()
              + " : Not mergeable at "
              + this.toString());
    }
  }

  @Override
  public boolean equivalent(ChangeRequestSCMRevision<?> o) {
    if (!(o instanceof PullRequestSCMRevision)) {
      return false;
    }
    PullRequestSCMRevision other = (PullRequestSCMRevision) o;

    // JENKINS-57583 - Equivalent is used to make decisions about when to build.
    // mergeHash is an implementation detail of github, generated from base and target
    // If only mergeHash changes we do not consider it a different revision
    return getHead().equals(other.getHead()) && pullHash.equals(other.pullHash);
  }

  @Override
  public int _hashCode() {
    return pullHash.hashCode();
  }

  @Override
  public String toString() {
    String result = pullHash;
    if (getHead() instanceof PullRequestSCMHead && ((PullRequestSCMHead) getHead()).isMerge()) {
      result +=
          "+"
              + baseHash
              + " ("
              + StringUtils.defaultIfBlank(mergeHash, "UNKNOWN_MERGE_STATE")
              + ")";
    }
    return result;
  }
}<|MERGE_RESOLUTION|>--- conflicted
+++ resolved
@@ -108,11 +108,7 @@
   }
 
   void validateMergeHash() throws AbortException {
-<<<<<<< HEAD
-    if (this.mergeHash == NOT_MERGEABLE_HASH) {
-=======
     if (NOT_MERGEABLE_HASH.equals(this.mergeHash)) {
->>>>>>> 4615e09d
       throw new AbortException(
           "Pull request "
               + ((PullRequestSCMHead) this.getHead()).getNumber()
