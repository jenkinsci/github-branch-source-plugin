package org.jenkinsci.plugins.github_branch_source;

import edu.umd.cs.findbugs.annotations.NonNull;
import edu.umd.cs.findbugs.annotations.SuppressFBWarnings;
import hudson.Util;
import hudson.model.TaskListener;
import hudson.util.LogTaskListener;
import java.io.IOException;
import java.util.List;
import java.util.Objects;
import java.util.Random;
import java.util.concurrent.TimeUnit;
import java.util.logging.Level;
import java.util.logging.Logger;
import org.apache.commons.lang.StringUtils;
import org.jenkinsci.plugins.github.config.GitHubServerConfig;
import org.kohsuke.github.GHRateLimit;
import org.kohsuke.github.GitHub;
import org.kohsuke.github.RateLimitChecker;

@SuppressFBWarnings("DMI_RANDOM_USED_ONLY_ONCE") // https://github.com/spotbugs/spotbugs/issues/1539
public enum ApiRateLimitChecker {

    /** Attempt to evenly distribute GitHub API requests. */
    ThrottleForNormalize(Messages.ApiRateLimitChecker_ThrottleForNormalize()) {
        @Override
        public LocalChecker getChecker(@NonNull TaskListener listener, String apiUrl) {
            return new LocalChecker(listener) {
                @Override
                long checkRateLimitImpl(@NonNull GHRateLimit.Record rateLimit, long count, long now)
                        throws InterruptedException {
                    long expiration = now;
                    // the buffer is how much we want to avoid using to cover unplanned over-use
                    int buffer = calculateBuffer(rateLimit.getLimit());
                    if (rateLimit.getRemaining() < buffer) {
                        // nothing we can do, we have burned into our minimum buffer, wait for reset
                        expiration = calculateExpirationWhenBufferExceeded(rateLimit, now, buffer);
                    } else {
                        // the burst is how much we want to allow for speedier response outside of the throttle
                        int burst = calculateNormalizedBurst(rateLimit.getLimit());
                        // the ideal is how much remaining we should have (after a burst)
                        long rateLimitResetMillis = rateLimit.getResetDate().getTime() - now;
                        double resetProgress = Math.max(0, rateLimitResetMillis / MILLIS_PER_HOUR);
                        int ideal = (int) ((rateLimit.getLimit() - buffer - burst) * resetProgress) + buffer;
                        if (rateLimit.getRemaining() < ideal) {
                            // work out how long until remaining == ideal + 0.1 * buffer (to give some spend)
                            double targetFraction =
                                    (rateLimit.getRemaining() - buffer * 1.1) / (rateLimit.getLimit() - buffer - burst);
                            expiration = rateLimit.getResetDate().getTime()
                                    - Math.max(0, (long) (targetFraction * MILLIS_PER_HOUR))
                                    + ENTROPY.nextInt(1000);
                            writeLog(String.format(
                                    "Jenkins-Imposed API Limiter: Current quota for Github API usage has %d remaining (%d over budget). Next quota of %d in %s. Sleeping for %s.",
                                    rateLimit.getRemaining(),
                                    ideal - rateLimit.getRemaining(),
                                    rateLimit.getLimit(),
                                    Util.getTimeSpanString(rateLimitResetMillis),
                                    // The GitHubRateLimitChecker adds a one second sleep to each notification
                                    // loop
                                    Util.getTimeSpanString(1000 + expiration - now)));
                        }
                    }
                    if (expiration != now) {
                        writeLog(
                                "Jenkins is attempting to evenly distribute GitHub API requests. "
                                        + "To configure a different rate limiting strategy, such as having Jenkins restrict GitHub API requests only when near or above the GitHub rate limit, go to \"GitHub API usage\" under \"Configure System\" in the Jenkins settings.");
                    }
                    return expiration;
                }
            };
        }
    },

    /** Restrict GitHub API requests only when near or above rate limit. */
    ThrottleOnOver(Messages.ApiRateLimitChecker_ThrottleOnOver()) {
        @Override
        public LocalChecker getChecker(@NonNull TaskListener listener, String apiUrl) {
            return new LocalChecker(listener) {
                @Override
                long checkRateLimitImpl(@NonNull GHRateLimit.Record rateLimit, long count, long now)
                        throws InterruptedException {
                    // the buffer is how much we want to avoid using to cover unplanned over-use
                    int buffer = calculateBuffer(rateLimit.getLimit());
                    // check that we have at least our minimum buffer of remaining calls
                    if (rateLimit.getRemaining() >= buffer) {
                        return now;
                    }
                    writeLog(
                            "Jenkins is restricting GitHub API requests only when near or above the rate limit. "
                                    + "To configure a different rate limiting strategy, such as having Jenkins attempt to evenly distribute GitHub API requests, go to \"GitHub API usage\" under \"Configure System\" in the Jenkins settings.");
                    return calculateExpirationWhenBufferExceeded(rateLimit, now, buffer);
                }
            };
        }
    },
    /**
     * Ignore GitHub API Rate limit. Useful for GitHub Enterprise instances that might not have a
     * limit set up.
     */
    NoThrottle(Messages.ApiRateLimitChecker_NoThrottle()) {
        @Override
        public LocalChecker getChecker(@NonNull TaskListener listener, String apiUrl) {
            if (GitHubServerConfig.GITHUB_URL.equals(apiUrl)) {
                // If the GitHub public API is being used, this will fallback to ThrottleOnOver
                LocalChecker checker = ThrottleOnOver.getChecker(listener, apiUrl);
                checker.writeLog(
                        "GitHub throttling is disabled, which is not allowed for public GitHub usage, "
                                + "so ThrottleOnOver will be used instead. To configure a different rate limiting strategy, go to \"GitHub API usage\" under \"Configure System\" in the Jenkins settings.");
                return checker;
            } else {
                return new LocalChecker(listener) {
                    @Override
                    long checkRateLimitImpl(@NonNull GHRateLimit.Record rateLimit, long count, long now)
                            throws InterruptedException {
                        return now;
                    }
                };
            }
        }
    };

    /** Logger for printing output even when task listener is not set */
    private static final Logger LOGGER = Logger.getLogger(ApiRateLimitChecker.class.getName());

    /**
     * Thread-local rate limit checkers.
     *
     * <p>In Jenkins multiple threads can call into one {@link GitHub} instance with each wanting to
     * receive logging output on a different listener. {@link RateLimitChecker} does not support
     * anything like this. We use thread-local checker instances to track rate limit checking state
     * for each thread.
     */
    private static final ThreadLocal<LocalChecker> localRateLimitChecker = new ThreadLocal<>();

    private static final double MILLIS_PER_HOUR = TimeUnit.HOURS.toMillis(1);
    private static Random ENTROPY = new Random();
    private static int EXPIRATION_WAIT_MILLIS = 65536; // approx 1 min
    // A random straw poll of users concluded that 3 minutes without any visible progress in the logs
    // is the point after which people believe that the process is dead.
    private static long NOTIFICATION_WAIT_MILLIS = TimeUnit.MINUTES.toMillis(3);

    static void setEntropy(Random random) {
        ENTROPY = random;
    }
<<<<<<< HEAD
  },
  /**
   * Ignore GitHub API Rate limit. Useful for GitHub Enterprise instances that might not have a
   * limit set up.
   */
  NoThrottle(Messages.ApiRateLimitChecker_NoThrottle()) {
    @Override
    public LocalChecker getChecker(@NonNull TaskListener listener, String apiUrl) {
      return new LocalChecker(listener) {
        @Override
        long checkRateLimitImpl(@NonNull GHRateLimit.Record rateLimit, long count, long now)
            throws InterruptedException {
          return now;
        }
      };
=======

    static void setExpirationWaitMillis(int expirationWaitMillis) {
        EXPIRATION_WAIT_MILLIS = expirationWaitMillis;
>>>>>>> 8aed3a65
    }

    static void setNotificationWaitMillis(int notificationWaitMillis) {
        NOTIFICATION_WAIT_MILLIS = notificationWaitMillis;
    }

    private String displayName;

    ApiRateLimitChecker(String displayName) {
        this.displayName = displayName;
    }

    public String getDisplayName() {
        return displayName;
    }

    public static void configureThreadLocalChecker(@NonNull TaskListener listener, @NonNull GitHub gitHub) {
        configureThreadLocalChecker(listener, gitHub.getApiUrl());
    }

    private static void configureThreadLocalChecker(TaskListener listener, String apiUrl) {
        LocalChecker checker =
                GitHubConfiguration.get().getApiRateLimitChecker().getChecker(listener, apiUrl);
        localRateLimitChecker.set(checker);
    }

    /**
     * Verify a GitHub connection
     *
     * <p>WARNING: this call is not protected by rate limit checking. It is possible to exceed the
     * rate limit by calling this method.
     *
     * <p>This method should only be called from {@link Connector}. This works without any locking
     * because the checker is local to this thread.
     *
     * @param gitHub the GitHub connection to check for validity
     */
    static void verifyConnection(GitHub gitHub) throws IOException {
        Objects.requireNonNull(gitHub);
        LocalChecker checker = getLocalChecker();
        try {
            TaskListener listener = checker != null ? checker.listener : new LogTaskListener(LOGGER, Level.INFO);

            // Pass empty apiUrl to force no rate limit checking
            localRateLimitChecker.set(NoThrottle.getChecker(listener, ""));

            gitHub.checkApiUrlValidity();
        } finally {
            localRateLimitChecker.set(checker);
        }
    }

    /** For test purposes only. */
    static LocalChecker getLocalChecker() {
        return localRateLimitChecker.get();
    }

    /** For test purposes only. */
    static void resetLocalChecker() {
        localRateLimitChecker.set(null);
    }

    /**
     * This method is the old code path for rate limit checks
     *
     * <p>It has been slowly refactored until it almost matches the behavior of the
     * GitHubRateLimitChecker.
     *
     * @deprecated rate limit checking is done automatically. Use {@link
     *     #configureThreadLocalChecker(TaskListener, GitHub)} instead.
     */
    @Deprecated
    public void checkApiRateLimit(TaskListener listener, GitHub gitHub) throws IOException, InterruptedException {
        configureThreadLocalChecker(listener, gitHub);
    }

    static final class RateLimitCheckerAdapter extends RateLimitChecker {
        @Override
        protected boolean checkRateLimit(GHRateLimit.Record rateLimitRecord, long count) throws InterruptedException {
            LocalChecker checker = getLocalChecker();
            if (checker == null) {
                // If a checker was not configured for this thread, try our best by attempting to get the
                // URL from the first configured GitHub endpoint, else default to the public endpoint.
                // NOTE: Defaulting to the public GitHub endpoint is insufficient for those using GitHub
                // enterprise as it forces rate limit checking in those cases.
                String apiUrl = GitHubServerConfig.GITHUB_URL;
                List<Endpoint> endpoints = GitHubConfiguration.get().getEndpoints();
                if (endpoints.size() > 0
                        && !StringUtils.isBlank(endpoints.get(0).getApiUri())) {
                    apiUrl = endpoints.get(0).getApiUri();
                }
                configureThreadLocalChecker(new LogTaskListener(LOGGER, Level.INFO), apiUrl);
                checker = getLocalChecker();
                checker.writeLog("LocalChecker for rate limit was not set for this thread. "
                        + "Configured using system settings with API URL '"
                        + apiUrl
                        + "'.");
            }
            return checker.checkRateLimit(rateLimitRecord, count);
        }
    }

    abstract static class LocalChecker {
        @NonNull
        private final TaskListener listener;

        private long expiration;

        LocalChecker(@NonNull TaskListener listener) {
            this.listener = Objects.requireNonNull(listener);
            resetExpiration();
        }

        protected boolean checkRateLimit(GHRateLimit.Record rateLimitRecord, long count) throws InterruptedException {
            if (count == 0) {
                resetExpiration();
            }
            long now = System.currentTimeMillis();
            if (waitUntilRateLimit(now, expiration, count)) {
                return true;
            }
            long newExpiration = this.checkRateLimitImpl(rateLimitRecord, count, now);
            if (newExpiration > expiration) {
                count = 0;
            }
            return waitUntilRateLimit(now, newExpiration, count);
        }

        // internal for testing
        abstract long checkRateLimitImpl(@NonNull GHRateLimit.Record rateLimit, long count, long now)
                throws InterruptedException;

        void resetExpiration() {
            expiration = Long.MIN_VALUE;
        }

        long calculateExpirationWhenBufferExceeded(GHRateLimit.Record rateLimit, long now, int buffer) {
            long expiration;
            long rateLimitResetMillis = rateLimit.getResetDate().getTime() - now;
            // we add a little bit of random to prevent CPU overload when the limit is due to reset but
            // GitHub
            // hasn't actually reset yet (clock synchronization is a hard problem)
            if (rateLimitResetMillis < 0) {
                expiration = now + ENTROPY.nextInt(EXPIRATION_WAIT_MILLIS);
                writeLog(String.format(
                        "Jenkins-Imposed API Limiter: Current quota for Github API usage has %d remaining (%d over budget). Next quota of %d due now. Sleeping for %s.",
                        rateLimit.getRemaining(),
                        buffer - rateLimit.getRemaining(),
                        rateLimit.getLimit(),
                        // The GitHubRateLimitChecker adds a one second sleep to each notification loop
                        Util.getTimeSpanString(1000 + expiration - now)));
            } else {
                expiration = rateLimit.getResetDate().getTime() + ENTROPY.nextInt(EXPIRATION_WAIT_MILLIS);
                writeLog(String.format(
                        "Jenkins-Imposed API Limiter: Current quota for Github API usage has %d remaining (%d over budget). Next quota of %d in %s. Sleeping until reset.",
                        rateLimit.getRemaining(),
                        buffer - rateLimit.getRemaining(),
                        rateLimit.getLimit(),
                        Util.getTimeSpanString(rateLimitResetMillis)));
            }
            return expiration;
        }

        // Internal for testing
        boolean waitUntilRateLimit(long now, long expiration, long count) throws InterruptedException {
            boolean waiting = expiration > now;
            if (waiting) {
                long nextNotify = now + NOTIFICATION_WAIT_MILLIS;
                this.expiration = expiration;
                if (count > 0) {
                    writeLog(String.format(
                            "Jenkins-Imposed API Limiter: Still sleeping, now only %s remaining.",
                            Util.getTimeSpanString(expiration - now)));
                }
                if (Thread.interrupted()) {
                    throw new InterruptedException();
                }
                long sleep = Math.min(expiration, nextNotify) - now;
                if (sleep > 0) {
                    Thread.sleep(sleep);
                }
            } else {
                resetExpiration();
            }
            return waiting;
        }

        void writeLog(String output) {
            listener.getLogger().println(GitHubConsoleNote.create(System.currentTimeMillis(), output));
        }
    }

    public abstract LocalChecker getChecker(@NonNull TaskListener listener, String apiUrl);

    static int calculateBuffer(int limit) {
        return Math.max(15, limit / 20);
    }

    static int calculateNormalizedBurst(int rateLimit) {
        return rateLimit < 1000 ? Math.max(5, rateLimit / 10) : Math.max(200, rateLimit / 5);
    }
}<|MERGE_RESOLUTION|>--- conflicted
+++ resolved
@@ -100,22 +100,13 @@
     NoThrottle(Messages.ApiRateLimitChecker_NoThrottle()) {
         @Override
         public LocalChecker getChecker(@NonNull TaskListener listener, String apiUrl) {
-            if (GitHubServerConfig.GITHUB_URL.equals(apiUrl)) {
-                // If the GitHub public API is being used, this will fallback to ThrottleOnOver
-                LocalChecker checker = ThrottleOnOver.getChecker(listener, apiUrl);
-                checker.writeLog(
-                        "GitHub throttling is disabled, which is not allowed for public GitHub usage, "
-                                + "so ThrottleOnOver will be used instead. To configure a different rate limiting strategy, go to \"GitHub API usage\" under \"Configure System\" in the Jenkins settings.");
-                return checker;
-            } else {
-                return new LocalChecker(listener) {
-                    @Override
-                    long checkRateLimitImpl(@NonNull GHRateLimit.Record rateLimit, long count, long now)
-                            throws InterruptedException {
-                        return now;
-                    }
-                };
-            }
+            return new LocalChecker(listener) {
+                @Override
+                long checkRateLimitImpl(@NonNull GHRateLimit.Record rateLimit, long count, long now)
+                        throws InterruptedException {
+                    return now;
+                }
+            };
         }
     };
 
@@ -142,27 +133,9 @@
     static void setEntropy(Random random) {
         ENTROPY = random;
     }
-<<<<<<< HEAD
-  },
-  /**
-   * Ignore GitHub API Rate limit. Useful for GitHub Enterprise instances that might not have a
-   * limit set up.
-   */
-  NoThrottle(Messages.ApiRateLimitChecker_NoThrottle()) {
-    @Override
-    public LocalChecker getChecker(@NonNull TaskListener listener, String apiUrl) {
-      return new LocalChecker(listener) {
-        @Override
-        long checkRateLimitImpl(@NonNull GHRateLimit.Record rateLimit, long count, long now)
-            throws InterruptedException {
-          return now;
-        }
-      };
-=======
 
     static void setExpirationWaitMillis(int expirationWaitMillis) {
         EXPIRATION_WAIT_MILLIS = expirationWaitMillis;
->>>>>>> 8aed3a65
     }
 
     static void setNotificationWaitMillis(int notificationWaitMillis) {
