package org.jenkinsci.plugins.github_branch_source;

import edu.umd.cs.findbugs.annotations.NonNull;
import hudson.Util;
import hudson.model.TaskListener;
import hudson.util.LogTaskListener;
import java.io.IOException;
import java.util.Objects;
import java.util.Random;
import java.util.concurrent.TimeUnit;
import java.util.logging.Level;
import java.util.logging.Logger;
import org.jenkinsci.plugins.github.config.GitHubServerConfig;
import org.kohsuke.github.GHRateLimit;
import org.kohsuke.github.GitHub;
import org.kohsuke.github.RateLimitChecker;

public enum ApiRateLimitChecker {

  /** Attempt to evenly distribute GitHub API requests. */
  ThrottleForNormalize(Messages.ApiRateLimitChecker_ThrottleForNormalize()) {
    @Override
    public LocalChecker getChecker(@NonNull TaskListener listener, String apiUrl) {
      return new LocalChecker(listener) {
        @Override
        long checkRateLimitImpl(@NonNull GHRateLimit.Record rateLimit, long count, long now)
            throws InterruptedException {
          long expiration = now;
          // the buffer is how much we want to avoid using to cover unplanned over-use
          int buffer = calculateBuffer(rateLimit.getLimit());
          if (rateLimit.getRemaining() < buffer) {
            // nothing we can do, we have burned into our minimum buffer, wait for reset
            expiration = calculateExpirationWhenBufferExceeded(rateLimit, now, buffer);
          } else {
            // the burst is how much we want to allow for speedier response outside of the throttle
            int burst = calculateNormalizedBurst(rateLimit.getLimit());
            // the ideal is how much remaining we should have (after a burst)
            long rateLimitResetMillis = rateLimit.getResetDate().getTime() - now;
            double resetProgress = Math.max(0, rateLimitResetMillis / MILLIS_PER_HOUR);
            int ideal = (int) ((rateLimit.getLimit() - buffer - burst) * resetProgress) + buffer;
            if (rateLimit.getRemaining() < ideal) {
              // work out how long until remaining == ideal + 0.1 * buffer (to give some spend)
              double targetFraction =
                  (rateLimit.getRemaining() - buffer * 1.1)
                      / (rateLimit.getLimit() - buffer - burst);
              expiration =
                  rateLimit.getResetDate().getTime()
                      - Math.max(0, (long) (targetFraction * MILLIS_PER_HOUR))
                      + ENTROPY.nextInt(1000);
              writeLog(
                  String.format(
                      "Jenkins-Imposed API Limiter: Current quota for Github API usage has %d remaining (%d over budget). Next quota of %d in %s. Sleeping for %s.",
                      rateLimit.getRemaining(),
                      ideal - rateLimit.getRemaining(),
                      rateLimit.getLimit(),
                      Util.getTimeSpanString(rateLimitResetMillis),
                      // The GitHubRateLimitChecker adds a one second sleep to each notification
                      // loop
                      Util.getTimeSpanString(1000 + expiration - now)));
            }
          }
          if (expiration != now) {
            writeLog(
                "Jenkins is attempting to evenly distribute GitHub API requests. "
                    + "To configure a different rate limiting strategy, such as having Jenkins restrict GitHub API requests only when near or above the GitHub rate limit, go to \"GitHub API usage\" under \"Configure System\" in the Jenkins settings.");
          }
          return expiration;
        }
      };
    }
  },

  /** Restrict GitHub API requests only when near or above rate limit. */
  ThrottleOnOver(Messages.ApiRateLimitChecker_ThrottleOnOver()) {
    @Override
    public LocalChecker getChecker(@NonNull TaskListener listener, String apiUrl) {
      return new LocalChecker(listener) {
        @Override
        long checkRateLimitImpl(@NonNull GHRateLimit.Record rateLimit, long count, long now)
            throws InterruptedException {
          // the buffer is how much we want to avoid using to cover unplanned over-use
          int buffer = calculateBuffer(rateLimit.getLimit());
          // check that we have at least our minimum buffer of remaining calls
          if (rateLimit.getRemaining() >= buffer) {
            return now;
          }
          writeLog(
              "Jenkins is restricting GitHub API requests only when near or above the rate limit. "
                  + "To configure a different rate limiting strategy, such as having Jenkins attempt to evenly distribute GitHub API requests, go to \"GitHub API usage\" under \"Configure System\" in the Jenkins settings.");
          return calculateExpirationWhenBufferExceeded(rateLimit, now, buffer);
        }
      };
    }
  },
  /**
   * Ignore GitHub API Rate limit. Useful for GitHub Enterprise instances that might not have a
   * limit set up.
   */
  NoThrottle(Messages.ApiRateLimitChecker_NoThrottle()) {
    @Override
    public LocalChecker getChecker(@NonNull TaskListener listener, String apiUrl) {
      if (GitHubServerConfig.GITHUB_URL.equals(apiUrl)) {
        // If the GitHub public API is being used, this will fallback to ThrottleOnOver
        LocalChecker checker = ThrottleOnOver.getChecker(listener, apiUrl);
        checker.writeLog(
            "GitHub throttling is disabled, which is not allowed for public GitHub usage, "
                + "so ThrottleOnOver will be used instead. To configure a different rate limiting strategy, go to \"GitHub API usage\" under \"Configure System\" in the Jenkins settings.");
        return checker;
      } else {
        return new LocalChecker(listener) {
          @Override
          long checkRateLimitImpl(@NonNull GHRateLimit.Record rateLimit, long count, long now)
              throws InterruptedException {
            return now;
          }
        };
      }
    }
  };
<<<<<<< HEAD

  /** Logger for printing output even when task listener is not set */
  private static final Logger LOGGER = Logger.getLogger(ApiRateLimitChecker.class.getName());

  /**
   * Thread-local rate limit checkers.
   *
   * <p>In Jenkins multiple threads can call into one {@link GitHub} instance with each wanting to
   * receive logging output on a different listener. {@link RateLimitChecker} does not support
   * anything like this. We use thread-local checker instances to track rate limit checking state
   * for each thread.
   */
  private static final ThreadLocal<LocalChecker> localRateLimitChecker = new ThreadLocal<>();

  private static final double MILLIS_PER_HOUR = TimeUnit.HOURS.toMillis(1);
  private static Random ENTROPY = new Random();
  private static int EXPIRATION_WAIT_MILLIS = 65536; // approx 1 min
  // A random straw poll of users concluded that 3 minutes without any visible progress in the logs
  // is the point after which people believe that the process is dead.
  private static long NOTIFICATION_WAIT_MILLIS = TimeUnit.MINUTES.toMillis(3);

  static void setEntropy(Random random) {
    ENTROPY = random;
  }

  static void setExpirationWaitMillis(int expirationWaitMillis) {
    EXPIRATION_WAIT_MILLIS = expirationWaitMillis;
  }

  static void setNotificationWaitMillis(int notificationWaitMillis) {
    NOTIFICATION_WAIT_MILLIS = notificationWaitMillis;
  }

  private String displayName;

  ApiRateLimitChecker(String displayName) {
    this.displayName = displayName;
  }

  public String getDisplayName() {
    return displayName;
  }

  public static void configureThreadLocalChecker(
      @NonNull TaskListener listener, @NonNull GitHub gitHub) {
    configureThreadLocalChecker(listener, gitHub.getApiUrl());
  }

  private static void configureThreadLocalChecker(TaskListener listener, String apiUrl) {
    LocalChecker checker =
        GitHubConfiguration.get().getApiRateLimitChecker().getChecker(listener, apiUrl);
    localRateLimitChecker.set(checker);
  }

  /** For test purposes only. */
  static LocalChecker getLocalChecker() {
    return localRateLimitChecker.get();
  }

  /** For test purposes only. */
  static void resetLocalChecker() {
    localRateLimitChecker.set(null);
  }

  /**
   * This method is the old code path for rate limit checks
   *
   * <p>It has been slowly refactored until it almost matches the behavior of the
   * GitHubRateLimitChecker.
   *
   * @deprecated rate limit checking is done automatically. Use {@link
   *     #configureThreadLocalChecker(TaskListener, GitHub)} instead.
   */
  @Deprecated
  public void checkApiRateLimit(TaskListener listener, GitHub gitHub)
      throws IOException, InterruptedException {
    configureThreadLocalChecker(listener, gitHub);
  }

=======

  /** Logger for printing output even when task listener is not set */
  private static final Logger LOGGER = Logger.getLogger(ApiRateLimitChecker.class.getName());

  /**
   * Thread-local rate limit checkers.
   *
   * <p>In Jenkins multiple threads can call into one {@link GitHub} instance with each wanting to
   * receive logging output on a different listener. {@link RateLimitChecker} does not support
   * anything like this. We use thread-local checker instances to track rate limit checking state
   * for each thread.
   */
  private static final ThreadLocal<LocalChecker> localRateLimitChecker = new ThreadLocal<>();

  private static final double MILLIS_PER_HOUR = TimeUnit.HOURS.toMillis(1);
  private static Random ENTROPY = new Random();
  private static int EXPIRATION_WAIT_MILLIS = 65536; // approx 1 min
  // A random straw poll of users concluded that 3 minutes without any visible progress in the logs
  // is the point after which people believe that the process is dead.
  private static long NOTIFICATION_WAIT_MILLIS = TimeUnit.MINUTES.toMillis(3);

  static void setEntropy(Random random) {
    ENTROPY = random;
  }

  static void setExpirationWaitMillis(int expirationWaitMillis) {
    EXPIRATION_WAIT_MILLIS = expirationWaitMillis;
  }

  static void setNotificationWaitMillis(int notificationWaitMillis) {
    NOTIFICATION_WAIT_MILLIS = notificationWaitMillis;
  }

  private String displayName;

  ApiRateLimitChecker(String displayName) {
    this.displayName = displayName;
  }

  public String getDisplayName() {
    return displayName;
  }

  public static void configureThreadLocalChecker(
      @NonNull TaskListener listener, @NonNull GitHub gitHub) {
    configureThreadLocalChecker(listener, gitHub.getApiUrl());
  }

  private static void configureThreadLocalChecker(TaskListener listener, String apiUrl) {
    LocalChecker checker =
        GitHubConfiguration.get().getApiRateLimitChecker().getChecker(listener, apiUrl);
    localRateLimitChecker.set(checker);
  }

  /**
   * Verify a GitHub connection
   *
   * <p>WARNING: this call is not protected by rate limit checking. It is possible to exceed the
   * rate limit by calling this method.
   *
   * <p>This method should only be called from {@link Connector}. This works without any locking
   * because the checker is local to this thread.
   *
   * @param gitHub the GitHub connection to check for validity
   */
  static void verifyConnection(GitHub gitHub) throws IOException {
    Objects.requireNonNull(gitHub);
    LocalChecker checker = getLocalChecker();
    try {
      TaskListener listener =
          checker != null ? checker.listener : new LogTaskListener(LOGGER, Level.INFO);

      // Pass empty apiUrl to force no rate limit checking
      localRateLimitChecker.set(NoThrottle.getChecker(listener, ""));

      gitHub.checkApiUrlValidity();
    } finally {
      localRateLimitChecker.set(checker);
    }
  }

  /** For test purposes only. */
  static LocalChecker getLocalChecker() {
    return localRateLimitChecker.get();
  }

  /** For test purposes only. */
  static void resetLocalChecker() {
    localRateLimitChecker.set(null);
  }

  /**
   * This method is the old code path for rate limit checks
   *
   * <p>It has been slowly refactored until it almost matches the behavior of the
   * GitHubRateLimitChecker.
   *
   * @deprecated rate limit checking is done automatically. Use {@link
   *     #configureThreadLocalChecker(TaskListener, GitHub)} instead.
   */
  @Deprecated
  public void checkApiRateLimit(TaskListener listener, GitHub gitHub)
      throws IOException, InterruptedException {
    configureThreadLocalChecker(listener, gitHub);
  }

>>>>>>> 635b1c66
  static final class RateLimitCheckerAdapter extends RateLimitChecker {
    @Override
    protected boolean checkRateLimit(GHRateLimit.Record rateLimitRecord, long count)
        throws InterruptedException {
      LocalChecker checker = getLocalChecker();
      if (checker == null) {
        // If a checker was not configured for this thread, try our best and continue.
        configureThreadLocalChecker(
            new LogTaskListener(LOGGER, Level.INFO), GitHubServerConfig.GITHUB_URL);
        checker = getLocalChecker();
        checker.writeLog(
            "LocalChecker for rate limit was not set for this thread. "
                + "Configured using system settings.");
      }
      return checker.checkRateLimit(rateLimitRecord, count);
    }
  }

  abstract static class LocalChecker {
    @NonNull private final TaskListener listener;
    private long expiration;

    LocalChecker(@NonNull TaskListener listener) {
      this.listener = Objects.requireNonNull(listener);
      resetExpiration();
    }

    protected boolean checkRateLimit(GHRateLimit.Record rateLimitRecord, long count)
        throws InterruptedException {
      if (count == 0) {
        resetExpiration();
      }
      long now = System.currentTimeMillis();
      if (waitUntilRateLimit(now, expiration, count)) {
        return true;
      }
      long newExpiration = this.checkRateLimitImpl(rateLimitRecord, count, now);
      if (newExpiration > expiration) {
        count = 0;
      }
      return waitUntilRateLimit(now, newExpiration, count);
    }

    // internal for testing
    abstract long checkRateLimitImpl(@NonNull GHRateLimit.Record rateLimit, long count, long now)
        throws InterruptedException;

    void resetExpiration() {
      expiration = Long.MIN_VALUE;
    }

    long calculateExpirationWhenBufferExceeded(GHRateLimit.Record rateLimit, long now, int buffer) {
      long expiration;
      long rateLimitResetMillis = rateLimit.getResetDate().getTime() - now;
      // we add a little bit of random to prevent CPU overload when the limit is due to reset but
      // GitHub
      // hasn't actually reset yet (clock synchronization is a hard problem)
      if (rateLimitResetMillis < 0) {
        expiration = now + ENTROPY.nextInt(EXPIRATION_WAIT_MILLIS);
        writeLog(
            String.format(
                "Jenkins-Imposed API Limiter: Current quota for Github API usage has %d remaining (%d over budget). Next quota of %d due now. Sleeping for %s.",
                rateLimit.getRemaining(),
                buffer - rateLimit.getRemaining(),
                rateLimit.getLimit(),
                // The GitHubRateLimitChecker adds a one second sleep to each notification loop
                Util.getTimeSpanString(1000 + expiration - now)));
      } else {
        expiration = rateLimit.getResetDate().getTime() + ENTROPY.nextInt(EXPIRATION_WAIT_MILLIS);
        writeLog(
            String.format(
                "Jenkins-Imposed API Limiter: Current quota for Github API usage has %d remaining (%d over budget). Next quota of %d in %s. Sleeping until reset.",
                rateLimit.getRemaining(),
                buffer - rateLimit.getRemaining(),
                rateLimit.getLimit(),
                Util.getTimeSpanString(rateLimitResetMillis)));
      }
      return expiration;
    }

    // Internal for testing
    boolean waitUntilRateLimit(long now, long expiration, long count) throws InterruptedException {
      boolean waiting = expiration > now;
      if (waiting) {
        long nextNotify = now + NOTIFICATION_WAIT_MILLIS;
        this.expiration = expiration;
        if (count > 0) {
          writeLog(
              String.format(
                  "Jenkins-Imposed API Limiter: Still sleeping, now only %s remaining.",
                  Util.getTimeSpanString(expiration - now)));
        }
        if (Thread.interrupted()) {
          throw new InterruptedException();
        }
        long sleep = Math.min(expiration, nextNotify) - now;
        if (sleep > 0) {
          Thread.sleep(sleep);
        }
      } else {
        resetExpiration();
      }
      return waiting;
    }

    void writeLog(String output) {
      listener.getLogger().println(GitHubConsoleNote.create(System.currentTimeMillis(), output));
    }
  }

  public abstract LocalChecker getChecker(@NonNull TaskListener listener, String apiUrl);

  static int calculateBuffer(int limit) {
    return Math.max(15, limit / 20);
  }

  static int calculateNormalizedBurst(int rateLimit) {
    return rateLimit < 1000 ? Math.max(5, rateLimit / 10) : Math.max(200, rateLimit / 5);
  }
}<|MERGE_RESOLUTION|>--- conflicted
+++ resolved
@@ -117,87 +117,6 @@
       }
     }
   };
-<<<<<<< HEAD
-
-  /** Logger for printing output even when task listener is not set */
-  private static final Logger LOGGER = Logger.getLogger(ApiRateLimitChecker.class.getName());
-
-  /**
-   * Thread-local rate limit checkers.
-   *
-   * <p>In Jenkins multiple threads can call into one {@link GitHub} instance with each wanting to
-   * receive logging output on a different listener. {@link RateLimitChecker} does not support
-   * anything like this. We use thread-local checker instances to track rate limit checking state
-   * for each thread.
-   */
-  private static final ThreadLocal<LocalChecker> localRateLimitChecker = new ThreadLocal<>();
-
-  private static final double MILLIS_PER_HOUR = TimeUnit.HOURS.toMillis(1);
-  private static Random ENTROPY = new Random();
-  private static int EXPIRATION_WAIT_MILLIS = 65536; // approx 1 min
-  // A random straw poll of users concluded that 3 minutes without any visible progress in the logs
-  // is the point after which people believe that the process is dead.
-  private static long NOTIFICATION_WAIT_MILLIS = TimeUnit.MINUTES.toMillis(3);
-
-  static void setEntropy(Random random) {
-    ENTROPY = random;
-  }
-
-  static void setExpirationWaitMillis(int expirationWaitMillis) {
-    EXPIRATION_WAIT_MILLIS = expirationWaitMillis;
-  }
-
-  static void setNotificationWaitMillis(int notificationWaitMillis) {
-    NOTIFICATION_WAIT_MILLIS = notificationWaitMillis;
-  }
-
-  private String displayName;
-
-  ApiRateLimitChecker(String displayName) {
-    this.displayName = displayName;
-  }
-
-  public String getDisplayName() {
-    return displayName;
-  }
-
-  public static void configureThreadLocalChecker(
-      @NonNull TaskListener listener, @NonNull GitHub gitHub) {
-    configureThreadLocalChecker(listener, gitHub.getApiUrl());
-  }
-
-  private static void configureThreadLocalChecker(TaskListener listener, String apiUrl) {
-    LocalChecker checker =
-        GitHubConfiguration.get().getApiRateLimitChecker().getChecker(listener, apiUrl);
-    localRateLimitChecker.set(checker);
-  }
-
-  /** For test purposes only. */
-  static LocalChecker getLocalChecker() {
-    return localRateLimitChecker.get();
-  }
-
-  /** For test purposes only. */
-  static void resetLocalChecker() {
-    localRateLimitChecker.set(null);
-  }
-
-  /**
-   * This method is the old code path for rate limit checks
-   *
-   * <p>It has been slowly refactored until it almost matches the behavior of the
-   * GitHubRateLimitChecker.
-   *
-   * @deprecated rate limit checking is done automatically. Use {@link
-   *     #configureThreadLocalChecker(TaskListener, GitHub)} instead.
-   */
-  @Deprecated
-  public void checkApiRateLimit(TaskListener listener, GitHub gitHub)
-      throws IOException, InterruptedException {
-    configureThreadLocalChecker(listener, gitHub);
-  }
-
-=======
 
   /** Logger for printing output even when task listener is not set */
   private static final Logger LOGGER = Logger.getLogger(ApiRateLimitChecker.class.getName());
@@ -304,7 +223,6 @@
     configureThreadLocalChecker(listener, gitHub);
   }
 
->>>>>>> 635b1c66
   static final class RateLimitCheckerAdapter extends RateLimitChecker {
     @Override
     protected boolean checkRateLimit(GHRateLimit.Record rateLimitRecord, long count)
