/*
 * The MIT License
 *
 * Copyright 2015 CloudBees, Inc.
 *
 * Permission is hereby granted, free of charge, to any person obtaining a copy
 * of this software and associated documentation files (the "Software"), to deal
 * in the Software without restriction, including without limitation the rights
 * to use, copy, modify, merge, publish, distribute, sublicense, and/or sell
 * copies of the Software, and to permit persons to whom the Software is
 * furnished to do so, subject to the following conditions:
 *
 * The above copyright notice and this permission notice shall be included in
 * all copies or substantial portions of the Software.
 *
 * THE SOFTWARE IS PROVIDED "AS IS", WITHOUT WARRANTY OF ANY KIND, EXPRESS OR
 * IMPLIED, INCLUDING BUT NOT LIMITED TO THE WARRANTIES OF MERCHANTABILITY,
 * FITNESS FOR A PARTICULAR PURPOSE AND NONINFRINGEMENT. IN NO EVENT SHALL THE
 * AUTHORS OR COPYRIGHT HOLDERS BE LIABLE FOR ANY CLAIM, DAMAGES OR OTHER
 * LIABILITY, WHETHER IN AN ACTION OF CONTRACT, TORT OR OTHERWISE, ARISING FROM,
 * OUT OF OR IN CONNECTION WITH THE SOFTWARE OR THE USE OR OTHER DEALINGS IN
 * THE SOFTWARE.
 */

package org.jenkinsci.plugins.github_branch_source;

import java.util.concurrent.TimeUnit;

import com.cloudbees.jenkins.GitHubRepositoryName;
import com.cloudbees.jenkins.GitHubWebHook;
import hudson.Extension;
import hudson.security.ACL;
import java.util.logging.Level;
import java.util.logging.Logger;
import jenkins.scm.api.SCMSource;
import jenkins.scm.api.SCMSourceOwner;
import jenkins.scm.api.SCMSourceOwners;
import jenkins.util.Timer;

/**
 * This listener is registered only when {@link org.kohsuke.github.GHEvent} PUSH is received.
 */
@Extension
public class GitHubWebhookListenerImpl extends GitHubWebHook.Listener {

    private static final Logger LOGGER = Logger.getLogger(GitHubWebhookListenerImpl.class.getName());

    @Override
<<<<<<< HEAD
    public void onPushRepositoryChanged(String pusherName, final GitHubRepositoryName changedRepository) {
        // Delaying the indexing for some seconds to avoid GitHub cache
        Timer.get().schedule(new Runnable() {
            @Override public void run() {
                ACL.impersonate(ACL.SYSTEM, new Runnable() {
                    @Override public void run() {
                        for (final SCMSourceOwner owner : SCMSourceOwners.all()) {
                            for (SCMSource source : owner.getSCMSources()) {
                                if (source instanceof GitHubSCMSource) {
                                    GitHubSCMSource gitHubSCMSource = (GitHubSCMSource) source;
                                    if (gitHubSCMSource.getRepoOwner().equals(changedRepository.getUserName()) &&
                                            gitHubSCMSource.getRepository().equals(changedRepository.getRepositoryName())) {
                                        owner.onSCMSourceUpdated(gitHubSCMSource);
                                    }
                                }
                            }
                        }
                    }
                });
=======
    public void onPushRepositoryChanged(final String pusherName, final GitHubRepositoryName changedRepository) {
        ACL.impersonate(ACL.SYSTEM, new Runnable() {
            @Override public void run() {
                boolean found = false;
                for (final SCMSourceOwner owner : SCMSourceOwners.all()) {
                    for (SCMSource source : owner.getSCMSources()) {
                        if (source instanceof GitHubSCMSource) {
                            GitHubSCMSource gitHubSCMSource = (GitHubSCMSource) source;
                            if (gitHubSCMSource.getRepoOwner().equals(changedRepository.getUserName()) &&
                                    gitHubSCMSource.getRepository().equals(changedRepository.getRepositoryName())) {
                                found = true;
                                LOGGER.log(Level.FINE, "push event from {0} on {1}:{2}/{3} forwarded to {4}", new Object[] {pusherName, changedRepository.getHost(), changedRepository.getUserName(), changedRepository.getRepositoryName(), owner.getFullName()});
                                owner.onSCMSourceUpdated(gitHubSCMSource);
                            }
                        }
                    }
                }
                if (!found) {
                    LOGGER.log(Level.FINE, "push event from {0} on {1}:{2}/{3} did not match any project", new Object[] {pusherName, changedRepository.getHost(), changedRepository.getUserName(), changedRepository.getRepositoryName()});
                }
>>>>>>> f378c3c5
            }
        }, 10, TimeUnit.SECONDS);
    }
}<|MERGE_RESOLUTION|>--- conflicted
+++ resolved
@@ -46,48 +46,31 @@
     private static final Logger LOGGER = Logger.getLogger(GitHubWebhookListenerImpl.class.getName());
 
     @Override
-<<<<<<< HEAD
     public void onPushRepositoryChanged(String pusherName, final GitHubRepositoryName changedRepository) {
         // Delaying the indexing for some seconds to avoid GitHub cache
         Timer.get().schedule(new Runnable() {
             @Override public void run() {
                 ACL.impersonate(ACL.SYSTEM, new Runnable() {
                     @Override public void run() {
+                        boolean found = false;
                         for (final SCMSourceOwner owner : SCMSourceOwners.all()) {
                             for (SCMSource source : owner.getSCMSources()) {
                                 if (source instanceof GitHubSCMSource) {
                                     GitHubSCMSource gitHubSCMSource = (GitHubSCMSource) source;
                                     if (gitHubSCMSource.getRepoOwner().equals(changedRepository.getUserName()) &&
                                             gitHubSCMSource.getRepository().equals(changedRepository.getRepositoryName())) {
+                                        found = true;
+                                        LOGGER.log(Level.FINE, "push event from {0} on {1}:{2}/{3} forwarded to {4}", new Object[] {pusherName, changedRepository.getHost(), changedRepository.getUserName(), changedRepository.getRepositoryName(), owner.getFullName()});
                                         owner.onSCMSourceUpdated(gitHubSCMSource);
                                     }
                                 }
                             }
                         }
+                        if (!found) {
+                            LOGGER.log(Level.FINE, "push event from {0} on {1}:{2}/{3} did not match any project", new Object[] {pusherName, changedRepository.getHost(), changedRepository.getUserName(), changedRepository.getRepositoryName()});
+                        }
                     }
                 });
-=======
-    public void onPushRepositoryChanged(final String pusherName, final GitHubRepositoryName changedRepository) {
-        ACL.impersonate(ACL.SYSTEM, new Runnable() {
-            @Override public void run() {
-                boolean found = false;
-                for (final SCMSourceOwner owner : SCMSourceOwners.all()) {
-                    for (SCMSource source : owner.getSCMSources()) {
-                        if (source instanceof GitHubSCMSource) {
-                            GitHubSCMSource gitHubSCMSource = (GitHubSCMSource) source;
-                            if (gitHubSCMSource.getRepoOwner().equals(changedRepository.getUserName()) &&
-                                    gitHubSCMSource.getRepository().equals(changedRepository.getRepositoryName())) {
-                                found = true;
-                                LOGGER.log(Level.FINE, "push event from {0} on {1}:{2}/{3} forwarded to {4}", new Object[] {pusherName, changedRepository.getHost(), changedRepository.getUserName(), changedRepository.getRepositoryName(), owner.getFullName()});
-                                owner.onSCMSourceUpdated(gitHubSCMSource);
-                            }
-                        }
-                    }
-                }
-                if (!found) {
-                    LOGGER.log(Level.FINE, "push event from {0} on {1}:{2}/{3} did not match any project", new Object[] {pusherName, changedRepository.getHost(), changedRepository.getUserName(), changedRepository.getRepositoryName()});
-                }
->>>>>>> f378c3c5
             }
         }, 10, TimeUnit.SECONDS);
     }
