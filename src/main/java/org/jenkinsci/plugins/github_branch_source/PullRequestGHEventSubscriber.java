/*
 * The MIT License
 *
 * Copyright 2016 CloudBees, Inc.
 *
 * Permission is hereby granted, free of charge, to any person obtaining a copy
 * of this software and associated documentation files (the "Software"), to deal
 * in the Software without restriction, including without limitation the rights
 * to use, copy, modify, merge, publish, distribute, sublicense, and/or sell
 * copies of the Software, and to permit persons to whom the Software is
 * furnished to do so, subject to the following conditions:
 *
 * The above copyright notice and this permission notice shall be included in
 * all copies or substantial portions of the Software.
 *
 * THE SOFTWARE IS PROVIDED "AS IS", WITHOUT WARRANTY OF ANY KIND, EXPRESS OR
 * IMPLIED, INCLUDING BUT NOT LIMITED TO THE WARRANTIES OF MERCHANTABILITY,
 * FITNESS FOR A PARTICULAR PURPOSE AND NONINFRINGEMENT. IN NO EVENT SHALL THE
 * AUTHORS OR COPYRIGHT HOLDERS BE LIABLE FOR ANY CLAIM, DAMAGES OR OTHER
 * LIABILITY, WHETHER IN AN ACTION OF CONTRACT, TORT OR OTHERWISE, ARISING FROM,
 * OUT OF OR IN CONNECTION WITH THE SOFTWARE OR THE USE OR OTHER DEALINGS IN
 * THE SOFTWARE.
 */

package org.jenkinsci.plugins.github_branch_source;

import static com.google.common.collect.Sets.immutableEnumSet;
import static org.kohsuke.github.GHEvent.PULL_REQUEST;

import com.cloudbees.jenkins.GitHubRepositoryName;
import edu.umd.cs.findbugs.annotations.NonNull;
import edu.umd.cs.findbugs.annotations.Nullable;
import hudson.Extension;
import hudson.model.Cause;
import hudson.model.Item;
import hudson.scm.SCM;
import java.io.IOException;
import java.io.StringReader;
import java.util.Collections;
import java.util.HashMap;
import java.util.Locale;
import java.util.Map;
import java.util.Set;
import java.util.concurrent.TimeUnit;
import java.util.logging.Level;
import java.util.logging.LogRecord;
import java.util.logging.Logger;
import java.util.regex.Matcher;
import java.util.regex.Pattern;
import jenkins.plugins.git.AbstractGitSCMSource;
import jenkins.scm.api.SCMEvent;
import jenkins.scm.api.SCMHead;
import jenkins.scm.api.SCMHeadEvent;
import jenkins.scm.api.SCMHeadObserver;
import jenkins.scm.api.SCMNavigator;
import jenkins.scm.api.SCMRevision;
import jenkins.scm.api.SCMSource;
import jenkins.scm.api.SCMSourceOwner;
import jenkins.scm.api.mixin.ChangeRequestCheckoutStrategy;
import jenkins.scm.api.trait.SCMHeadPrefilter;
import org.apache.commons.lang3.ArrayUtils;
import org.jenkinsci.plugins.github.extension.GHEventsSubscriber;
import org.jenkinsci.plugins.github.extension.GHSubscriberEvent;
import org.kohsuke.github.GHEvent;
import org.kohsuke.github.GHEventPayload;
import org.kohsuke.github.GHPullRequest;
import org.kohsuke.github.GHRepository;
import org.kohsuke.github.GHUser;
import org.kohsuke.github.GitHub;

/** This subscriber manages {@link org.kohsuke.github.GHEvent} PULL_REQUEST. */
@Extension
public class PullRequestGHEventSubscriber extends GHEventsSubscriber {

  private static final Logger LOGGER =
      Logger.getLogger(PullRequestGHEventSubscriber.class.getName());
  private static final Pattern REPOSITORY_NAME_PATTERN =
      Pattern.compile("https?://([^/]+)/([^/]+)/([^/]+)");

  @Override
  protected boolean isApplicable(@Nullable Item project) {
    if (project != null) {
      if (project instanceof SCMSourceOwner) {
        SCMSourceOwner owner = (SCMSourceOwner) project;
        for (SCMSource source : owner.getSCMSources()) {
          if (source instanceof GitHubSCMSource) {
            return true;
          }
<<<<<<< HEAD
        }
      }
      if (project.getParent() instanceof SCMSourceOwner) {
        SCMSourceOwner owner = (SCMSourceOwner) project.getParent();
        for (SCMSource source : owner.getSCMSources()) {
          if (source instanceof GitHubSCMSource) {
            return true;
          }
        }
      }
    }
    return false;
  }

  /** @return set with only PULL_REQUEST event */
  @Override
  protected Set<GHEvent> events() {
    return immutableEnumSet(PULL_REQUEST);
  }

=======
        }
      }
      if (project.getParent() instanceof SCMSourceOwner) {
        SCMSourceOwner owner = (SCMSourceOwner) project.getParent();
        for (SCMSource source : owner.getSCMSources()) {
          if (source instanceof GitHubSCMSource) {
            return true;
          }
        }
      }
    }
    return false;
  }

  /** @return set with only PULL_REQUEST event */
  @Override
  protected Set<GHEvent> events() {
    return immutableEnumSet(PULL_REQUEST);
  }

>>>>>>> 0b719f49
  @Override
  protected void onEvent(GHSubscriberEvent event) {
    try {
      final GHEventPayload.PullRequest p =
          GitHub.offline()
              .parseEventPayload(
                  new StringReader(event.getPayload()), GHEventPayload.PullRequest.class);
      String action = p.getAction();
      String repoUrl = p.getRepository().getHtmlUrl().toExternalForm();
      LOGGER.log(
          Level.FINE,
          "Received {0} for {1} from {2}",
          new Object[] {event.getGHEvent(), repoUrl, event.getOrigin()});
      Matcher matcher = REPOSITORY_NAME_PATTERN.matcher(repoUrl);
      if (matcher.matches()) {
        final GitHubRepositoryName changedRepository = GitHubRepositoryName.create(repoUrl);
        if (changedRepository == null) {
          LOGGER.log(Level.WARNING, "Malformed repository URL {0}", repoUrl);
          return;
        }

        if ("opened".equals(action)) {
          fireAfterDelay(
              new SCMHeadEventImpl(
                  SCMEvent.Type.CREATED,
                  event.getTimestamp(),
                  p,
                  changedRepository,
                  event.getOrigin()));
        } else if ("reopened".equals(action)
            || "synchronize".equals(action)
            || "edited".equals(action)) {
          fireAfterDelay(
              new SCMHeadEventImpl(
                  SCMEvent.Type.UPDATED,
                  event.getTimestamp(),
                  p,
                  changedRepository,
                  event.getOrigin()));
        } else if ("closed".equals(action)) {
          fireAfterDelay(
              new SCMHeadEventImpl(
                  SCMEvent.Type.REMOVED,
                  event.getTimestamp(),
                  p,
                  changedRepository,
                  event.getOrigin()));
        }
      }

    } catch (IOException e) {
      LogRecord lr =
          new LogRecord(Level.WARNING, "Could not parse {0} event from {1} with payload: {2}");
      lr.setParameters(new Object[] {event.getGHEvent(), event.getOrigin(), event.getPayload()});
      lr.setThrown(e);
      LOGGER.log(lr);
    }
  }

  private void fireAfterDelay(final SCMHeadEventImpl e) {
    SCMHeadEvent.fireLater(e, GitHubSCMSource.getEventDelaySeconds(), TimeUnit.SECONDS);
  }

  private static class SCMHeadEventImpl extends SCMHeadEvent<GHEventPayload.PullRequest> {
    private final String repoHost;
    private final String repoOwner;
    private final String repository;

    public SCMHeadEventImpl(
        Type type,
        long timestamp,
        GHEventPayload.PullRequest pullRequest,
        GitHubRepositoryName repo,
        String origin) {
      super(type, timestamp, pullRequest, origin);
      this.repoHost = repo.getHost();
      this.repoOwner = pullRequest.getRepository().getOwnerName();
      this.repository = pullRequest.getRepository().getName();
    }

    private boolean isApiMatch(String apiUri) {
      return repoHost.equalsIgnoreCase(RepositoryUriResolver.hostnameFromApiUri(apiUri));
    }

    @Override
<<<<<<< HEAD
    public boolean isMatch(@NonNull SCMNavigator navigator) {
      return navigator instanceof GitHubSCMNavigator
          && repoOwner.equalsIgnoreCase(((GitHubSCMNavigator) navigator).getRepoOwner());
    }

    @Override
=======
    public Cause[] asCauses() {
      Cause[] causes = super.asCauses();
      long senderId = getPayload().getSender().getId();
      String senderLogin = getPayload().getSender().getLogin();
      String senderName = null;
      try {
        senderName = getPayload().getSender().getName();
      } catch (IOException e) {
        LOGGER.warning("couldn't determine sender name");
      }
      GitHubSenderCause.Kind kind;
      String action = getPayload().getAction();
      if ("opened".equals(action)) {
        kind = GitHubSenderCause.Kind.PULL_REQUEST_CREATED;
      } else if ("reopened".equals(action)
          || "synchronize".equals(action)
          || "edited".equals(action)) {
        kind = GitHubSenderCause.Kind.PULL_REQUEST_UPDATED;
      } else if ("closed".equals(action)) {
        kind = GitHubSenderCause.Kind.PULL_REQUEST_DELETED;
      } else {
        kind = GitHubSenderCause.Kind.PULL_REQUEST_OTHER;
      }
      causes =
          ArrayUtils.addAll(
              causes, new Cause[] {new GitHubSenderCause(senderId, senderLogin, senderName, kind)});
      return causes;
    }

    @Override
    public boolean isMatch(@NonNull SCMNavigator navigator) {
      return navigator instanceof GitHubSCMNavigator
          && repoOwner.equalsIgnoreCase(((GitHubSCMNavigator) navigator).getRepoOwner());
    }

    @Override
>>>>>>> 0b719f49
    public String descriptionFor(@NonNull SCMNavigator navigator) {
      String action = getPayload().getAction();
      if (action != null) {
        switch (action) {
          case "opened":
            return "Pull request #"
                + getPayload().getNumber()
                + " opened in repository "
                + repository;
          case "reopened":
            return "Pull request #"
                + getPayload().getNumber()
                + " reopened in repository "
                + repository;
          case "synchronize":
            return "Pull request #"
                + getPayload().getNumber()
                + " updated in repository "
                + repository;
          case "closed":
            return "Pull request #"
                + getPayload().getNumber()
                + " closed in repository "
                + repository;
        }
      }
      return "Pull request #" + getPayload().getNumber() + " event in repository " + repository;
    }

    @Override
    public String descriptionFor(SCMSource source) {
      String action = getPayload().getAction();
      if (action != null) {
        switch (action) {
          case "opened":
            return "Pull request #" + getPayload().getNumber() + " opened";
          case "reopened":
            return "Pull request #" + getPayload().getNumber() + " reopened";
          case "synchronize":
            return "Pull request #" + getPayload().getNumber() + " updated";
          case "closed":
            return "Pull request #" + getPayload().getNumber() + " closed";
        }
      }
      return "Pull request #" + getPayload().getNumber() + " event";
    }

    @Override
    public String description() {
      String action = getPayload().getAction();
      if (action != null) {
        switch (action) {
          case "opened":
            return "Pull request #"
                + getPayload().getNumber()
                + " opened in repository "
                + repoOwner
                + "/"
                + repository;
          case "reopened":
            return "Pull request #"
                + getPayload().getNumber()
                + " reopened in repository "
                + repoOwner
                + "/"
                + repository;
          case "synchronize":
            return "Pull request #"
                + getPayload().getNumber()
                + " updated in repository "
                + repoOwner
                + "/"
                + repository;
          case "closed":
            return "Pull request #"
                + getPayload().getNumber()
                + " closed in repository "
                + repoOwner
                + "/"
                + repository;
        }
      }
      return "Pull request #"
          + getPayload().getNumber()
          + " event in repository "
          + repoOwner
          + "/"
          + repository;
    }

    @NonNull
    @Override
    public String getSourceName() {
      return repository;
    }

    @NonNull
    @Override
    public Map<SCMHead, SCMRevision> heads(@NonNull SCMSource source) {
      if (!(source instanceof GitHubSCMSource
          && isApiMatch(((GitHubSCMSource) source).getApiUri())
          && repoOwner.equalsIgnoreCase(((GitHubSCMSource) source).getRepoOwner())
          && repository.equalsIgnoreCase(((GitHubSCMSource) source).getRepository()))) {
        return Collections.emptyMap();
      }
      GitHubSCMSource src = (GitHubSCMSource) source;
      GHEventPayload.PullRequest pullRequest = getPayload();
      GHPullRequest ghPullRequest = pullRequest.getPullRequest();
      GHRepository repo = pullRequest.getRepository();
      String prRepoName = repo.getName();
      if (!prRepoName.matches(GitHubSCMSource.VALID_GITHUB_REPO_NAME)) {
        // fake repository name
        return Collections.emptyMap();
      }
      GHUser user;
      try {
        user = ghPullRequest.getHead().getUser();
      } catch (IOException e) {
        // fake owner name
        return Collections.emptyMap();
      }
      String prOwnerName = user.getLogin();
      if (!prOwnerName.matches(GitHubSCMSource.VALID_GITHUB_USER_NAME)) {
        // fake owner name
        return Collections.emptyMap();
      }
      if (!ghPullRequest.getBase().getSha().matches(GitHubSCMSource.VALID_GIT_SHA1)) {
        // fake base sha1
        return Collections.emptyMap();
      }
      if (!ghPullRequest.getHead().getSha().matches(GitHubSCMSource.VALID_GIT_SHA1)) {
        // fake head sha1
        return Collections.emptyMap();
      }

      boolean fork = !src.getRepoOwner().equalsIgnoreCase(prOwnerName);

      Map<SCMHead, SCMRevision> result = new HashMap<>();
      GitHubSCMSourceContext context =
          new GitHubSCMSourceContext(null, SCMHeadObserver.none()).withTraits(src.getTraits());
      if (!fork && context.wantBranches()) {
        final String branchName = ghPullRequest.getHead().getRef();
        SCMHead head = new BranchSCMHead(branchName);
        boolean excluded = false;
        for (SCMHeadPrefilter prefilter : context.prefilters()) {
          if (prefilter.isExcluded(source, head)) {
            excluded = true;
            break;
          }
        }
        if (!excluded) {
          SCMRevision hash =
              new AbstractGitSCMSource.SCMRevisionImpl(head, ghPullRequest.getHead().getSha());
          result.put(head, hash);
        }
      }
      if (context.wantPRs()) {
        int number = pullRequest.getNumber();
        Set<ChangeRequestCheckoutStrategy> strategies =
            fork ? context.forkPRStrategies() : context.originPRStrategies();
        for (ChangeRequestCheckoutStrategy strategy : strategies) {
          final String branchName;
          if (strategies.size() == 1) {
            branchName = "PR-" + number;
          } else {
            branchName = "PR-" + number + "-" + strategy.name().toLowerCase(Locale.ENGLISH);
          }
          PullRequestSCMHead head;
          PullRequestSCMRevision revision;
          switch (strategy) {
            case MERGE:
              // it will take a call to GitHub to get the merge commit, so let the event receiver
              // poll
              head = new PullRequestSCMHead(ghPullRequest, branchName, true);
              revision = null;
              break;
            default:
              // Give the event receiver the data we have so they can revalidate
              head = new PullRequestSCMHead(ghPullRequest, branchName, false);
              revision =
                  new PullRequestSCMRevision(
                      head, ghPullRequest.getBase().getSha(), ghPullRequest.getHead().getSha());
              break;
          }
          boolean excluded = false;
          for (SCMHeadPrefilter prefilter : context.prefilters()) {
            if (prefilter.isExcluded(source, head)) {
              excluded = true;
              break;
            }
          }
          if (!excluded) {
            result.put(head, revision);
          }
        }
      }
      return result;
    }

    @Override
    public boolean isMatch(@NonNull SCM scm) {
      return false;
    }
  }
}<|MERGE_RESOLUTION|>--- conflicted
+++ resolved
@@ -86,7 +86,6 @@
           if (source instanceof GitHubSCMSource) {
             return true;
           }
-<<<<<<< HEAD
         }
       }
       if (project.getParent() instanceof SCMSourceOwner) {
@@ -107,28 +106,6 @@
     return immutableEnumSet(PULL_REQUEST);
   }
 
-=======
-        }
-      }
-      if (project.getParent() instanceof SCMSourceOwner) {
-        SCMSourceOwner owner = (SCMSourceOwner) project.getParent();
-        for (SCMSource source : owner.getSCMSources()) {
-          if (source instanceof GitHubSCMSource) {
-            return true;
-          }
-        }
-      }
-    }
-    return false;
-  }
-
-  /** @return set with only PULL_REQUEST event */
-  @Override
-  protected Set<GHEvent> events() {
-    return immutableEnumSet(PULL_REQUEST);
-  }
-
->>>>>>> 0b719f49
   @Override
   protected void onEvent(GHSubscriberEvent event) {
     try {
@@ -214,14 +191,6 @@
     }
 
     @Override
-<<<<<<< HEAD
-    public boolean isMatch(@NonNull SCMNavigator navigator) {
-      return navigator instanceof GitHubSCMNavigator
-          && repoOwner.equalsIgnoreCase(((GitHubSCMNavigator) navigator).getRepoOwner());
-    }
-
-    @Override
-=======
     public Cause[] asCauses() {
       Cause[] causes = super.asCauses();
       long senderId = getPayload().getSender().getId();
@@ -258,7 +227,6 @@
     }
 
     @Override
->>>>>>> 0b719f49
     public String descriptionFor(@NonNull SCMNavigator navigator) {
       String action = getPayload().getAction();
       if (action != null) {
