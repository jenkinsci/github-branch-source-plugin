--- conflicted
+++ resolved
@@ -155,20 +155,6 @@
      * @return A {@link GHRepository}. Will return null if either a scan credentials was not provided, or if a GitHubSCMSource was not defined or if notifications are disabled.
      * @throws IOException
      */
-<<<<<<< HEAD
-    private static @CheckForNull
-    GHRepository lookUpRepo(@Nonnull Job<?,?> job) throws IOException {
-        ItemGroup<?> multiBranchProject = job.getParent();
-        if (multiBranchProject instanceof SCMSourceOwner) {
-            SCMSourceOwner scmSourceOwner = (SCMSourceOwner) multiBranchProject;
-            GitHubSCMSource source = getSCMSource(scmSourceOwner);
-            if (source != null && !source.getDisableNotifications()) {
-                if (source.getScanCredentialsId() != null) {
-                    GitHub github = Connector.connect(source.getApiUri(), Connector.lookupScanCredentials
-                            (scmSourceOwner, null, source.getScanCredentialsId()));
-                    return github.getRepository(source.getRepoOwner() + "/" + source.getRepository());
-                }
-=======
     @CheckForNull
     private static GHRepository lookUpRepo(GitHub github, @NonNull Job<?,?> job) throws IOException {
         if (github == null) {
@@ -177,9 +163,8 @@
         SCMSource src = SCMSource.SourceByItem.findSource(job);
         if (src instanceof GitHubSCMSource) {
             GitHubSCMSource source = (GitHubSCMSource) src;
-            if (source.getScanCredentialsId() != null) {
+            if (source.getScanCredentialsId() != null && !source.getDisableNotifications()) {
                 return github.getRepository(source.getRepoOwner() + "/" + source.getRepository());
->>>>>>> 56aca146
             }
         }
         return null;
